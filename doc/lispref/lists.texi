@c -*-texinfo-*-
@c This is part of the GNU Emacs Lisp Reference Manual.
@c Copyright (C) 1990--1995, 1998--1999, 2001--2023 Free Software
@c Foundation, Inc.
@c See the file elisp.texi for copying conditions.
@node Lists
@chapter Lists
@cindex lists
@cindex element (of list)

  A @dfn{list} represents a sequence of zero or more elements (which may
be any Lisp objects).  The important difference between lists and
vectors is that two or more lists can share part of their structure; in
addition, you can insert or delete elements in a list without copying
the whole list.

@menu
* Cons Cells::          How lists are made out of cons cells.
* List-related Predicates::        Is this object a list?  Comparing two lists.
* List Elements::       Extracting the pieces of a list.
* Building Lists::      Creating list structure.
* List Variables::      Modifying lists stored in variables.
* Modifying Lists::     Storing new pieces into an existing list.
* Sets And Lists::      A list can represent a finite mathematical set.
* Association Lists::   A list can represent a finite relation or mapping.
* Property Lists::      A list of paired elements.
@end menu

@node Cons Cells
@section Lists and Cons Cells
@cindex lists and cons cells

  Lists in Lisp are not a primitive data type; they are built up from
@dfn{cons cells} (@pxref{Cons Cell Type}).  A cons cell is a data
object that represents an ordered pair.  That is, it has two slots,
and each slot @dfn{holds}, or @dfn{refers to}, some Lisp object.  One
slot is known as the @sc{car}, and the other is known as the @sc{cdr}.
(These names are traditional; see @ref{Cons Cell Type}.)  @sc{cdr} is
pronounced ``could-er''.

  We say that ``the @sc{car} of this cons cell is'' whatever object
its @sc{car} slot currently holds, and likewise for the @sc{cdr}.

  A list is a series of cons cells chained together, so that each
cell refers to the next one.  There is one cons cell for each element
of the list.  By convention, the @sc{car}s of the cons cells hold the
elements of the list, and the @sc{cdr}s are used to chain the list
(this asymmetry between @sc{car} and @sc{cdr} is entirely a matter of
convention; at the level of cons cells, the @sc{car} and @sc{cdr}
slots have similar properties).  Hence, the @sc{cdr} slot of each cons
cell in a list refers to the following cons cell.

@cindex proper list
@cindex true list
  Also by convention, the @sc{cdr} of the last cons cell in a list is
@code{nil}.  We call such a @code{nil}-terminated structure a
@dfn{proper list}@footnote{It is sometimes also referred to as a
@dfn{true list}, but we generally do not use this terminology in this
manual.}.  In Emacs Lisp, the symbol @code{nil} is both a symbol and a
list with no elements.  For convenience, the symbol @code{nil} is
considered to have @code{nil} as its @sc{cdr} (and also as its
@sc{car}).

  Hence, the @sc{cdr} of a proper list is always a proper list.  The
@sc{cdr} of a nonempty proper list is a proper list containing all the
elements except the first.

@cindex dotted list
@cindex circular list
  If the @sc{cdr} of a list's last cons cell is some value other than
@code{nil}, we call the structure a @dfn{dotted list}, since its
printed representation would use dotted pair notation (@pxref{Dotted
Pair Notation}).  There is one other possibility: some cons cell's
@sc{cdr} could point to one of the previous cons cells in the list.
We call that structure a @dfn{circular list}.

  For some purposes, it does not matter whether a list is proper,
circular or dotted.  If a program doesn't look far enough down the
list to see the @sc{cdr} of the final cons cell, it won't care.
However, some functions that operate on lists demand proper lists and
signal errors if given a dotted list.  Most functions that try to find
the end of a list enter infinite loops if given a circular list.  You
can use the function @code{proper-list-p}, described in the next
section (@pxref{List-related Predicates, proper-list-p}), to determine
whether a list is a proper one.

@cindex list structure
  Because most cons cells are used as part of lists, we refer to any
structure made out of cons cells as a @dfn{list structure}.

@node List-related Predicates
@section Predicates on Lists
@cindex predicates for lists
@cindex list predicates

  The following predicates test whether a Lisp object is an atom,
whether it is a cons cell or is a list, or whether it is the
distinguished object @code{nil}.  (Many of these predicates can be
defined in terms of the others, but they are used so often that it is
worth having them.)

@defun consp object
This function returns @code{t} if @var{object} is a cons cell, @code{nil}
otherwise.  @code{nil} is not a cons cell, although it @emph{is} a list.
@end defun

@defun atom object
This function returns @code{t} if @var{object} is an atom, @code{nil}
otherwise.  All objects except cons cells are atoms.  The symbol
@code{nil} is an atom and is also a list; it is the only Lisp object
that is both.

@example
(atom @var{object}) @equiv{} (not (consp @var{object}))
@end example
@end defun

@defun listp object
This function returns @code{t} if @var{object} is a cons cell or
@code{nil}.  Otherwise, it returns @code{nil}.

@example
@group
(listp '(1))
     @result{} t
@end group
@group
(listp '())
     @result{} t
@end group
@end example
@end defun

@defun nlistp object
This function is the opposite of @code{listp}: it returns @code{t} if
@var{object} is not a list.  Otherwise, it returns @code{nil}.

@example
(listp @var{object}) @equiv{} (not (nlistp @var{object}))
@end example
@end defun

@defun null object
This function returns @code{t} if @var{object} is @code{nil}, and
returns @code{nil} otherwise.  This function is identical to @code{not},
but as a matter of clarity we use @code{null} when @var{object} is
considered a list and @code{not} when it is considered a truth value
(see @code{not} in @ref{Combining Conditions}).

@example
@group
(null '(1))
     @result{} nil
@end group
@group
(null '())
     @result{} t
@end group
@end example
@end defun

@defun proper-list-p object
This function returns the length of @var{object} if it is a proper
list, @code{nil} otherwise (@pxref{Cons Cells}).  In addition to
satisfying @code{listp}, a proper list is neither circular nor dotted.

@example
@group
(proper-list-p '(a b c))
    @result{} 3
@end group
@group
(proper-list-p '(a b . c))
    @result{} nil
@end group
@end example
@end defun

@node List Elements
@section Accessing Elements of Lists
@cindex list elements

@defun car cons-cell
This function returns the value referred to by the first slot of the
cons cell @var{cons-cell}.  In other words, it returns the @sc{car} of
@var{cons-cell}.

As a special case, if @var{cons-cell} is @code{nil}, this function
returns @code{nil}.  Therefore, any list is a valid argument.  An
error is signaled if the argument is not a cons cell or @code{nil}.

@example
@group
(car '(a b c))
     @result{} a
@end group
@group
(car '())
     @result{} nil
@end group
@end example
@end defun

@defun cdr cons-cell
This function returns the value referred to by the second slot of the
cons cell @var{cons-cell}.  In other words, it returns the @sc{cdr} of
@var{cons-cell}.

As a special case, if @var{cons-cell} is @code{nil}, this function
returns @code{nil}; therefore, any list is a valid argument.  An error
is signaled if the argument is not a cons cell or @code{nil}.

@example
@group
(cdr '(a b c))
     @result{} (b c)
@end group
@group
(cdr '())
     @result{} nil
@end group
@end example
@end defun

@defun car-safe object
This function lets you take the @sc{car} of a cons cell while avoiding
errors for other data types.  It returns the @sc{car} of @var{object} if
@var{object} is a cons cell, @code{nil} otherwise.  This is in contrast
to @code{car}, which signals an error if @var{object} is not a list.

@example
@group
(car-safe @var{object})
@equiv{}
(let ((x @var{object}))
  (if (consp x)
      (car x)
    nil))
@end group
@end example
@end defun

@defun cdr-safe object
This function lets you take the @sc{cdr} of a cons cell while
avoiding errors for other data types.  It returns the @sc{cdr} of
@var{object} if @var{object} is a cons cell, @code{nil} otherwise.
This is in contrast to @code{cdr}, which signals an error if
@var{object} is not a list.

@example
@group
(cdr-safe @var{object})
@equiv{}
(let ((x @var{object}))
  (if (consp x)
      (cdr x)
    nil))
@end group
@end example
@end defun

@defmac pop listname
This macro provides a convenient way to examine the @sc{car} of a
list, and take it off the list, all at once.  It operates on the list
stored in @var{listname}.  It removes the first element from the list,
saves the @sc{cdr} into @var{listname}, then returns the removed
element.

In the simplest case, @var{listname} is an unquoted symbol naming a
list; in that case, this macro is equivalent to @w{@code{(prog1
(car listname) (setq listname (cdr listname)))}}.

@example
x
     @result{} (a b c)
(pop x)
     @result{} a
x
     @result{} (b c)
@end example

More generally, @var{listname} can be a generalized variable.  In that
case, this macro saves into @var{listname} using @code{setf}.
@xref{Generalized Variables}.

For the @code{push} macro, which adds an element to a list,
@xref{List Variables}.
@end defmac

@defun nth n list
@anchor{Definition of nth}
This function returns the @var{n}th element of @var{list}.  Elements
are numbered starting with zero, so the @sc{car} of @var{list} is
element number zero.  If the length of @var{list} is @var{n} or less,
the value is @code{nil}.

@c Behavior for -ve n undefined since 2013/08; see bug#15059.
@ignore
If @var{n} is negative, @code{nth} returns the first element of @var{list}.
@end ignore

@example
@group
(nth 2 '(1 2 3 4))
     @result{} 3
@end group
@group
(nth 10 '(1 2 3 4))
     @result{} nil

(nth n x) @equiv{} (car (nthcdr n x))
@end group
@end example

The function @code{elt} is similar, but applies to any kind of sequence.
For historical reasons, it takes its arguments in the opposite order.
@xref{Sequence Functions}.
@end defun

@defun nthcdr n list
This function returns the @var{n}th @sc{cdr} of @var{list}.  In other
words, it skips past the first @var{n} links of @var{list} and returns
what follows.

@c "or negative" removed 2013/08; see bug#15059.
If @var{n} is zero, @code{nthcdr} returns all of
@var{list}.  If the length of @var{list} is @var{n} or less,
@code{nthcdr} returns @code{nil}.

@example
@group
(nthcdr 1 '(1 2 3 4))
     @result{} (2 3 4)
@end group
@group
(nthcdr 10 '(1 2 3 4))
     @result{} nil
@end group
@group
(nthcdr 0 '(1 2 3 4))
     @result{} (1 2 3 4)
@end group
@end example
@end defun

@defun take n list
This function returns the @var{n} first elements of @var{list}.  Essentially,
it returns the part of @var{list} that @code{nthcdr} skips.

@code{take} returns @var{list} if shorter than @var{n} elements;
it returns @code{nil} if @var{n} is zero or negative.

@example
@group
(take 3 '(a b c d))
     @result{} (a b c)
@end group
@group
(take 10 '(a b c d))
     @result{} (a b c d)
@end group
@group
(take 0 '(a b c d))
     @result{} nil
@end group
@end example
@end defun

@defun ntake n list
This is a version of @code{take} that works by destructively modifying
the list structure of the argument.  That makes it faster, but the
original value of @var{list} may be lost.

@code{ntake} returns @var{list} unmodified if shorter than @var{n}
elements; it returns @code{nil} if @var{n} is zero or negative.
Otherwise, it returns @var{list} truncated to its first @var{n}
elements.

This means that it is usually a good idea to use the return value and
not just rely on the truncation effect unless @var{n} is known to be
positive.
@end defun

@defun last list &optional n
This function returns the last link of @var{list}.  The @code{car} of
this link is the list's last element.  If @var{list} is null,
@code{nil} is returned.  If @var{n} is non-@code{nil}, the
@var{n}th-to-last link is returned instead, or the whole of @var{list}
if @var{n} is bigger than @var{list}'s length.
@end defun

@defun safe-length list
@anchor{Definition of safe-length}
This function returns the length of @var{list}, with no risk of either
an error or an infinite loop.  It generally returns the number of
distinct cons cells in the list.  However, for circular lists,
the value is just an upper bound; it is often too large.

If @var{list} is not @code{nil} or a cons cell, @code{safe-length}
returns 0.
@end defun

  The most common way to compute the length of a list, when you are not
worried that it may be circular, is with @code{length}.  @xref{Sequence
Functions}.

@defun caar cons-cell
This is the same as @code{(car (car @var{cons-cell}))}.
@end defun

@defun cadr cons-cell
This is the same as @code{(car (cdr @var{cons-cell}))}
or @code{(nth 1 @var{cons-cell})}.
@end defun

@defun cdar cons-cell
This is the same as @code{(cdr (car @var{cons-cell}))}.
@end defun

@defun cddr cons-cell
This is the same as @code{(cdr (cdr @var{cons-cell}))}
or @code{(nthcdr 2 @var{cons-cell})}.
@end defun

@findex caaar
@findex caadr
@findex cadar
@findex caddr
@findex cdaar
@findex cdadr
@findex cddar
@findex cdddr
@findex caaaar
@findex caaadr
@findex caadar
@findex caaddr
@findex cadaar
@findex cadadr
@findex caddar
@findex cadddr
@findex cdaaar
@findex cdaadr
@findex cdadar
@findex cdaddr
@findex cddaar
@findex cddadr
@findex cdddar
@findex cddddr
In addition to the above, 24 additional compositions of @code{car} and
@code{cdr} are defined as @code{c@var{xxx}r} and @code{c@var{xxxx}r},
where each @code{@var{x}} is either @code{a} or @code{d}.  @code{cadr},
@code{caddr}, and @code{cadddr} pick out the second, third or fourth
elements of a list, respectively.  @file{cl-lib} provides the same
under the names @code{cl-second}, @code{cl-third}, and
@code{cl-fourth}.  @xref{List Functions,,, cl, Common Lisp
Extensions}.

@defun butlast x &optional n
This function returns the list @var{x} with the last element,
or the last @var{n} elements, removed.  If @var{n} is greater
than zero it makes a copy of the list so as not to damage the
original list.  In general, @code{(append (butlast @var{x} @var{n})
(last @var{x} @var{n}))} will return a list equal to @var{x}.
@end defun

@defun nbutlast x &optional n
This is a version of @code{butlast} that works by destructively
modifying the @code{cdr} of the appropriate element, rather than
making a copy of the list.
@end defun

@node Building Lists
@section Building Cons Cells and Lists
@cindex cons cells
@cindex building lists

  Many functions build lists, as lists reside at the very heart of Lisp.
@code{cons} is the fundamental list-building function; however, it is
interesting to note that @code{list} is used more times in the source
code for Emacs than @code{cons}.

@defun cons object1 object2
This function is the most basic function for building new list
structure.  It creates a new cons cell, making @var{object1} the
@sc{car}, and @var{object2} the @sc{cdr}.  It then returns the new
cons cell.  The arguments @var{object1} and @var{object2} may be any
Lisp objects, but most often @var{object2} is a list.

@example
@group
(cons 1 '(2))
     @result{} (1 2)
@end group
@group
(cons 1 '())
     @result{} (1)
@end group
@group
(cons 1 2)
     @result{} (1 . 2)
@end group
@end example

@cindex consing
@code{cons} is often used to add a single element to the front of a
list.  This is called @dfn{consing the element onto the list}.
@footnote{There is no strictly equivalent way to add an element to
the end of a list.  You can use @code{(append @var{listname} (list
@var{newelt}))}, which creates a whole new list by copying @var{listname}
and adding @var{newelt} to its end.  Or you can use @code{(nconc
@var{listname} (list @var{newelt}))}, which modifies @var{listname}
by following all the @sc{cdr}s and then replacing the terminating
@code{nil}.  Compare this to adding an element to the beginning of a
list with @code{cons}, which neither copies nor modifies the list.}
For example:

@example
(setq list (cons newelt list))
@end example

Note that there is no conflict between the variable named @code{list}
used in this example and the function named @code{list} described below;
any symbol can serve both purposes.
@end defun

@defun list &rest objects
This function creates a list with @var{objects} as its elements.  The
resulting list is always @code{nil}-terminated.  If no @var{objects}
are given, the empty list is returned.

@example
@group
(list 1 2 3 4 5)
     @result{} (1 2 3 4 5)
@end group
@group
(list 1 2 '(3 4 5) 'foo)
     @result{} (1 2 (3 4 5) foo)
@end group
@group
(list)
     @result{} nil
@end group
@end example
@end defun

@defun make-list length object
This function creates a list of @var{length} elements, in which each
element is @var{object}.  Compare @code{make-list} with
@code{make-string} (@pxref{Creating Strings}).

@example
@group
(make-list 3 'pigs)
     @result{} (pigs pigs pigs)
@end group
@group
(make-list 0 'pigs)
     @result{} nil
@end group
@group
(setq l (make-list 3 '(a b)))
     @result{} ((a b) (a b) (a b))
(eq (car l) (cadr l))
     @result{} t
@end group
@end example
@end defun

@defun append &rest sequences
@cindex copying lists
This function returns a list containing all the elements of
@var{sequences}.  The @var{sequences} may be lists, vectors,
bool-vectors, or strings, but the last one should usually be a list.
All arguments except the last one are copied, so none of the arguments
is altered.  (See @code{nconc} in @ref{Rearrangement}, for a way to join
lists with no copying.)

More generally, the final argument to @code{append} may be any Lisp
object.  The final argument is not copied or converted; it becomes the
@sc{cdr} of the last cons cell in the new list.  If the final argument
is itself a list, then its elements become in effect elements of the
result list.  If the final element is not a list, the result is a
dotted list since its final @sc{cdr} is not @code{nil} as required
in a proper list (@pxref{Cons Cells}).
@end defun

  Here is an example of using @code{append}:

@example
@group
(setq trees '(pine oak))
     @result{} (pine oak)
(setq more-trees (append '(maple birch) trees))
     @result{} (maple birch pine oak)
@end group

@group
trees
     @result{} (pine oak)
more-trees
     @result{} (maple birch pine oak)
@end group
@group
(eq trees (cdr (cdr more-trees)))
     @result{} t
@end group
@end example

  You can see how @code{append} works by looking at a box diagram.  The
variable @code{trees} is set to the list @code{(pine oak)} and then the
variable @code{more-trees} is set to the list @code{(maple birch pine
oak)}.  However, the variable @code{trees} continues to refer to the
original list:

@smallexample
@group
more-trees                trees
|                           |
|     --- ---      --- ---   -> --- ---      --- ---
 --> |   |   |--> |   |   |--> |   |   |--> |   |   |--> nil
      --- ---      --- ---      --- ---      --- ---
       |            |            |            |
       |            |            |            |
        --> maple    -->birch     --> pine     --> oak
@end group
@end smallexample

  An empty sequence contributes nothing to the value returned by
@code{append}.  As a consequence of this, a final @code{nil} argument
forces a copy of the previous argument:

@example
@group
trees
     @result{} (pine oak)
@end group
@group
(setq wood (append trees nil))
     @result{} (pine oak)
@end group
@group
wood
     @result{} (pine oak)
@end group
@group
(eq wood trees)
     @result{} nil
@end group
@end example

@noindent
This once was the usual way to copy a list, before the function
@code{copy-sequence} was invented.  @xref{Sequences Arrays Vectors}.

  Here we show the use of vectors and strings as arguments to @code{append}:

@example
@group
(append [a b] "cd" nil)
     @result{} (a b 99 100)
@end group
@end example

  With the help of @code{apply} (@pxref{Calling Functions}), we can append
all the lists in a list of lists:

@example
@group
(apply 'append '((a b c) nil (x y z) nil))
     @result{} (a b c x y z)
@end group
@end example

  If no @var{sequences} are given, @code{nil} is returned:

@example
@group
(append)
     @result{} nil
@end group
@end example

  Here are some examples where the final argument is not a list:

@example
(append '(x y) 'z)
     @result{} (x y . z)
(append '(x y) [z])
     @result{} (x y . [z])
@end example

@noindent
The second example shows that when the final argument is a sequence but
not a list, the sequence's elements do not become elements of the
resulting list.  Instead, the sequence becomes the final @sc{cdr}, like
any other non-list final argument.

@defun copy-tree tree &optional vector-like-p
This function returns a copy of the tree @var{tree}.  If @var{tree} is a
cons cell, this makes a new cons cell with the same @sc{car} and
@sc{cdr}, then recursively copies the @sc{car} and @sc{cdr} in the
same way.

Normally, when @var{tree} is anything other than a cons cell,
<<<<<<< HEAD
@code{copy-tree} simply returns @var{tree}.  However, if @var{vecp} is
non-@code{nil}, it copies vectors too (and operates recursively on
their elements).
=======
@code{copy-tree} simply returns @var{tree}.  However, if
@var{vector-like-p} is non-@code{nil}, it copies vectors and records
too (and operates recursively on their elements).  This function
cannot cope with circular lists.
>>>>>>> 7ef20e0c
@end defun

@defun flatten-tree tree
This function returns a ``flattened'' copy of @var{tree}, that is,
a list containing all the non-@code{nil} terminal nodes, or leaves, of
the tree of cons cells rooted at @var{tree}.  Leaves in the returned
list are in the same order as in @var{tree}.
@end defun

@example
(flatten-tree '(1 (2 . 3) nil (4 5 (6)) 7))
    @result{}(1 2 3 4 5 6 7)
@end example

@defun ensure-list object
This function returns @var{object} as a list.  If @var{object} is
already a list, the function returns it; otherwise, the function
returns a one-element list containing @var{object}.

This is usually useful if you have a variable that may or may not be a
list, and you can then say, for instance:

@lisp
(dolist (elem (ensure-list foo))
  (princ elem))
@end lisp
@end defun

@defun number-sequence from &optional to separation
This function returns a list of numbers starting with @var{from} and
incrementing by @var{separation}, and ending at or just before
@var{to}.  @var{separation} can be positive or negative and defaults
to 1.  If @var{to} is @code{nil} or numerically equal to @var{from},
the value is the one-element list @code{(@var{from})}.  If @var{to} is
less than @var{from} with a positive @var{separation}, or greater than
@var{from} with a negative @var{separation}, the value is @code{nil}
because those arguments specify an empty sequence.

If @var{separation} is 0 and @var{to} is neither @code{nil} nor
numerically equal to @var{from}, @code{number-sequence} signals an
error, since those arguments specify an infinite sequence.

All arguments are numbers.
Floating-point arguments can be tricky, because floating-point
arithmetic is inexact.  For instance, depending on the machine, it may
quite well happen that @code{(number-sequence 0.4 0.6 0.2)} returns
the one element list @code{(0.4)}, whereas
@code{(number-sequence 0.4 0.8 0.2)} returns a list with three
elements.  The @var{n}th element of the list is computed by the exact
formula @code{(+ @var{from} (* @var{n} @var{separation}))}.  Thus, if
one wants to make sure that @var{to} is included in the list, one can
pass an expression of this exact type for @var{to}.  Alternatively,
one can replace @var{to} with a slightly larger value (or a slightly
more negative value if @var{separation} is negative).

Some examples:

@example
(number-sequence 4 9)
     @result{} (4 5 6 7 8 9)
(number-sequence 9 4 -1)
     @result{} (9 8 7 6 5 4)
(number-sequence 9 4 -2)
     @result{} (9 7 5)
(number-sequence 8)
     @result{} (8)
(number-sequence 8 5)
     @result{} nil
(number-sequence 5 8 -1)
     @result{} nil
(number-sequence 1.5 6 2)
     @result{} (1.5 3.5 5.5)
@end example
@end defun

@node List Variables
@section Modifying List Variables
@cindex modify a list
@cindex list modification

  These functions, and one macro, provide convenient ways
to modify a list which is stored in a variable.

@defmac push element listname
This macro creates a new list whose @sc{car} is @var{element} and
whose @sc{cdr} is the list specified by @var{listname}, and saves that
list in @var{listname}.  In the simplest case, @var{listname} is an
unquoted symbol naming a list, and this macro is equivalent
to @w{@code{(setq @var{listname} (cons @var{element} @var{listname}))}}.

@example
(setq l '(a b))
     @result{} (a b)
(push 'c l)
     @result{} (c a b)
l
     @result{} (c a b)
@end example

More generally, @code{listname} can be a generalized variable.  In
that case, this macro does the equivalent of @w{@code{(setf
@var{listname} (cons @var{element} @var{listname}))}}.
@xref{Generalized Variables}.

For the @code{pop} macro, which removes the first element from a list,
@xref{List Elements}.
@end defmac

  Two functions modify lists that are the values of variables.

@defun add-to-list symbol element &optional append compare-fn
This function sets the variable @var{symbol} by consing @var{element}
onto the old value, if @var{element} is not already a member of that
value.  It returns the resulting list, whether updated or not.  The
value of @var{symbol} had better be a list already before the call.
@code{add-to-list} uses @var{compare-fn} to compare @var{element}
against existing list members; if @var{compare-fn} is @code{nil}, it
uses @code{equal}.

Normally, if @var{element} is added, it is added to the front of
@var{symbol}, but if the optional argument @var{append} is
non-@code{nil}, it is added at the end.

The argument @var{symbol} is not implicitly quoted; @code{add-to-list}
is an ordinary function, like @code{set} and unlike @code{setq}.  Quote
the argument yourself if that is what you want.

Do not use this function when @var{symbol} refers to a lexical
variable.
@end defun

Here's a scenario showing how to use @code{add-to-list}:

@example
(setq foo '(a b))
     @result{} (a b)

(add-to-list 'foo 'c)     ;; @r{Add @code{c}.}
     @result{} (c a b)

(add-to-list 'foo 'b)     ;; @r{No effect.}
     @result{} (c a b)

foo                       ;; @r{@code{foo} was changed.}
     @result{} (c a b)
@end example

  An equivalent expression for @code{(add-to-list '@var{var}
@var{value})} is this:

@example
(if (member @var{value} @var{var})
    @var{var}
  (setq @var{var} (cons @var{value} @var{var})))
@end example

@defun add-to-ordered-list symbol element &optional order
This function sets the variable @var{symbol} by inserting
@var{element} into the old value, which must be a list, at the
position specified by @var{order}.  If @var{element} is already a
member of the list, its position in the list is adjusted according
to @var{order}.  Membership is tested using @code{eq}.
This function returns the resulting list, whether updated or not.

The @var{order} is typically a number (integer or float), and the
elements of the list are sorted in non-decreasing numerical order.

@var{order} may also be omitted or @code{nil}.  Then the numeric order
of @var{element} stays unchanged if it already has one; otherwise,
@var{element} has no numeric order.  Elements without a numeric list
order are placed at the end of the list, in no particular order.

Any other value for @var{order} removes the numeric order of @var{element}
if it already has one; otherwise, it is equivalent to @code{nil}.

The argument @var{symbol} is not implicitly quoted;
@code{add-to-ordered-list} is an ordinary function, like @code{set}
and unlike @code{setq}.  Quote the argument yourself if necessary.

The ordering information is stored in a hash table on @var{symbol}'s
@code{list-order} property.
@var{symbol} cannot refer to a lexical variable.
@end defun

Here's a scenario showing how to use @code{add-to-ordered-list}:

@example
(setq foo '())
     @result{} nil

(add-to-ordered-list 'foo 'a 1)     ;; @r{Add @code{a}.}
     @result{} (a)

(add-to-ordered-list 'foo 'c 3)     ;; @r{Add @code{c}.}
     @result{} (a c)

(add-to-ordered-list 'foo 'b 2)     ;; @r{Add @code{b}.}
     @result{} (a b c)

(add-to-ordered-list 'foo 'b 4)     ;; @r{Move @code{b}.}
     @result{} (a c b)

(add-to-ordered-list 'foo 'd)       ;; @r{Append @code{d}.}
     @result{} (a c b d)

(add-to-ordered-list 'foo 'e)       ;; @r{Add @code{e}}.
     @result{} (a c b e d)

foo                       ;; @r{@code{foo} was changed.}
     @result{} (a c b e d)
@end example

@node Modifying Lists
@section Modifying Existing List Structure
@cindex destructive list operations
@cindex mutable lists

  You can modify the @sc{car} and @sc{cdr} contents of a cons cell with the
primitives @code{setcar} and @code{setcdr}.  These are destructive
operations because they change existing list structure.
Destructive operations should be applied only to mutable lists,
that is, lists constructed via @code{cons}, @code{list} or similar
operations.  Lists created by quoting are part of the program and
should not be changed by destructive operations.  @xref{Mutability}.

@cindex CL note---@code{rplaca} vs @code{setcar}
@quotation
@findex rplaca
@findex rplacd
@b{Common Lisp note:} Common Lisp uses functions @code{rplaca} and
@code{rplacd} to alter list structure; they change structure the same
way as @code{setcar} and @code{setcdr}, but the Common Lisp functions
return the cons cell while @code{setcar} and @code{setcdr} return the
new @sc{car} or @sc{cdr}.
@end quotation

@menu
* Setcar::          Replacing an element in a list.
* Setcdr::          Replacing part of the list backbone.
                      This can be used to remove or add elements.
* Rearrangement::   Reordering the elements in a list; combining lists.
@end menu

@node Setcar
@subsection Altering List Elements with @code{setcar}
@cindex replace list element
@cindex list, replace element

  Changing the @sc{car} of a cons cell is done with @code{setcar}.  When
used on a list, @code{setcar} replaces one element of a list with a
different element.

@defun setcar cons object
This function stores @var{object} as the new @sc{car} of @var{cons},
replacing its previous @sc{car}.  In other words, it changes the
@sc{car} slot of @var{cons} to refer to @var{object}.  It returns the
value @var{object}.  For example:

@example
@group
(setq x (list 1 2))
     @result{} (1 2)
@end group
@group
(setcar x 4)
     @result{} 4
@end group
@group
x
     @result{} (4 2)
@end group
@end example
@end defun

  When a cons cell is part of the shared structure of several lists,
storing a new @sc{car} into the cons changes one element of each of
these lists.  Here is an example:

@example
@group
;; @r{Create two lists that are partly shared.}
(setq x1 (list 'a 'b 'c))
     @result{} (a b c)
(setq x2 (cons 'z (cdr x1)))
     @result{} (z b c)
@end group

@group
;; @r{Replace the @sc{car} of a shared link.}
(setcar (cdr x1) 'foo)
     @result{} foo
x1                           ; @r{Both lists are changed.}
     @result{} (a foo c)
x2
     @result{} (z foo c)
@end group

@group
;; @r{Replace the @sc{car} of a link that is not shared.}
(setcar x1 'baz)
     @result{} baz
x1                           ; @r{Only one list is changed.}
     @result{} (baz foo c)
x2
     @result{} (z foo c)
@end group
@end example

  Here is a graphical depiction of the shared structure of the two lists
in the variables @code{x1} and @code{x2}, showing why replacing @code{b}
changes them both:

@example
@group
        --- ---        --- ---      --- ---
x1---> |   |   |----> |   |   |--> |   |   |--> nil
        --- ---        --- ---      --- ---
         |        -->   |            |
         |       |      |            |
          --> a  |       --> b        --> c
                 |
       --- ---   |
x2--> |   |   |--
       --- ---
        |
        |
         --> z
@end group
@end example

  Here is an alternative form of box diagram, showing the same relationship:

@example
@group
x1:
 --------------       --------------       --------------
| car   | cdr  |     | car   | cdr  |     | car   | cdr  |
|   a   |   o------->|   b   |   o------->|   c   |  nil |
|       |      |  -->|       |      |     |       |      |
 --------------  |    --------------       --------------
                 |
x2:              |
 --------------  |
| car   | cdr  | |
|   z   |   o----
|       |      |
 --------------
@end group
@end example

@node Setcdr
@subsection Altering the CDR of a List
@cindex replace part of list

  The lowest-level primitive for modifying a @sc{cdr} is @code{setcdr}:

@defun setcdr cons object
This function stores @var{object} as the new @sc{cdr} of @var{cons},
replacing its previous @sc{cdr}.  In other words, it changes the
@sc{cdr} slot of @var{cons} to refer to @var{object}.  It returns the
value @var{object}.
@end defun

  Here is an example of replacing the @sc{cdr} of a list with a
different list.  All but the first element of the list are removed in
favor of a different sequence of elements.  The first element is
unchanged, because it resides in the @sc{car} of the list, and is not
reached via the @sc{cdr}.

@example
@group
(setq x (list 1 2 3))
     @result{} (1 2 3)
@end group
@group
(setcdr x '(4))
     @result{} (4)
@end group
@group
x
     @result{} (1 4)
@end group
@end example

  You can delete elements from the middle of a list by altering the
@sc{cdr}s of the cons cells in the list.  For example, here we delete
the second element, @code{b}, from the list @code{(a b c)}, by changing
the @sc{cdr} of the first cons cell:

@example
@group
(setq x1 (list 'a 'b 'c))
     @result{} (a b c)
(setcdr x1 (cdr (cdr x1)))
     @result{} (c)
x1
     @result{} (a c)
@end group
@end example

  Here is the result in box notation:

@smallexample
@group
                   --------------------
                  |                    |
 --------------   |   --------------   |    --------------
| car   | cdr  |  |  | car   | cdr  |   -->| car   | cdr  |
|   a   |   o-----   |   b   |   o-------->|   c   |  nil |
|       |      |     |       |      |      |       |      |
 --------------       --------------        --------------
@end group
@end smallexample

@noindent
The second cons cell, which previously held the element @code{b}, still
exists and its @sc{car} is still @code{b}, but it no longer forms part
of this list.

  It is equally easy to insert a new element by changing @sc{cdr}s:

@example
@group
(setq x1 (list 'a 'b 'c))
     @result{} (a b c)
(setcdr x1 (cons 'd (cdr x1)))
     @result{} (d b c)
x1
     @result{} (a d b c)
@end group
@end example

  Here is this result in box notation:

@smallexample
@group
 --------------        -------------       -------------
| car  | cdr   |      | car  | cdr  |     | car  | cdr  |
|   a  |   o   |   -->|   b  |   o------->|   c  |  nil |
|      |   |   |  |   |      |      |     |      |      |
 --------- | --   |    -------------       -------------
           |      |
     -----         --------
    |                      |
    |    ---------------   |
    |   | car   | cdr   |  |
     -->|   d   |   o------
        |       |       |
         ---------------
@end group
@end smallexample

@node Rearrangement
@subsection Functions that Rearrange Lists
@cindex rearrangement of lists
@cindex reordering, of elements in lists
@cindex modification of lists

  Here are some functions that rearrange lists destructively by
modifying the @sc{cdr}s of their component cons cells.  These functions
are destructive because they chew up the original lists passed
to them as arguments, relinking their cons cells to form a new list that
is the returned value.

@ifnottex
  See @code{delq}, in @ref{Sets And Lists}, for another function
that modifies cons cells.
@end ifnottex
@iftex
   The function @code{delq} in the following section is another example
of destructive list manipulation.
@end iftex

@defun nconc &rest lists
@cindex concatenating lists
@cindex joining lists
This function returns a list containing all the elements of @var{lists}.
Unlike @code{append} (@pxref{Building Lists}), the @var{lists} are
@emph{not} copied.  Instead, the last @sc{cdr} of each of the
@var{lists} is changed to refer to the following list.  The last of the
@var{lists} is not altered.  For example:

@example
@group
(setq x (list 1 2 3))
     @result{} (1 2 3)
@end group
@group
(nconc x '(4 5))
     @result{} (1 2 3 4 5)
@end group
@group
x
     @result{} (1 2 3 4 5)
@end group
@end example

   Since the last argument of @code{nconc} is not itself modified, it is
reasonable to use a constant list, such as @code{'(4 5)}, as in the
above example.  For the same reason, the last argument need not be a
list:

@example
@group
(setq x (list 1 2 3))
     @result{} (1 2 3)
@end group
@group
(nconc x 'z)
     @result{} (1 2 3 . z)
@end group
@group
x
     @result{} (1 2 3 . z)
@end group
@end example

However, the other arguments (all but the last) should be mutable
lists.  They can be dotted lists, whose last @sc{cdr}s are then
replaced with the next argument:

@example
@group
(nconc (cons 1 2) (cons 3 (cons 4 5)) 'z)
     @result{} (1 3 4 . z)
@end group
@end example

A common pitfall is to use a constant list as a non-last argument to
@code{nconc}.  If you do this, the resulting behavior is undefined
(@pxref{Self-Evaluating Forms}).  It is possible that your program
will change each time you run it!  Here is what might happen (though
this is not guaranteed to happen):

@smallexample
@group
(defun add-foo (x)            ; @r{We want this function to add}
  (nconc '(foo) x))           ;   @r{@code{foo} to the front of its arg.}
@end group

@group
(symbol-function 'add-foo)
     @result{} (lambda (x) (nconc '(foo) x))
@end group

@group
(setq xx (add-foo '(1 2)))    ; @r{It seems to work.}
     @result{} (foo 1 2)
@end group
@group
(setq xy (add-foo '(3 4)))    ; @r{What happened?}
     @result{} (foo 1 2 3 4)
@end group
@group
(eq xx xy)
     @result{} t
@end group

@group
(symbol-function 'add-foo)
     @result{} (lambda (x) (nconc '(foo 1 2 3 4) x))
@end group
@end smallexample
@end defun

@node Sets And Lists
@section Using Lists as Sets
@cindex lists as sets
@cindex sets

  A list can represent an unordered mathematical set---simply consider
a value an element of a set if it appears in the list, and ignore the
order of the list.  To form the union of two sets, use @code{append}
(as long as you don't mind having duplicate elements).  You can remove
@code{equal} duplicates using @code{delete-dups} or @code{seq-uniq}.
Other useful functions for sets include @code{memq} and @code{delq},
and their @code{equal} versions, @code{member} and @code{delete}.

@cindex CL note---lack @code{union}, @code{intersection}
@quotation
@b{Common Lisp note:} Common Lisp has functions @code{union} (which
avoids duplicate elements) and @code{intersection} for set operations.
In Emacs Lisp, variants of these facilities are provided by the
@file{cl-lib} library.  @xref{Lists as Sets,,,cl,Common Lisp Extensions}.
@end quotation

@defun memq object list
@cindex membership in a list
This function tests to see whether @var{object} is a member of
@var{list}.  If it is, @code{memq} returns a list starting with the
first occurrence of @var{object}.  Otherwise, it returns @code{nil}.
The letter @samp{q} in @code{memq} says that it uses @code{eq} to
compare @var{object} against the elements of the list.  For example:

@example
@group
(memq 'b '(a b c b a))
     @result{} (b c b a)
@end group
@group
(memq '(2) '((1) (2)))    ; @r{The two @code{(2)}s need not be @code{eq}.}
     @result{} @r{Unspecified; might be @code{nil} or @code{((2))}.}
@end group
@end example
@end defun

@defun delq object list
@cindex deleting list elements
This function destructively removes all elements @code{eq} to
@var{object} from @var{list}, and returns the resulting list.  The
letter @samp{q} in @code{delq} says that it uses @code{eq} to compare
@var{object} against the elements of the list, like @code{memq} and
@code{remq}.

Typically, when you invoke @code{delq}, you should use the return
value by assigning it to the variable which held the original list.
The reason for this is explained below.
@end defun

The @code{delq} function deletes elements from the front of the list
by simply advancing down the list, and returning a sublist that starts
after those elements.  For example:

@example
@group
(delq 'a '(a b c)) @equiv{} (cdr '(a b c))
@end group
@end example

@noindent
When an element to be deleted appears in the middle of the list,
removing it involves changing the @sc{cdr}s (@pxref{Setcdr}).

@example
@group
(setq sample-list (list 'a 'b 'c '(4)))
     @result{} (a b c (4))
@end group
@group
(delq 'a sample-list)
     @result{} (b c (4))
@end group
@group
sample-list
     @result{} (a b c (4))
@end group
@group
(delq 'c sample-list)
     @result{} (a b (4))
@end group
@group
sample-list
     @result{} (a b (4))
@end group
@end example

Note that @code{(delq 'c sample-list)} modifies @code{sample-list} to
splice out the third element, but @code{(delq 'a sample-list)} does not
splice anything---it just returns a shorter list.  Don't assume that a
variable which formerly held the argument @var{list} now has fewer
elements, or that it still holds the original list!  Instead, save the
result of @code{delq} and use that.  Most often we store the result back
into the variable that held the original list:

@example
(setq flowers (delq 'rose flowers))
@end example

In the following example, the @code{(list 4)} that @code{delq} attempts to match
and the @code{(4)} in the @code{sample-list} are @code{equal} but not @code{eq}:

@example
@group
(delq (list 4) sample-list)
     @result{} (a c (4))
@end group
@end example

If you want to delete elements that are @code{equal} to a given value,
use @code{delete} (see below).

@defun remq object list
This function returns a copy of @var{list}, with all elements removed
which are @code{eq} to @var{object}.  The letter @samp{q} in @code{remq}
says that it uses @code{eq} to compare @var{object} against the elements
of @code{list}.

@example
@group
(setq sample-list (list 'a 'b 'c 'a 'b 'c))
     @result{} (a b c a b c)
@end group
@group
(remq 'a sample-list)
     @result{} (b c b c)
@end group
@group
sample-list
     @result{} (a b c a b c)
@end group
@end example
@end defun

@defun memql object list
The function @code{memql} tests to see whether @var{object} is a member
of @var{list}, comparing members with @var{object} using @code{eql},
so floating-point elements are compared by value.
If @var{object} is a member, @code{memql} returns a list starting with
its first occurrence in @var{list}.  Otherwise, it returns @code{nil}.

Compare this with @code{memq}:

@example
@group
(memql 1.2 '(1.1 1.2 1.3))  ; @r{@code{1.2} and @code{1.2} are @code{eql}.}
     @result{} (1.2 1.3)
@end group
@group
(memq 1.2 '(1.1 1.2 1.3))  ; @r{The two @code{1.2}s need not be @code{eq}.}
     @result{} @r{Unspecified; might be @code{nil} or @code{(1.2 1.3)}.}
@end group
@end example
@end defun

The following three functions are like @code{memq}, @code{delq} and
@code{remq}, but use @code{equal} rather than @code{eq} to compare
elements.  @xref{Equality Predicates}.

@defun member object list
The function @code{member} tests to see whether @var{object} is a member
of @var{list}, comparing members with @var{object} using @code{equal}.
If @var{object} is a member, @code{member} returns a list starting with
its first occurrence in @var{list}.  Otherwise, it returns @code{nil}.

Compare this with @code{memq}:

@example
@group
(member '(2) '((1) (2)))  ; @r{@code{(2)} and @code{(2)} are @code{equal}.}
     @result{} ((2))
@end group
@group
(memq '(2) '((1) (2)))    ; @r{The two @code{(2)}s need not be @code{eq}.}
     @result{} @r{Unspecified; might be @code{nil} or @code{(2)}.}
@end group
@group
;; @r{Two strings with the same contents are @code{equal}.}
(member "foo" '("foo" "bar"))
     @result{} ("foo" "bar")
@end group
@end example
@end defun

@defun delete object sequence
This function removes all elements @code{equal} to @var{object} from
@var{sequence}, and returns the resulting sequence.

If @var{sequence} is a list, @code{delete} is to @code{delq} as
@code{member} is to @code{memq}: it uses @code{equal} to compare
elements with @var{object}, like @code{member}; when it finds an
element that matches, it cuts the element out just as @code{delq}
would.  As with @code{delq}, you should typically use the return value
by assigning it to the variable which held the original list.

If @code{sequence} is a vector or string, @code{delete} returns a copy
of @code{sequence} with all elements @code{equal} to @code{object}
removed.

For example:

@example
@group
(setq l (list '(2) '(1) '(2)))
(delete '(2) l)
     @result{} ((1))
l
     @result{} ((2) (1))
;; @r{If you want to change @code{l} reliably,}
;; @r{write @code{(setq l (delete '(2) l))}.}
@end group
@group
(setq l (list '(2) '(1) '(2)))
(delete '(1) l)
     @result{} ((2) (2))
l
     @result{} ((2) (2))
;; @r{In this case, it makes no difference whether you set @code{l},}
;; @r{but you should do so for the sake of the other case.}
@end group
@group
(delete '(2) [(2) (1) (2)])
     @result{} [(1)]
@end group
@end example
@end defun

@defun remove object sequence
This function is the non-destructive counterpart of @code{delete}.  It
returns a copy of @code{sequence}, a list, vector, or string, with
elements @code{equal} to @code{object} removed.  For example:

@example
@group
(remove '(2) '((2) (1) (2)))
     @result{} ((1))
@end group
@group
(remove '(2) [(2) (1) (2)])
     @result{} [(1)]
@end group
@end example
@end defun

@quotation
@b{Common Lisp note:} The functions @code{member}, @code{delete} and
@code{remove} in GNU Emacs Lisp are derived from Maclisp, not Common
Lisp.  The Common Lisp versions do not use @code{equal} to compare
elements.
@end quotation

@defun member-ignore-case object list
This function is like @code{member}, except that @var{object} should
be a string and that it ignores differences in letter-case and text
representation: upper-case and lower-case letters are treated as
equal, and unibyte strings are converted to multibyte prior to
comparison.
@end defun

@defun delete-dups list
This function destructively removes all @code{equal} duplicates from
@var{list}, stores the result in @var{list} and returns it.  Of
several @code{equal} occurrences of an element in @var{list},
@code{delete-dups} keeps the first one.  See @code{seq-uniq} for
non-destructive operation (@pxref{Sequence Functions}).
@end defun

  See also the function @code{add-to-list}, in @ref{List Variables},
for a way to add an element to a list stored in a variable and used as a
set.

@node Association Lists
@section Association Lists
@cindex association list
@cindex alist

  An @dfn{association list}, or @dfn{alist} for short, records a mapping
from keys to values.  It is a list of cons cells called
@dfn{associations}: the @sc{car} of each cons cell is the @dfn{key}, and the
@sc{cdr} is the @dfn{associated value}.@footnote{This usage of ``key''
is not related to the term ``key sequence''; it means a value used to
look up an item in a table.  In this case, the table is the alist, and
the alist associations are the items.}

  Here is an example of an alist.  The key @code{pine} is associated with
the value @code{cones}; the key @code{oak} is associated with
@code{acorns}; and the key @code{maple} is associated with @code{seeds}.

@example
@group
((pine . cones)
 (oak . acorns)
 (maple . seeds))
@end group
@end example

  Both the values and the keys in an alist may be any Lisp objects.
For example, in the following alist, the symbol @code{a} is
associated with the number @code{1}, and the string @code{"b"} is
associated with the @emph{list} @code{(2 3)}, which is the @sc{cdr} of
the alist element:

@example
((a . 1) ("b" 2 3))
@end example

  Sometimes it is better to design an alist to store the associated
value in the @sc{car} of the @sc{cdr} of the element.  Here is an
example of such an alist:

@example
((rose red) (lily white) (buttercup yellow))
@end example

@noindent
Here we regard @code{red} as the value associated with @code{rose}.  One
advantage of this kind of alist is that you can store other related
information---even a list of other items---in the @sc{cdr} of the
@sc{cdr}.  One disadvantage is that you cannot use @code{rassq} (see
below) to find the element containing a given value.  When neither of
these considerations is important, the choice is a matter of taste, as
long as you are consistent about it for any given alist.

  The same alist shown above could be regarded as having the
associated value in the @sc{cdr} of the element; the value associated
with @code{rose} would be the list @code{(red)}.

  Association lists are often used to record information that you might
otherwise keep on a stack, since new associations may be added easily to
the front of the list.  When searching an association list for an
association with a given key, the first one found is returned, if there
is more than one.

  In Emacs Lisp, it is @emph{not} an error if an element of an
association list is not a cons cell.  The alist search functions simply
ignore such elements.  Many other versions of Lisp signal errors in such
cases.

  Note that property lists are similar to association lists in several
respects.  A property list behaves like an association list in which
each key can occur only once.  @xref{Property Lists}, for a comparison
of property lists and association lists.

@defun assoc key alist &optional testfn
This function returns the first association for @var{key} in
@var{alist}, comparing @var{key} against the alist elements using
@var{testfn} if it is a function, and @code{equal} otherwise
(@pxref{Equality Predicates}).  If @var{testfn} is a function, it is
called with two arguments: the @sc{car} of an element from @var{alist}
and @var{key}.  The function returns @code{nil} if no
association in @var{alist} has a @sc{car} equal to @var{key}, as
tested by @var{testfn}.  For example:

@smallexample
(setq trees '((pine . cones) (oak . acorns) (maple . seeds)))
     @result{} ((pine . cones) (oak . acorns) (maple . seeds))
(assoc 'oak trees)
     @result{} (oak . acorns)
(cdr (assoc 'oak trees))
     @result{} acorns
(assoc 'birch trees)
     @result{} nil
@end smallexample

Here is another example, in which the keys and values are not symbols:

@smallexample
(setq needles-per-cluster
      '((2 "Austrian Pine" "Red Pine")
        (3 "Pitch Pine")
        (5 "White Pine")))

(cdr (assoc 3 needles-per-cluster))
     @result{} ("Pitch Pine")
(cdr (assoc 2 needles-per-cluster))
     @result{} ("Austrian Pine" "Red Pine")
@end smallexample
@end defun

  The function @code{assoc-string} is much like @code{assoc} except
that it ignores certain differences between strings.  @xref{Text
Comparison}.

@defun rassoc value alist
This function returns the first association with value @var{value} in
@var{alist}.  It returns @code{nil} if no association in @var{alist} has
a @sc{cdr} @code{equal} to @var{value}.

@code{rassoc} is like @code{assoc} except that it compares the @sc{cdr} of
each @var{alist} association instead of the @sc{car}.  You can think of
this as reverse @code{assoc}, finding the key for a given value.
@end defun

@defun assq key alist
This function is like @code{assoc} in that it returns the first
association for @var{key} in @var{alist}, but it makes the comparison
using @code{eq}.  @code{assq} returns @code{nil} if no association in
@var{alist} has a @sc{car} @code{eq} to @var{key}.  This function is
used more often than @code{assoc}, since @code{eq} is faster than
@code{equal} and most alists use symbols as keys.  @xref{Equality
Predicates}.

@smallexample
(setq trees '((pine . cones) (oak . acorns) (maple . seeds)))
     @result{} ((pine . cones) (oak . acorns) (maple . seeds))
(assq 'pine trees)
     @result{} (pine . cones)
@end smallexample

On the other hand, @code{assq} is not usually useful in alists where the
keys may not be symbols:

@smallexample
(setq leaves
      '(("simple leaves" . oak)
        ("compound leaves" . horsechestnut)))

(assq "simple leaves" leaves)
     @result{} @r{Unspecified; might be @code{nil} or @code{("simple leaves" . oak)}.}
(assoc "simple leaves" leaves)
     @result{} ("simple leaves" . oak)
@end smallexample
@end defun

@defun alist-get key alist &optional default remove testfn
This function is similar to @code{assq}.  It finds the first
association @w{@code{(@var{key} . @var{value})}} by comparing
@var{key} with @var{alist} elements, and, if found, returns the
@var{value} of that association.  If no association is found, the
function returns @var{default}.  Comparison of @var{key} against
@var{alist} elements uses the function specified by @var{testfn},
defaulting to @code{eq}.

This is a generalized variable (@pxref{Generalized Variables})
that can be used to change a value with @code{setf}.  When
using it to set a value, optional argument @var{remove} non-@code{nil}
means to remove @var{key}'s association from @var{alist} if the new
value is @code{eql} to @var{default}.
@end defun

@defun rassq value alist
This function returns the first association with value @var{value} in
@var{alist}.  It returns @code{nil} if no association in @var{alist} has
a @sc{cdr} @code{eq} to @var{value}.

@code{rassq} is like @code{assq} except that it compares the @sc{cdr} of
each @var{alist} association instead of the @sc{car}.  You can think of
this as reverse @code{assq}, finding the key for a given value.

For example:

@smallexample
(setq trees '((pine . cones) (oak . acorns) (maple . seeds)))

(rassq 'acorns trees)
     @result{} (oak . acorns)
(rassq 'spores trees)
     @result{} nil
@end smallexample

@code{rassq} cannot search for a value stored in the @sc{car}
of the @sc{cdr} of an element:

@smallexample
(setq colors '((rose red) (lily white) (buttercup yellow)))

(rassq 'white colors)
     @result{} nil
@end smallexample

In this case, the @sc{cdr} of the association @code{(lily white)} is not
the symbol @code{white}, but rather the list @code{(white)}.  This
becomes clearer if the association is written in dotted pair notation:

@smallexample
(lily white) @equiv{} (lily . (white))
@end smallexample
@end defun

@defun assoc-default key alist &optional test default
This function searches @var{alist} for a match for @var{key}.  For each
element of @var{alist}, it compares the element (if it is an atom) or
the element's @sc{car} (if it is a cons) against @var{key}, by calling
@var{test} with two arguments: the element or its @sc{car}, and
@var{key}.  The arguments are passed in that order so that you can get
useful results using @code{string-match} with an alist that contains
regular expressions (@pxref{Regexp Search}).  If @var{test} is omitted
or @code{nil}, @code{equal} is used for comparison.

If an alist element matches @var{key} by this criterion,
then @code{assoc-default} returns a value based on this element.
If the element is a cons, then the value is the element's @sc{cdr}.
Otherwise, the return value is @var{default}.

If no alist element matches @var{key}, @code{assoc-default} returns
@code{nil}.
@end defun

@defun copy-alist alist
@cindex copying alists
This function returns a two-level deep copy of @var{alist}: it creates a
new copy of each association, so that you can alter the associations of
the new alist without changing the old one.

@smallexample
@group
(setq needles-per-cluster
      '((2 . ("Austrian Pine" "Red Pine"))
        (3 . ("Pitch Pine"))
@end group
        (5 . ("White Pine"))))
@result{}
((2 "Austrian Pine" "Red Pine")
 (3 "Pitch Pine")
 (5 "White Pine"))

(setq copy (copy-alist needles-per-cluster))
@result{}
((2 "Austrian Pine" "Red Pine")
 (3 "Pitch Pine")
 (5 "White Pine"))

(eq needles-per-cluster copy)
     @result{} nil
(equal needles-per-cluster copy)
     @result{} t
(eq (car needles-per-cluster) (car copy))
     @result{} nil
(cdr (car (cdr needles-per-cluster)))
     @result{} ("Pitch Pine")
@group
(eq (cdr (car (cdr needles-per-cluster)))
    (cdr (car (cdr copy))))
     @result{} t
@end group
@end smallexample

  This example shows how @code{copy-alist} makes it possible to change
the associations of one copy without affecting the other:

@smallexample
@group
(setcdr (assq 3 copy) '("Martian Vacuum Pine"))
(cdr (assq 3 needles-per-cluster))
     @result{} ("Pitch Pine")
@end group
@end smallexample
@end defun

@defun assq-delete-all key alist
This function deletes from @var{alist} all the elements whose @sc{car}
is @code{eq} to @var{key}, much as if you used @code{delq} to delete
each such element one by one.  It returns the shortened alist, and
often modifies the original list structure of @var{alist}.  For
correct results, use the return value of @code{assq-delete-all} rather
than looking at the saved value of @var{alist}.

@example
(setq alist (list '(foo 1) '(bar 2) '(foo 3) '(lose 4)))
     @result{} ((foo 1) (bar 2) (foo 3) (lose 4))
(assq-delete-all 'foo alist)
     @result{} ((bar 2) (lose 4))
alist
     @result{} ((foo 1) (bar 2) (lose 4))
@end example
@end defun

@defun assoc-delete-all key alist &optional test
This function is like @code{assq-delete-all} except that it accepts
an optional argument @var{test}, a predicate function to compare the
keys in @var{alist}.  If omitted or @code{nil}, @var{test} defaults to
@code{equal}.  As @code{assq-delete-all}, this function often modifies
the original list structure of @var{alist}.
@end defun

@defun rassq-delete-all value alist
This function deletes from @var{alist} all the elements whose @sc{cdr}
is @code{eq} to @var{value}.  It returns the shortened alist, and
often modifies the original list structure of @var{alist}.
@code{rassq-delete-all} is like @code{assq-delete-all} except that it
compares the @sc{cdr} of each @var{alist} association instead of the
@sc{car}.
@end defun

@defmac let-alist alist body
Creates a binding for each symbol used as keys the association list
@var{alist}, prefixed with dot.  This can be useful when accessing
several items in the same association list, and it's best understood
through a simple example:

@lisp
(setq colors '((rose . red) (lily . white) (buttercup . yellow)))
(let-alist colors
  (if (eq .rose 'red)
      .lily))
     @result{} white
@end lisp

The @var{body} is inspected at compilation time, and only the symbols
that appear in @var{body} with a @samp{.} as the first character in
the symbol name will be bound.  Finding the keys is done with
@code{assq}, and the @code{cdr} of the return value of this
@code{assq} is assigned as the value for the binding.

Nested association lists is supported:

@lisp
(setq colors '((rose . red) (lily (belladonna . yellow) (brindisi . pink))))
(let-alist colors
  (if (eq .rose 'red)
      .lily.belladonna))
     @result{} yellow
@end lisp

Nesting @code{let-alist} inside each other is allowed, but the code in
the inner @code{let-alist} can't access the variables bound by the
outer @code{let-alist}.
@end defmac

@node Property Lists
@section Property Lists
@cindex property list
@cindex plist

  A @dfn{property list} (@dfn{plist} for short) is a list of paired
elements.  Each of the pairs associates a property name (usually a
symbol) with a property or value.  Here is an example of a property
list:

@example
(pine cones numbers (1 2 3) color "blue")
@end example

@noindent
This property list associates @code{pine} with @code{cones},
@code{numbers} with @code{(1 2 3)}, and @code{color} with
@code{"blue"}.  The property names and values can be any Lisp objects,
but the names are usually symbols (as they are in this example).

  Property lists are used in several contexts.  For instance, the
function @code{put-text-property} takes an argument which is a
property list, specifying text properties and associated values which
are to be applied to text in a string or buffer.  @xref{Text
Properties}.

  Another prominent use of property lists is for storing symbol
properties.  Every symbol possesses a list of properties, used to
record miscellaneous information about the symbol; these properties
are stored in the form of a property list.  @xref{Symbol Properties}.

@defun plistp object
This predicate function returns non-@code{nil} if @var{object} is a
valid property list.
@end defun

@menu
* Plists and Alists::           Comparison of the advantages of property
                                  lists and association lists.
* Plist Access::                Accessing property lists stored elsewhere.
@end menu

@node Plists and Alists
@subsection Property Lists and Association Lists
@cindex plist vs. alist
@cindex alist vs. plist

@cindex property lists vs association lists
  Association lists (@pxref{Association Lists}) are very similar to
property lists.  In contrast to association lists, the order of the
pairs in the property list is not significant, since the property
names must be distinct.

  Property lists are better than association lists for attaching
information to various Lisp function names or variables.  If your
program keeps all such information in one association list, it will
typically need to search that entire list each time it checks for an
association for a particular Lisp function name or variable, which
could be slow.  By contrast, if you keep the same information in the
property lists of the function names or variables themselves, each
search will scan only the length of one property list, which is
usually short.  This is why the documentation for a variable is
recorded in a property named @code{variable-documentation}.  The byte
compiler likewise uses properties to record those functions needing
special treatment.

  However, association lists have their own advantages.  Depending on
your application, it may be faster to add an association to the front of
an association list than to update a property.  All properties for a
symbol are stored in the same property list, so there is a possibility
of a conflict between different uses of a property name.  (For this
reason, it is a good idea to choose property names that are probably
unique, such as by beginning the property name with the program's usual
name-prefix for variables and functions.)  An association list may be
used like a stack where associations are pushed on the front of the list
and later discarded; this is not possible with a property list.

@node Plist Access
@subsection Property Lists Outside Symbols
@cindex plist access
@cindex accessing plist properties

  The following functions can be used to manipulate property lists.
They all default to comparing property names using @code{eq}.

@defun plist-get plist property &optional predicate
This returns the value of the @var{property} property stored in the
property list @var{plist}.  Comparisons are done with @var{predicate},
which defaults to @code{eq}.  It accepts a malformed @var{plist}
argument.  If @var{property} is not found in the @var{plist}, it
returns @code{nil}.  For example,

@example
(plist-get '(foo 4) 'foo)
     @result{} 4
(plist-get '(foo 4 bad) 'foo)
     @result{} 4
(plist-get '(foo 4 bad) 'bad)
     @result{} nil
(plist-get '(foo 4 bad) 'bar)
     @result{} nil
@end example
@end defun

@defun plist-put plist property value &optional predicate
This stores @var{value} as the value of the @var{property} property in
the property list @var{plist}.  Comparisons are done with @var{predicate},
which defaults to @code{eq}.  It may modify @var{plist} destructively,
or it may construct a new list structure without altering the old.  The
function returns the modified property list, so you can store that back
in the place where you got @var{plist}.  For example,

@example
(setq my-plist (list 'bar t 'foo 4))
     @result{} (bar t foo 4)
(setq my-plist (plist-put my-plist 'foo 69))
     @result{} (bar t foo 69)
(setq my-plist (plist-put my-plist 'quux '(a)))
     @result{} (bar t foo 69 quux (a))
@end example
@end defun

@defun lax-plist-get plist property
This obsolete function is like @code{plist-get} except that it
compares properties using @code{equal} instead of @code{eq}.
@end defun

@defun lax-plist-put plist property value
This obsolete function is like @code{plist-put} except that it
compares properties using @code{equal} instead of @code{eq}.
@end defun

@defun plist-member plist property &optional predicate
This returns non-@code{nil} if @var{plist} contains the given
@var{property}.  Comparisons are done with @var{predicate}, which
defaults to @code{eq}.  Unlike @code{plist-get}, this allows you to
distinguish between a missing property and a property with the value
@code{nil}.  The value is actually the tail of @var{plist} whose
@code{car} is @var{property}.
@end defun<|MERGE_RESOLUTION|>--- conflicted
+++ resolved
@@ -703,16 +703,9 @@
 same way.
 
 Normally, when @var{tree} is anything other than a cons cell,
-<<<<<<< HEAD
 @code{copy-tree} simply returns @var{tree}.  However, if @var{vecp} is
 non-@code{nil}, it copies vectors too (and operates recursively on
 their elements).
-=======
-@code{copy-tree} simply returns @var{tree}.  However, if
-@var{vector-like-p} is non-@code{nil}, it copies vectors and records
-too (and operates recursively on their elements).  This function
-cannot cope with circular lists.
->>>>>>> 7ef20e0c
 @end defun
 
 @defun flatten-tree tree
