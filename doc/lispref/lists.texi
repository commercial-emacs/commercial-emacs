@c -*-texinfo-*-
@c This is part of the GNU Emacs Lisp Reference Manual.
@c Copyright (C) 1990--1995, 1998--1999, 2001--2023 Free Software
@c Foundation, Inc.
@c See the file elisp.texi for copying conditions.
@node Lists
@chapter Lists
@cindex lists
@cindex element (of list)

  A @dfn{list} represents a sequence of zero or more elements (which may
be any Lisp objects).  The important difference between lists and
vectors is that two or more lists can share part of their structure; in
addition, you can insert or delete elements in a list without copying
the whole list.

@menu
* Cons Cells::          How lists are made out of cons cells.
* List-related Predicates::        Is this object a list?  Comparing two lists.
* List Elements::       Extracting the pieces of a list.
* Building Lists::      Creating list structure.
* List Variables::      Modifying lists stored in variables.
* Modifying Lists::     Storing new pieces into an existing list.
* Sets And Lists::      A list can represent a finite mathematical set.
* Association Lists::   A list can represent a finite relation or mapping.
* Property Lists::      A list of paired elements.
@end menu

@node Cons Cells
@section Lists and Cons Cells
@cindex lists and cons cells

  Lists in Lisp are not a primitive data type; they are built up from
@dfn{cons cells} (@pxref{Cons Cell Type}).  A cons cell is a data
object that represents an ordered pair.  That is, it has two slots,
and each slot @dfn{holds}, or @dfn{refers to}, some Lisp object.  One
slot is known as the @sc{car}, and the other is known as the @sc{cdr}.
(These names are traditional; see @ref{Cons Cell Type}.)  @sc{cdr} is
pronounced ``could-er''.

  We say that ``the @sc{car} of this cons cell is'' whatever object
its @sc{car} slot currently holds, and likewise for the @sc{cdr}.

  A list is a series of cons cells chained together, so that each
cell refers to the next one.  There is one cons cell for each element
of the list.  By convention, the @sc{car}s of the cons cells hold the
elements of the list, and the @sc{cdr}s are used to chain the list
(this asymmetry between @sc{car} and @sc{cdr} is entirely a matter of
convention; at the level of cons cells, the @sc{car} and @sc{cdr}
slots have similar properties).  Hence, the @sc{cdr} slot of each cons
cell in a list refers to the following cons cell.

@cindex proper list
@cindex true list
  Also by convention, the @sc{cdr} of the last cons cell in a list is
@code{nil}.  We call such a @code{nil}-terminated structure a
@dfn{proper list}@footnote{It is sometimes also referred to as a
@dfn{true list}, but we generally do not use this terminology in this
manual.}.  In Emacs Lisp, the symbol @code{nil} is both a symbol and a
list with no elements.  For convenience, the symbol @code{nil} is
considered to have @code{nil} as its @sc{cdr} (and also as its
@sc{car}).

  Hence, the @sc{cdr} of a proper list is always a proper list.  The
@sc{cdr} of a nonempty proper list is a proper list containing all the
elements except the first.

@cindex dotted list
@cindex circular list
  If the @sc{cdr} of a list's last cons cell is some value other than
@code{nil}, we call the structure a @dfn{dotted list}, since its
printed representation would use dotted pair notation (@pxref{Dotted
Pair Notation}).  There is one other possibility: some cons cell's
@sc{cdr} could point to one of the previous cons cells in the list.
We call that structure a @dfn{circular list}.

  For some purposes, it does not matter whether a list is proper,
circular or dotted.  If a program doesn't look far enough down the
list to see the @sc{cdr} of the final cons cell, it won't care.
However, some functions that operate on lists demand proper lists and
signal errors if given a dotted list.  Most functions that try to find
the end of a list enter infinite loops if given a circular list.  You
can use the function @code{proper-list-p}, described in the next
section (@pxref{List-related Predicates, proper-list-p}), to determine
whether a list is a proper one.

@cindex list structure
  Because most cons cells are used as part of lists, we refer to any
structure made out of cons cells as a @dfn{list structure}.

@node List-related Predicates
@section Predicates on Lists
@cindex predicates for lists
@cindex list predicates

  The following predicates test whether a Lisp object is an atom,
whether it is a cons cell or is a list, or whether it is the
distinguished object @code{nil}.  (Many of these predicates can be
defined in terms of the others, but they are used so often that it is
worth having them.)

@defun consp object
This function returns @code{t} if @var{object} is a cons cell, @code{nil}
otherwise.  @code{nil} is not a cons cell, although it @emph{is} a list.
@end defun

@defun atom object
This function returns @code{t} if @var{object} is an atom, @code{nil}
otherwise.  All objects except cons cells are atoms.  The symbol
@code{nil} is an atom and is also a list; it is the only Lisp object
that is both.

@example
(atom @var{object}) @equiv{} (not (consp @var{object}))
@end example
@end defun

@defun listp object
This function returns @code{t} if @var{object} is a cons cell or
@code{nil}.  Otherwise, it returns @code{nil}.

@example
@group
(listp '(1))
     @result{} t
@end group
@group
(listp '())
     @result{} t
@end group
@end example
@end defun

@defun nlistp object
This function is the opposite of @code{listp}: it returns @code{t} if
@var{object} is not a list.  Otherwise, it returns @code{nil}.

@example
(listp @var{object}) @equiv{} (not (nlistp @var{object}))
@end example
@end defun

@defun null object
This function returns @code{t} if @var{object} is @code{nil}, and
returns @code{nil} otherwise.  This function is identical to @code{not},
but as a matter of clarity we use @code{null} when @var{object} is
considered a list and @code{not} when it is considered a truth value
(see @code{not} in @ref{Combining Conditions}).

@example
@group
(null '(1))
     @result{} nil
@end group
@group
(null '())
     @result{} t
@end group
@end example
@end defun

@defun proper-list-p object
This function returns the length of @var{object} if it is a proper
list, @code{nil} otherwise (@pxref{Cons Cells}).  In addition to
satisfying @code{listp}, a proper list is neither circular nor dotted.

@example
@group
(proper-list-p '(a b c))
    @result{} 3
@end group
@group
(proper-list-p '(a b . c))
    @result{} nil
@end group
@end example
@end defun

@node List Elements
@section Accessing Elements of Lists
@cindex list elements

@defun car cons-cell
This function returns the value referred to by the first slot of the
cons cell @var{cons-cell}.  In other words, it returns the @sc{car} of
@var{cons-cell}.

As a special case, if @var{cons-cell} is @code{nil}, this function
returns @code{nil}.  Therefore, any list is a valid argument.  An
error is signaled if the argument is not a cons cell or @code{nil}.

@example
@group
(car '(a b c))
     @result{} a
@end group
@group
(car '())
     @result{} nil
@end group
@end example
@end defun

@defun cdr cons-cell
This function returns the value referred to by the second slot of the
cons cell @var{cons-cell}.  In other words, it returns the @sc{cdr} of
@var{cons-cell}.

As a special case, if @var{cons-cell} is @code{nil}, this function
returns @code{nil}; therefore, any list is a valid argument.  An error
is signaled if the argument is not a cons cell or @code{nil}.

@example
@group
(cdr '(a b c))
     @result{} (b c)
@end group
@group
(cdr '())
     @result{} nil
@end group
@end example
@end defun

@defun car-safe object
This function lets you take the @sc{car} of a cons cell while avoiding
errors for other data types.  It returns the @sc{car} of @var{object} if
@var{object} is a cons cell, @code{nil} otherwise.  This is in contrast
to @code{car}, which signals an error if @var{object} is not a list.

@example
@group
(car-safe @var{object})
@equiv{}
(let ((x @var{object}))
  (if (consp x)
      (car x)
    nil))
@end group
@end example
@end defun

@defun cdr-safe object
This function lets you take the @sc{cdr} of a cons cell while
avoiding errors for other data types.  It returns the @sc{cdr} of
@var{object} if @var{object} is a cons cell, @code{nil} otherwise.
This is in contrast to @code{cdr}, which signals an error if
@var{object} is not a list.

@example
@group
(cdr-safe @var{object})
@equiv{}
(let ((x @var{object}))
  (if (consp x)
      (cdr x)
    nil))
@end group
@end example
@end defun

@defmac pop listname
This macro provides a convenient way to examine the @sc{car} of a
list, and take it off the list, all at once.  It operates on the list
stored in @var{listname}.  It removes the first element from the list,
saves the @sc{cdr} into @var{listname}, then returns the removed
element.

In the simplest case, @var{listname} is an unquoted symbol naming a
list; in that case, this macro is equivalent to @w{@code{(prog1
(car listname) (setq listname (cdr listname)))}}.

@example
x
     @result{} (a b c)
(pop x)
     @result{} a
x
     @result{} (b c)
@end example

More generally, @var{listname} can be a generalized variable.  In that
case, this macro saves into @var{listname} using @code{setf}.
@xref{Generalized Variables}.

For the @code{push} macro, which adds an element to a list,
@xref{List Variables}.
@end defmac

@defun nth n list
@anchor{Definition of nth}
This function returns the @var{n}th element of @var{list}.  Elements
are numbered starting with zero, so the @sc{car} of @var{list} is
element number zero.  If the length of @var{list} is @var{n} or less,
the value is @code{nil}.

@c Behavior for -ve n undefined since 2013/08; see bug#15059.
@ignore
If @var{n} is negative, @code{nth} returns the first element of @var{list}.
@end ignore

@example
@group
(nth 2 '(1 2 3 4))
     @result{} 3
@end group
@group
(nth 10 '(1 2 3 4))
     @result{} nil

(nth n x) @equiv{} (car (nthcdr n x))
@end group
@end example

The function @code{elt} is similar, but applies to any kind of sequence.
For historical reasons, it takes its arguments in the opposite order.
@xref{Sequence Functions}.
@end defun

@defun nthcdr n list
This function returns the @var{n}th @sc{cdr} of @var{list}.  In other
words, it skips past the first @var{n} links of @var{list} and returns
what follows.

@c "or negative" removed 2013/08; see bug#15059.
If @var{n} is zero, @code{nthcdr} returns all of
@var{list}.  If the length of @var{list} is @var{n} or less,
@code{nthcdr} returns @code{nil}.

@example
@group
(nthcdr 1 '(1 2 3 4))
     @result{} (2 3 4)
@end group
@group
(nthcdr 10 '(1 2 3 4))
     @result{} nil
@end group
@group
(nthcdr 0 '(1 2 3 4))
     @result{} (1 2 3 4)
@end group
@end example
@end defun

@defun take n list
This function returns the @var{n} first elements of @var{list}.  Essentially,
it returns the part of @var{list} that @code{nthcdr} skips.

@code{take} returns @var{list} if shorter than @var{n} elements;
it returns @code{nil} if @var{n} is zero or negative.

@example
@group
(take 3 '(a b c d))
     @result{} (a b c)
@end group
@group
(take 10 '(a b c d))
     @result{} (a b c d)
@end group
@group
(take 0 '(a b c d))
     @result{} nil
@end group
@end example
@end defun

@defun ntake n list
This is a version of @code{take} that works by destructively modifying
the list structure of the argument.  That makes it faster, but the
original value of @var{list} may be lost.

@code{ntake} returns @var{list} unmodified if shorter than @var{n}
elements; it returns @code{nil} if @var{n} is zero or negative.
Otherwise, it returns @var{list} truncated to its first @var{n}
elements.

This means that it is usually a good idea to use the return value and
not just rely on the truncation effect unless @var{n} is known to be
positive.
@end defun

@defun last list &optional n
This function returns the last link of @var{list}.  The @code{car} of
this link is the list's last element.  If @var{list} is null,
@code{nil} is returned.  If @var{n} is non-@code{nil}, the
@var{n}th-to-last link is returned instead, or the whole of @var{list}
if @var{n} is bigger than @var{list}'s length.
@end defun

@defun safe-length list
@anchor{Definition of safe-length}
This function returns the length of @var{list}, with no risk of either
an error or an infinite loop.  It generally returns the number of
distinct cons cells in the list.  However, for circular lists,
the value is just an upper bound; it is often too large.

If @var{list} is not @code{nil} or a cons cell, @code{safe-length}
returns 0.
@end defun

  The most common way to compute the length of a list, when you are not
worried that it may be circular, is with @code{length}.  @xref{Sequence
Functions}.

@defun caar cons-cell
This is the same as @code{(car (car @var{cons-cell}))}.
@end defun

@defun cadr cons-cell
This is the same as @code{(car (cdr @var{cons-cell}))}
or @code{(nth 1 @var{cons-cell})}.
@end defun

@defun cdar cons-cell
This is the same as @code{(cdr (car @var{cons-cell}))}.
@end defun

@defun cddr cons-cell
This is the same as @code{(cdr (cdr @var{cons-cell}))}
or @code{(nthcdr 2 @var{cons-cell})}.
@end defun

@findex caaar
@findex caadr
@findex cadar
@findex caddr
@findex cdaar
@findex cdadr
@findex cddar
@findex cdddr
@findex caaaar
@findex caaadr
@findex caadar
@findex caaddr
@findex cadaar
@findex cadadr
@findex caddar
@findex cadddr
@findex cdaaar
@findex cdaadr
@findex cdadar
@findex cdaddr
@findex cddaar
@findex cddadr
@findex cdddar
@findex cddddr
In addition to the above, 24 additional compositions of @code{car} and
@code{cdr} are defined as @code{c@var{xxx}r} and @code{c@var{xxxx}r},
where each @code{@var{x}} is either @code{a} or @code{d}.  @code{cadr},
@code{caddr}, and @code{cadddr} pick out the second, third or fourth
elements of a list, respectively.  @file{cl-lib} provides the same
under the names @code{cl-second}, @code{cl-third}, and
@code{cl-fourth}.  @xref{List Functions,,, cl, Common Lisp
Extensions}.

@defun butlast x &optional n
This function returns the list @var{x} with the last element,
or the last @var{n} elements, removed.  If @var{n} is greater
than zero it makes a copy of the list so as not to damage the
original list.  In general, @code{(append (butlast @var{x} @var{n})
(last @var{x} @var{n}))} will return a list equal to @var{x}.
@end defun

@defun nbutlast x &optional n
This is a version of @code{butlast} that works by destructively
modifying the @code{cdr} of the appropriate element, rather than
making a copy of the list.
@end defun

@node Building Lists
@section Building Cons Cells and Lists
@cindex cons cells
@cindex building lists

  Many functions build lists, as lists reside at the very heart of Lisp.
@code{cons} is the fundamental list-building function; however, it is
interesting to note that @code{list} is used more times in the source
code for Emacs than @code{cons}.

@defun cons object1 object2
This function is the most basic function for building new list
structure.  It creates a new cons cell, making @var{object1} the
@sc{car}, and @var{object2} the @sc{cdr}.  It then returns the new
cons cell.  The arguments @var{object1} and @var{object2} may be any
Lisp objects, but most often @var{object2} is a list.

@example
@group
(cons 1 '(2))
     @result{} (1 2)
@end group
@group
(cons 1 '())
     @result{} (1)
@end group
@group
(cons 1 2)
     @result{} (1 . 2)
@end group
@end example

@cindex consing
@code{cons} is often used to add a single element to the front of a
list.  This is called @dfn{consing the element onto the list}.
@footnote{There is no strictly equivalent way to add an element to
the end of a list.  You can use @code{(append @var{listname} (list
@var{newelt}))}, which creates a whole new list by copying @var{listname}
and adding @var{newelt} to its end.  Or you can use @code{(nconc
@var{listname} (list @var{newelt}))}, which modifies @var{listname}
by following all the @sc{cdr}s and then replacing the terminating
@code{nil}.  Compare this to adding an element to the beginning of a
list with @code{cons}, which neither copies nor modifies the list.}
For example:

@example
(setq list (cons newelt list))
@end example

Note that there is no conflict between the variable named @code{list}
used in this example and the function named @code{list} described below;
any symbol can serve both purposes.
@end defun

@defun list &rest objects
This function creates a list with @var{objects} as its elements.  The
resulting list is always @code{nil}-terminated.  If no @var{objects}
are given, the empty list is returned.

@example
@group
(list 1 2 3 4 5)
     @result{} (1 2 3 4 5)
@end group
@group
(list 1 2 '(3 4 5) 'foo)
     @result{} (1 2 (3 4 5) foo)
@end group
@group
(list)
     @result{} nil
@end group
@end example
@end defun

@defun make-list length object
This function creates a list of @var{length} elements, in which each
element is @var{object}.  Compare @code{make-list} with
@code{make-string} (@pxref{Creating Strings}).

@example
@group
(make-list 3 'pigs)
     @result{} (pigs pigs pigs)
@end group
@group
(make-list 0 'pigs)
     @result{} nil
@end group
@group
(setq l (make-list 3 '(a b)))
     @result{} ((a b) (a b) (a b))
(eq (car l) (cadr l))
     @result{} t
@end group
@end example
@end defun

@defun append &rest sequences
@cindex copying lists
This function returns a list containing all the elements of
@var{sequences}.  The @var{sequences} may be lists, vectors,
bool-vectors, or strings, but the last one should usually be a list.
All arguments except the last one are copied, so none of the arguments
is altered.  (See @code{nconc} in @ref{Rearrangement}, for a way to join
lists with no copying.)

More generally, the final argument to @code{append} may be any Lisp
object.  The final argument is not copied or converted; it becomes the
@sc{cdr} of the last cons cell in the new list.  If the final argument
is itself a list, then its elements become in effect elements of the
result list.  If the final element is not a list, the result is a
dotted list since its final @sc{cdr} is not @code{nil} as required
in a proper list (@pxref{Cons Cells}).
@end defun

  Here is an example of using @code{append}:

@example
@group
(setq trees '(pine oak))
     @result{} (pine oak)
(setq more-trees (append '(maple birch) trees))
     @result{} (maple birch pine oak)
@end group

@group
trees
     @result{} (pine oak)
more-trees
     @result{} (maple birch pine oak)
@end group
@group
(eq trees (cdr (cdr more-trees)))
     @result{} t
@end group
@end example

  You can see how @code{append} works by looking at a box diagram.  The
variable @code{trees} is set to the list @code{(pine oak)} and then the
variable @code{more-trees} is set to the list @code{(maple birch pine
oak)}.  However, the variable @code{trees} continues to refer to the
original list:

@smallexample
@group
more-trees                trees
|                           |
|     --- ---      --- ---   -> --- ---      --- ---
 --> |   |   |--> |   |   |--> |   |   |--> |   |   |--> nil
      --- ---      --- ---      --- ---      --- ---
       |            |            |            |
       |            |            |            |
        --> maple    -->birch     --> pine     --> oak
@end group
@end smallexample

  An empty sequence contributes nothing to the value returned by
@code{append}.  As a consequence of this, a final @code{nil} argument
forces a copy of the previous argument:

@example
@group
trees
     @result{} (pine oak)
@end group
@group
(setq wood (append trees nil))
     @result{} (pine oak)
@end group
@group
wood
     @result{} (pine oak)
@end group
@group
(eq wood trees)
     @result{} nil
@end group
@end example

@noindent
This once was the usual way to copy a list, before the function
@code{copy-sequence} was invented.  @xref{Sequences Arrays Vectors}.

  Here we show the use of vectors and strings as arguments to @code{append}:

@example
@group
(append [a b] "cd" nil)
     @result{} (a b 99 100)
@end group
@end example

  With the help of @code{apply} (@pxref{Calling Functions}), we can append
all the lists in a list of lists:

@example
@group
(apply 'append '((a b c) nil (x y z) nil))
     @result{} (a b c x y z)
@end group
@end example

  If no @var{sequences} are given, @code{nil} is returned:

@example
@group
(append)
     @result{} nil
@end group
@end example

  Here are some examples where the final argument is not a list:

@example
(append '(x y) 'z)
     @result{} (x y . z)
(append '(x y) [z])
     @result{} (x y . [z])
@end example

@noindent
The second example shows that when the final argument is a sequence but
not a list, the sequence's elements do not become elements of the
resulting list.  Instead, the sequence becomes the final @sc{cdr}, like
any other non-list final argument.

@defun copy-tree tree &optional vectors-and-records
This function returns a copy of the tree @var{tree}.  If @var{tree} is a
cons cell, this makes a new cons cell with the same @sc{car} and
@sc{cdr}, then recursively copies the @sc{car} and @sc{cdr} in the
same way.

Normally, when @var{tree} is anything other than a cons cell,
<<<<<<< HEAD
@code{copy-tree} simply returns @var{tree}.  However, if @var{vecp} is
non-@code{nil}, it copies vectors too (and operates recursively on
their elements).
=======
@code{copy-tree} simply returns @var{tree}.  However, if
@var{vectors-and-records} is non-@code{nil}, it copies vectors and records
too (and operates recursively on their elements).  The @var{tree}
argument must not contain cycles.
>>>>>>> 0de472e0
@end defun

@defun flatten-tree tree
This function returns a ``flattened'' copy of @var{tree}, that is,
a list containing all the non-@code{nil} terminal nodes, or leaves, of
the tree of cons cells rooted at @var{tree}.  Leaves in the returned
list are in the same order as in @var{tree}.
@end defun

@example
(flatten-tree '(1 (2 . 3) nil (4 5 (6)) 7))
    @result{}(1 2 3 4 5 6 7)
@end example

@defun ensure-list object
This function returns @var{object} as a list.  If @var{object} is
already a list, the function returns it; otherwise, the function
returns a one-element list containing @var{object}.

This is usually useful if you have a variable that may or may not be a
list, and you can then say, for instance:

@lisp
(dolist (elem (ensure-list foo))
  (princ elem))
@end lisp
@end defun

@defun number-sequence from &optional to separation
This function returns a list of numbers starting with @var{from} and
incrementing by @var{separation}, and ending at or just before
@var{to}.  @var{separation} can be positive or negative and defaults
to 1.  If @var{to} is @code{nil} or numerically equal to @var{from},
the value is the one-element list @code{(@var{from})}.  If @var{to} is
less than @var{from} with a positive @var{separation}, or greater than
@var{from} with a negative @var{separation}, the value is @code{nil}
because those arguments specify an empty sequence.

If @var{separation} is 0 and @var{to} is neither @code{nil} nor
numerically equal to @var{from}, @code{number-sequence} signals an
error, since those arguments specify an infinite sequence.

All arguments are numbers.
Floating-point arguments can be tricky, because floating-point
arithmetic is inexact.  For instance, depending on the machine, it may
quite well happen that @code{(number-sequence 0.4 0.6 0.2)} returns
the one element list @code{(0.4)}, whereas
@code{(number-sequence 0.4 0.8 0.2)} returns a list with three
elements.  The @var{n}th element of the list is computed by the exact
formula @code{(+ @var{from} (* @var{n} @var{separation}))}.  Thus, if
one wants to make sure that @var{to} is included in the list, one can
pass an expression of this exact type for @var{to}.  Alternatively,
one can replace @var{to} with a slightly larger value (or a slightly
more negative value if @var{separation} is negative).

Some examples:

@example
(number-sequence 4 9)
     @result{} (4 5 6 7 8 9)
(number-sequence 9 4 -1)
     @result{} (9 8 7 6 5 4)
(number-sequence 9 4 -2)
     @result{} (9 7 5)
(number-sequence 8)
     @result{} (8)
(number-sequence 8 5)
     @result{} nil
(number-sequence 5 8 -1)
     @result{} nil
(number-sequence 1.5 6 2)
     @result{} (1.5 3.5 5.5)
@end example
@end defun

@node List Variables
@section Modifying List Variables
@cindex modify a list
@cindex list modification

  These functions, and one macro, provide convenient ways
to modify a list which is stored in a variable.

@defmac push element listname
This macro creates a new list whose @sc{car} is @var{element} and
whose @sc{cdr} is the list specified by @var{listname}, and saves that
list in @var{listname}.  In the simplest case, @var{listname} is an
unquoted symbol naming a list, and this macro is equivalent
to @w{@code{(setq @var{listname} (cons @var{element} @var{listname}))}}.

@example
(setq l '(a b))
     @result{} (a b)
(push 'c l)
     @result{} (c a b)
l
     @result{} (c a b)
@end example

More generally, @code{listname} can be a generalized variable.  In
that case, this macro does the equivalent of @w{@code{(setf
@var{listname} (cons @var{element} @var{listname}))}}.
@xref{Generalized Variables}.

For the @code{pop} macro, which removes the first element from a list,
@xref{List Elements}.
@end defmac

  Two functions modify lists that are the values of variables.

@defun add-to-list symbol element &optional append compare-fn
This function sets the variable @var{symbol} by consing @var{element}
onto the old value, if @var{element} is not already a member of that
value.  It returns the resulting list, whether updated or not.  The
value of @var{symbol} had better be a list already before the call.
@code{add-to-list} uses @var{compare-fn} to compare @var{element}
against existing list members; if @var{compare-fn} is @code{nil}, it
uses @code{equal}.

Normally, if @var{element} is added, it is added to the front of
@var{symbol}, but if the optional argument @var{append} is
non-@code{nil}, it is added at the end.

The argument @var{symbol} is not implicitly quoted; @code{add-to-list}
is an ordinary function, like @code{set} and unlike @code{setq}.  Quote
the argument yourself if that is what you want.

Do not use this function when @var{symbol} refers to a lexical
variable.
@end defun

Here's a scenario showing how to use @code{add-to-list}:

@example
(setq foo '(a b))
     @result{} (a b)

(add-to-list 'foo 'c)     ;; @r{Add @code{c}.}
     @result{} (c a b)

(add-to-list 'foo 'b)     ;; @r{No effect.}
     @result{} (c a b)

foo                       ;; @r{@code{foo} was changed.}
     @result{} (c a b)
@end example

  An equivalent expression for @code{(add-to-list '@var{var}
@var{value})} is this:

@example
(if (member @var{value} @var{var})
    @var{var}
  (setq @var{var} (cons @var{value} @var{var})))
@end example

@defun add-to-ordered-list symbol element &optional order
This function sets the variable @var{symbol} by inserting
@var{element} into the old value, which must be a list, at the
position specified by @var{order}.  If @var{element} is already a
member of the list, its position in the list is adjusted according
to @var{order}.  Membership is tested using @code{eq}.
This function returns the resulting list, whether updated or not.

The @var{order} is typically a number (integer or float), and the
elements of the list are sorted in non-decreasing numerical order.

@var{order} may also be omitted or @code{nil}.  Then the numeric order
of @var{element} stays unchanged if it already has one; otherwise,
@var{element} has no numeric order.  Elements without a numeric list
order are placed at the end of the list, in no particular order.

Any other value for @var{order} removes the numeric order of @var{element}
if it already has one; otherwise, it is equivalent to @code{nil}.

The argument @var{symbol} is not implicitly quoted;
@code{add-to-ordered-list} is an ordinary function, like @code{set}
and unlike @code{setq}.  Quote the argument yourself if necessary.

The ordering information is stored in a hash table on @var{symbol}'s
@code{list-order} property.
@var{symbol} cannot refer to a lexical variable.
@end defun

Here's a scenario showing how to use @code{add-to-ordered-list}:

@example
(setq foo '())
     @result{} nil

(add-to-ordered-list 'foo 'a 1)     ;; @r{Add @code{a}.}
     @result{} (a)

(add-to-ordered-list 'foo 'c 3)     ;; @r{Add @code{c}.}
     @result{} (a c)

(add-to-ordered-list 'foo 'b 2)     ;; @r{Add @code{b}.}
     @result{} (a b c)

(add-to-ordered-list 'foo 'b 4)     ;; @r{Move @code{b}.}
     @result{} (a c b)

(add-to-ordered-list 'foo 'd)       ;; @r{Append @code{d}.}
     @result{} (a c b d)

(add-to-ordered-list 'foo 'e)       ;; @r{Add @code{e}}.
     @result{} (a c b e d)

foo                       ;; @r{@code{foo} was changed.}
     @result{} (a c b e d)
@end example

@node Modifying Lists
@section Modifying Existing List Structure
@cindex destructive list operations
@cindex mutable lists

  You can modify the @sc{car} and @sc{cdr} contents of a cons cell with the
primitives @code{setcar} and @code{setcdr}.  These are destructive
operations because they change existing list structure.
Destructive operations should be applied only to mutable lists,
that is, lists constructed via @code{cons}, @code{list} or similar
operations.  Lists created by quoting are part of the program and
should not be changed by destructive operations.  @xref{Mutability}.

@cindex CL note---@code{rplaca} vs @code{setcar}
@quotation
@findex rplaca
@findex rplacd
@b{Common Lisp note:} Common Lisp uses functions @code{rplaca} and
@code{rplacd} to alter list structure; they change structure the same
way as @code{setcar} and @code{setcdr}, but the Common Lisp functions
return the cons cell while @code{setcar} and @code{setcdr} return the
new @sc{car} or @sc{cdr}.
@end quotation

@menu
* Setcar::          Replacing an element in a list.
* Setcdr::          Replacing part of the list backbone.
                      This can be used to remove or add elements.
* Rearrangement::   Reordering the elements in a list; combining lists.
@end menu

@node Setcar
@subsection Altering List Elements with @code{setcar}
@cindex replace list element
@cindex list, replace element

  Changing the @sc{car} of a cons cell is done with @code{setcar}.  When
used on a list, @code{setcar} replaces one element of a list with a
different element.

@defun setcar cons object
This function stores @var{object} as the new @sc{car} of @var{cons},
replacing its previous @sc{car}.  In other words, it changes the
@sc{car} slot of @var{cons} to refer to @var{object}.  It returns the
value @var{object}.  For example:

@example
@group
(setq x (list 1 2))
     @result{} (1 2)
@end group
@group
(setcar x 4)
     @result{} 4
@end group
@group
x
     @result{} (4 2)
@end group
@end example
@end defun

  When a cons cell is part of the shared structure of several lists,
storing a new @sc{car} into the cons changes one element of each of
these lists.  Here is an example:

@example
@group
;; @r{Create two lists that are partly shared.}
(setq x1 (list 'a 'b 'c))
     @result{} (a b c)
(setq x2 (cons 'z (cdr x1)))
     @result{} (z b c)
@end group

@group
;; @r{Replace the @sc{car} of a shared link.}
(setcar (cdr x1) 'foo)
     @result{} foo
x1                           ; @r{Both lists are changed.}
     @result{} (a foo c)
x2
     @result{} (z foo c)
@end group

@group
;; @r{Replace the @sc{car} of a link that is not shared.}
(setcar x1 'baz)
     @result{} baz
x1                           ; @r{Only one list is changed.}
     @result{} (baz foo c)
x2
     @result{} (z foo c)
@end group
@end example

  Here is a graphical depiction of the shared structure of the two lists
in the variables @code{x1} and @code{x2}, showing why replacing @code{b}
changes them both:

@example
@group
        --- ---        --- ---      --- ---
x1---> |   |   |----> |   |   |--> |   |   |--> nil
        --- ---        --- ---      --- ---
         |        -->   |            |
         |       |      |            |
          --> a  |       --> b        --> c
                 |
       --- ---   |
x2--> |   |   |--
       --- ---
        |
        |
         --> z
@end group
@end example

  Here is an alternative form of box diagram, showing the same relationship:

@example
@group
x1:
 --------------       --------------       --------------
| car   | cdr  |     | car   | cdr  |     | car   | cdr  |
|   a   |   o------->|   b   |   o------->|   c   |  nil |
|       |      |  -->|       |      |     |       |      |
 --------------  |    --------------       --------------
                 |
x2:              |
 --------------  |
| car   | cdr  | |
|   z   |   o----
|       |      |
 --------------
@end group
@end example

@node Setcdr
@subsection Altering the CDR of a List
@cindex replace part of list

  The lowest-level primitive for modifying a @sc{cdr} is @code{setcdr}:

@defun setcdr cons object
This function stores @var{object} as the new @sc{cdr} of @var{cons},
replacing its previous @sc{cdr}.  In other words, it changes the
@sc{cdr} slot of @var{cons} to refer to @var{object}.  It returns the
value @var{object}.
@end defun

  Here is an example of replacing the @sc{cdr} of a list with a
different list.  All but the first element of the list are removed in
favor of a different sequence of elements.  The first element is
unchanged, because it resides in the @sc{car} of the list, and is not
reached via the @sc{cdr}.

@example
@group
(setq x (list 1 2 3))
     @result{} (1 2 3)
@end group
@group
(setcdr x '(4))
     @result{} (4)
@end group
@group
x
     @result{} (1 4)
@end group
@end example

  You can delete elements from the middle of a list by altering the
@sc{cdr}s of the cons cells in the list.  For example, here we delete
the second element, @code{b}, from the list @code{(a b c)}, by changing
the @sc{cdr} of the first cons cell:

@example
@group
(setq x1 (list 'a 'b 'c))
     @result{} (a b c)
(setcdr x1 (cdr (cdr x1)))
     @result{} (c)
x1
     @result{} (a c)
@end group
@end example

  Here is the result in box notation:

@smallexample
@group
                   --------------------
                  |                    |
 --------------   |   --------------   |    --------------
| car   | cdr  |  |  | car   | cdr  |   -->| car   | cdr  |
|   a   |   o-----   |   b   |   o-------->|   c   |  nil |
|       |      |     |       |      |      |       |      |
 --------------       --------------        --------------
@end group
@end smallexample

@noindent
The second cons cell, which previously held the element @code{b}, still
exists and its @sc{car} is still @code{b}, but it no longer forms part
of this list.

  It is equally easy to insert a new element by changing @sc{cdr}s:

@example
@group
(setq x1 (list 'a 'b 'c))
     @result{} (a b c)
(setcdr x1 (cons 'd (cdr x1)))
     @result{} (d b c)
x1
     @result{} (a d b c)
@end group
@end example

  Here is this result in box notation:

@smallexample
@group
 --------------        -------------       -------------
| car  | cdr   |      | car  | cdr  |     | car  | cdr  |
|   a  |   o   |   -->|   b  |   o------->|   c  |  nil |
|      |   |   |  |   |      |      |     |      |      |
 --------- | --   |    -------------       -------------
           |      |
     -----         --------
    |                      |
    |    ---------------   |
    |   | car   | cdr   |  |
     -->|   d   |   o------
        |       |       |
         ---------------
@end group
@end smallexample

@node Rearrangement
@subsection Functions that Rearrange Lists
@cindex rearrangement of lists
@cindex reordering, of elements in lists
@cindex modification of lists

  Here are some functions that rearrange lists destructively by
modifying the @sc{cdr}s of their component cons cells.  These functions
are destructive because they chew up the original lists passed
to them as arguments, relinking their cons cells to form a new list that
is the returned value.

@ifnottex
  See @code{delq}, in @ref{Sets And Lists}, for another function
that modifies cons cells.
@end ifnottex
@iftex
   The function @code{delq} in the following section is another example
of destructive list manipulation.
@end iftex

@defun nconc &rest lists
@cindex concatenating lists
@cindex joining lists
This function returns a list containing all the elements of @var{lists}.
Unlike @code{append} (@pxref{Building Lists}), the @var{lists} are
@emph{not} copied.  Instead, the last @sc{cdr} of each of the
@var{lists} is changed to refer to the following list.  The last of the
@var{lists} is not altered.  For example:

@example
@group
(setq x (list 1 2 3))
     @result{} (1 2 3)
@end group
@group
(nconc x '(4 5))
     @result{} (1 2 3 4 5)
@end group
@group
x
     @result{} (1 2 3 4 5)
@end group
@end example

   Since the last argument of @code{nconc} is not itself modified, it is
reasonable to use a constant list, such as @code{'(4 5)}, as in the
above example.  For the same reason, the last argument need not be a
list:

@example
@group
(setq x (list 1 2 3))
     @result{} (1 2 3)
@end group
@group
(nconc x 'z)
     @result{} (1 2 3 . z)
@end group
@group
x
     @result{} (1 2 3 . z)
@end group
@end example

However, the other arguments (all but the last) should be mutable
lists.  They can be dotted lists, whose last @sc{cdr}s are then
replaced with the next argument:

@example
@group
(nconc (cons 1 2) (cons 3 (cons 4 5)) 'z)
     @result{} (1 3 4 . z)
@end group
@end example

A common pitfall is to use a constant list as a non-last argument to
@code{nconc}.  If you do this, the resulting behavior is undefined
(@pxref{Self-Evaluating Forms}).  It is possible that your program
will change each time you run it!  Here is what might happen (though
this is not guaranteed to happen):

@smallexample
@group
(defun add-foo (x)            ; @r{We want this function to add}
  (nconc '(foo) x))           ;   @r{@code{foo} to the front of its arg.}
@end group

@group
(symbol-function 'add-foo)
     @result{} (lambda (x) (nconc '(foo) x))
@end group

@group
(setq xx (add-foo '(1 2)))    ; @r{It seems to work.}
     @result{} (foo 1 2)
@end group
@group
(setq xy (add-foo '(3 4)))    ; @r{What happened?}
     @result{} (foo 1 2 3 4)
@end group
@group
(eq xx xy)
     @result{} t
@end group

@group
(symbol-function 'add-foo)
     @result{} (lambda (x) (nconc '(foo 1 2 3 4) x))
@end group
@end smallexample
@end defun

@node Sets And Lists
@section Using Lists as Sets
@cindex lists as sets
@cindex sets

  A list can represent an unordered mathematical set---simply consider
a value an element of a set if it appears in the list, and ignore the
order of the list.  To form the union of two sets, use @code{append}
(as long as you don't mind having duplicate elements).  You can remove
@code{equal} duplicates using @code{delete-dups} or @code{seq-uniq}.
Other useful functions for sets include @code{memq} and @code{delq},
and their @code{equal} versions, @code{member} and @code{delete}.

@cindex CL note---lack @code{union}, @code{intersection}
@quotation
@b{Common Lisp note:} Common Lisp has functions @code{union} (which
avoids duplicate elements) and @code{intersection} for set operations.
In Emacs Lisp, variants of these facilities are provided by the
@file{cl-lib} library.  @xref{Lists as Sets,,,cl,Common Lisp Extensions}.
@end quotation

@defun memq object list
@cindex membership in a list
This function tests to see whether @var{object} is a member of
@var{list}.  If it is, @code{memq} returns a list starting with the
first occurrence of @var{object}.  Otherwise, it returns @code{nil}.
The letter @samp{q} in @code{memq} says that it uses @code{eq} to
compare @var{object} against the elements of the list.  For example:

@example
@group
(memq 'b '(a b c b a))
     @result{} (b c b a)
@end group
@group
(memq '(2) '((1) (2)))    ; @r{The two @code{(2)}s need not be @code{eq}.}
     @result{} @r{Unspecified; might be @code{nil} or @code{((2))}.}
@end group
@end example
@end defun

@defun delq object list
@cindex deleting list elements
This function destructively removes all elements @code{eq} to
@var{object} from @var{list}, and returns the resulting list.  The
letter @samp{q} in @code{delq} says that it uses @code{eq} to compare
@var{object} against the elements of the list, like @code{memq} and
@code{remq}.

Typically, when you invoke @code{delq}, you should use the return
value by assigning it to the variable which held the original list.
The reason for this is explained below.
@end defun

The @code{delq} function deletes elements from the front of the list
by simply advancing down the list, and returning a sublist that starts
after those elements.  For example:

@example
@group
(delq 'a '(a b c)) @equiv{} (cdr '(a b c))
@end group
@end example

@noindent
When an element to be deleted appears in the middle of the list,
removing it involves changing the @sc{cdr}s (@pxref{Setcdr}).

@example
@group
(setq sample-list (list 'a 'b 'c '(4)))
     @result{} (a b c (4))
@end group
@group
(delq 'a sample-list)
     @result{} (b c (4))
@end group
@group
sample-list
     @result{} (a b c (4))
@end group
@group
(delq 'c sample-list)
     @result{} (a b (4))
@end group
@group
sample-list
     @result{} (a b (4))
@end group
@end example

Note that @code{(delq 'c sample-list)} modifies @code{sample-list} to
splice out the third element, but @code{(delq 'a sample-list)} does not
splice anything---it just returns a shorter list.  Don't assume that a
variable which formerly held the argument @var{list} now has fewer
elements, or that it still holds the original list!  Instead, save the
result of @code{delq} and use that.  Most often we store the result back
into the variable that held the original list:

@example
(setq flowers (delq 'rose flowers))
@end example

In the following example, the @code{(list 4)} that @code{delq} attempts to match
and the @code{(4)} in the @code{sample-list} are @code{equal} but not @code{eq}:

@example
@group
(delq (list 4) sample-list)
     @result{} (a c (4))
@end group
@end example

If you want to delete elements that are @code{equal} to a given value,
use @code{delete} (see below).

@defun remq object list
This function returns a copy of @var{list}, with all elements removed
which are @code{eq} to @var{object}.  The letter @samp{q} in @code{remq}
says that it uses @code{eq} to compare @var{object} against the elements
of @code{list}.

@example
@group
(setq sample-list (list 'a 'b 'c 'a 'b 'c))
     @result{} (a b c a b c)
@end group
@group
(remq 'a sample-list)
     @result{} (b c b c)
@end group
@group
sample-list
     @result{} (a b c a b c)
@end group
@end example
@end defun

@defun memql object list
The function @code{memql} tests to see whether @var{object} is a member
of @var{list}, comparing members with @var{object} using @code{eql},
so floating-point elements are compared by value.
If @var{object} is a member, @code{memql} returns a list starting with
its first occurrence in @var{list}.  Otherwise, it returns @code{nil}.

Compare this with @code{memq}:

@example
@group
(memql 1.2 '(1.1 1.2 1.3))  ; @r{@code{1.2} and @code{1.2} are @code{eql}.}
     @result{} (1.2 1.3)
@end group
@group
(memq 1.2 '(1.1 1.2 1.3))  ; @r{The two @code{1.2}s need not be @code{eq}.}
     @result{} @r{Unspecified; might be @code{nil} or @code{(1.2 1.3)}.}
@end group
@end example
@end defun

The following three functions are like @code{memq}, @code{delq} and
@code{remq}, but use @code{equal} rather than @code{eq} to compare
elements.  @xref{Equality Predicates}.

@defun member object list
The function @code{member} tests to see whether @var{object} is a member
of @var{list}, comparing members with @var{object} using @code{equal}.
If @var{object} is a member, @code{member} returns a list starting with
its first occurrence in @var{list}.  Otherwise, it returns @code{nil}.

Compare this with @code{memq}:

@example
@group
(member '(2) '((1) (2)))  ; @r{@code{(2)} and @code{(2)} are @code{equal}.}
     @result{} ((2))
@end group
@group
(memq '(2) '((1) (2)))    ; @r{The two @code{(2)}s need not be @code{eq}.}
     @result{} @r{Unspecified; might be @code{nil} or @code{(2)}.}
@end group
@group
;; @r{Two strings with the same contents are @code{equal}.}
(member "foo" '("foo" "bar"))
     @result{} ("foo" "bar")
@end group
@end example
@end defun

@defun delete object sequence
This function removes all elements @code{equal} to @var{object} from
@var{sequence}, and returns the resulting sequence.

If @var{sequence} is a list, @code{delete} is to @code{delq} as
@code{member} is to @code{memq}: it uses @code{equal} to compare
elements with @var{object}, like @code{member}; when it finds an
element that matches, it cuts the element out just as @code{delq}
would.  As with @code{delq}, you should typically use the return value
by assigning it to the variable which held the original list.

If @code{sequence} is a vector or string, @code{delete} returns a copy
of @code{sequence} with all elements @code{equal} to @code{object}
removed.

For example:

@example
@group
(setq l (list '(2) '(1) '(2)))
(delete '(2) l)
     @result{} ((1))
l
     @result{} ((2) (1))
;; @r{If you want to change @code{l} reliably,}
;; @r{write @code{(setq l (delete '(2) l))}.}
@end group
@group
(setq l (list '(2) '(1) '(2)))
(delete '(1) l)
     @result{} ((2) (2))
l
     @result{} ((2) (2))
;; @r{In this case, it makes no difference whether you set @code{l},}
;; @r{but you should do so for the sake of the other case.}
@end group
@group
(delete '(2) [(2) (1) (2)])
     @result{} [(1)]
@end group
@end example
@end defun

@defun remove object sequence
This function is the non-destructive counterpart of @code{delete}.  It
returns a copy of @code{sequence}, a list, vector, or string, with
elements @code{equal} to @code{object} removed.  For example:

@example
@group
(remove '(2) '((2) (1) (2)))
     @result{} ((1))
@end group
@group
(remove '(2) [(2) (1) (2)])
     @result{} [(1)]
@end group
@end example
@end defun

@quotation
@b{Common Lisp note:} The functions @code{member}, @code{delete} and
@code{remove} in GNU Emacs Lisp are derived from Maclisp, not Common
Lisp.  The Common Lisp versions do not use @code{equal} to compare
elements.
@end quotation

@defun member-ignore-case object list
This function is like @code{member}, except that @var{object} should
be a string and that it ignores differences in letter-case and text
representation: upper-case and lower-case letters are treated as
equal, and unibyte strings are converted to multibyte prior to
comparison.
@end defun

@defun delete-dups list
This function destructively removes all @code{equal} duplicates from
@var{list}, stores the result in @var{list} and returns it.  Of
several @code{equal} occurrences of an element in @var{list},
@code{delete-dups} keeps the first one.  See @code{seq-uniq} for
non-destructive operation (@pxref{Sequence Functions}).
@end defun

  See also the function @code{add-to-list}, in @ref{List Variables},
for a way to add an element to a list stored in a variable and used as a
set.

@node Association Lists
@section Association Lists
@cindex association list
@cindex alist

  An @dfn{association list}, or @dfn{alist} for short, records a mapping
from keys to values.  It is a list of cons cells called
@dfn{associations}: the @sc{car} of each cons cell is the @dfn{key}, and the
@sc{cdr} is the @dfn{associated value}.@footnote{This usage of ``key''
is not related to the term ``key sequence''; it means a value used to
look up an item in a table.  In this case, the table is the alist, and
the alist associations are the items.}

  Here is an example of an alist.  The key @code{pine} is associated with
the value @code{cones}; the key @code{oak} is associated with
@code{acorns}; and the key @code{maple} is associated with @code{seeds}.

@example
@group
((pine . cones)
 (oak . acorns)
 (maple . seeds))
@end group
@end example

  Both the values and the keys in an alist may be any Lisp objects.
For example, in the following alist, the symbol @code{a} is
associated with the number @code{1}, and the string @code{"b"} is
associated with the @emph{list} @code{(2 3)}, which is the @sc{cdr} of
the alist element:

@example
((a . 1) ("b" 2 3))
@end example

  Sometimes it is better to design an alist to store the associated
value in the @sc{car} of the @sc{cdr} of the element.  Here is an
example of such an alist:

@example
((rose red) (lily white) (buttercup yellow))
@end example

@noindent
Here we regard @code{red} as the value associated with @code{rose}.  One
advantage of this kind of alist is that you can store other related
information---even a list of other items---in the @sc{cdr} of the
@sc{cdr}.  One disadvantage is that you cannot use @code{rassq} (see
below) to find the element containing a given value.  When neither of
these considerations is important, the choice is a matter of taste, as
long as you are consistent about it for any given alist.

  The same alist shown above could be regarded as having the
associated value in the @sc{cdr} of the element; the value associated
with @code{rose} would be the list @code{(red)}.

  Association lists are often used to record information that you might
otherwise keep on a stack, since new associations may be added easily to
the front of the list.  When searching an association list for an
association with a given key, the first one found is returned, if there
is more than one.

  In Emacs Lisp, it is @emph{not} an error if an element of an
association list is not a cons cell.  The alist search functions simply
ignore such elements.  Many other versions of Lisp signal errors in such
cases.

  Note that property lists are similar to association lists in several
respects.  A property list behaves like an association list in which
each key can occur only once.  @xref{Property Lists}, for a comparison
of property lists and association lists.

@defun assoc key alist &optional testfn
This function returns the first association for @var{key} in
@var{alist}, comparing @var{key} against the alist elements using
@var{testfn} if it is a function, and @code{equal} otherwise
(@pxref{Equality Predicates}).  If @var{testfn} is a function, it is
called with two arguments: the @sc{car} of an element from @var{alist}
and @var{key}.  The function returns @code{nil} if no
association in @var{alist} has a @sc{car} equal to @var{key}, as
tested by @var{testfn}.  For example:

@smallexample
(setq trees '((pine . cones) (oak . acorns) (maple . seeds)))
     @result{} ((pine . cones) (oak . acorns) (maple . seeds))
(assoc 'oak trees)
     @result{} (oak . acorns)
(cdr (assoc 'oak trees))
     @result{} acorns
(assoc 'birch trees)
     @result{} nil
@end smallexample

Here is another example, in which the keys and values are not symbols:

@smallexample
(setq needles-per-cluster
      '((2 "Austrian Pine" "Red Pine")
        (3 "Pitch Pine")
        (5 "White Pine")))

(cdr (assoc 3 needles-per-cluster))
     @result{} ("Pitch Pine")
(cdr (assoc 2 needles-per-cluster))
     @result{} ("Austrian Pine" "Red Pine")
@end smallexample
@end defun

  The function @code{assoc-string} is much like @code{assoc} except
that it ignores certain differences between strings.  @xref{Text
Comparison}.

@defun rassoc value alist
This function returns the first association with value @var{value} in
@var{alist}.  It returns @code{nil} if no association in @var{alist} has
a @sc{cdr} @code{equal} to @var{value}.

@code{rassoc} is like @code{assoc} except that it compares the @sc{cdr} of
each @var{alist} association instead of the @sc{car}.  You can think of
this as reverse @code{assoc}, finding the key for a given value.
@end defun

@defun assq key alist
This function is like @code{assoc} in that it returns the first
association for @var{key} in @var{alist}, but it makes the comparison
using @code{eq}.  @code{assq} returns @code{nil} if no association in
@var{alist} has a @sc{car} @code{eq} to @var{key}.  This function is
used more often than @code{assoc}, since @code{eq} is faster than
@code{equal} and most alists use symbols as keys.  @xref{Equality
Predicates}.

@smallexample
(setq trees '((pine . cones) (oak . acorns) (maple . seeds)))
     @result{} ((pine . cones) (oak . acorns) (maple . seeds))
(assq 'pine trees)
     @result{} (pine . cones)
@end smallexample

On the other hand, @code{assq} is not usually useful in alists where the
keys may not be symbols:

@smallexample
(setq leaves
      '(("simple leaves" . oak)
        ("compound leaves" . horsechestnut)))

(assq "simple leaves" leaves)
     @result{} @r{Unspecified; might be @code{nil} or @code{("simple leaves" . oak)}.}
(assoc "simple leaves" leaves)
     @result{} ("simple leaves" . oak)
@end smallexample
@end defun

@defun alist-get key alist &optional default remove testfn
This function is similar to @code{assq}.  It finds the first
association @w{@code{(@var{key} . @var{value})}} by comparing
@var{key} with @var{alist} elements, and, if found, returns the
@var{value} of that association.  If no association is found, the
function returns @var{default}.  Comparison of @var{key} against
@var{alist} elements uses the function specified by @var{testfn},
defaulting to @code{eq}.

This is a generalized variable (@pxref{Generalized Variables})
that can be used to change a value with @code{setf}.  When
using it to set a value, optional argument @var{remove} non-@code{nil}
means to remove @var{key}'s association from @var{alist} if the new
value is @code{eql} to @var{default}.
@end defun

@defun rassq value alist
This function returns the first association with value @var{value} in
@var{alist}.  It returns @code{nil} if no association in @var{alist} has
a @sc{cdr} @code{eq} to @var{value}.

@code{rassq} is like @code{assq} except that it compares the @sc{cdr} of
each @var{alist} association instead of the @sc{car}.  You can think of
this as reverse @code{assq}, finding the key for a given value.

For example:

@smallexample
(setq trees '((pine . cones) (oak . acorns) (maple . seeds)))

(rassq 'acorns trees)
     @result{} (oak . acorns)
(rassq 'spores trees)
     @result{} nil
@end smallexample

@code{rassq} cannot search for a value stored in the @sc{car}
of the @sc{cdr} of an element:

@smallexample
(setq colors '((rose red) (lily white) (buttercup yellow)))

(rassq 'white colors)
     @result{} nil
@end smallexample

In this case, the @sc{cdr} of the association @code{(lily white)} is not
the symbol @code{white}, but rather the list @code{(white)}.  This
becomes clearer if the association is written in dotted pair notation:

@smallexample
(lily white) @equiv{} (lily . (white))
@end smallexample
@end defun

@defun assoc-default key alist &optional test default
This function searches @var{alist} for a match for @var{key}.  For each
element of @var{alist}, it compares the element (if it is an atom) or
the element's @sc{car} (if it is a cons) against @var{key}, by calling
@var{test} with two arguments: the element or its @sc{car}, and
@var{key}.  The arguments are passed in that order so that you can get
useful results using @code{string-match} with an alist that contains
regular expressions (@pxref{Regexp Search}).  If @var{test} is omitted
or @code{nil}, @code{equal} is used for comparison.

If an alist element matches @var{key} by this criterion,
then @code{assoc-default} returns a value based on this element.
If the element is a cons, then the value is the element's @sc{cdr}.
Otherwise, the return value is @var{default}.

If no alist element matches @var{key}, @code{assoc-default} returns
@code{nil}.
@end defun

@defun copy-alist alist
@cindex copying alists
This function returns a two-level deep copy of @var{alist}: it creates a
new copy of each association, so that you can alter the associations of
the new alist without changing the old one.

@smallexample
@group
(setq needles-per-cluster
      '((2 . ("Austrian Pine" "Red Pine"))
        (3 . ("Pitch Pine"))
@end group
        (5 . ("White Pine"))))
@result{}
((2 "Austrian Pine" "Red Pine")
 (3 "Pitch Pine")
 (5 "White Pine"))

(setq copy (copy-alist needles-per-cluster))
@result{}
((2 "Austrian Pine" "Red Pine")
 (3 "Pitch Pine")
 (5 "White Pine"))

(eq needles-per-cluster copy)
     @result{} nil
(equal needles-per-cluster copy)
     @result{} t
(eq (car needles-per-cluster) (car copy))
     @result{} nil
(cdr (car (cdr needles-per-cluster)))
     @result{} ("Pitch Pine")
@group
(eq (cdr (car (cdr needles-per-cluster)))
    (cdr (car (cdr copy))))
     @result{} t
@end group
@end smallexample

  This example shows how @code{copy-alist} makes it possible to change
the associations of one copy without affecting the other:

@smallexample
@group
(setcdr (assq 3 copy) '("Martian Vacuum Pine"))
(cdr (assq 3 needles-per-cluster))
     @result{} ("Pitch Pine")
@end group
@end smallexample
@end defun

@defun assq-delete-all key alist
This function deletes from @var{alist} all the elements whose @sc{car}
is @code{eq} to @var{key}, much as if you used @code{delq} to delete
each such element one by one.  It returns the shortened alist, and
often modifies the original list structure of @var{alist}.  For
correct results, use the return value of @code{assq-delete-all} rather
than looking at the saved value of @var{alist}.

@example
(setq alist (list '(foo 1) '(bar 2) '(foo 3) '(lose 4)))
     @result{} ((foo 1) (bar 2) (foo 3) (lose 4))
(assq-delete-all 'foo alist)
     @result{} ((bar 2) (lose 4))
alist
     @result{} ((foo 1) (bar 2) (lose 4))
@end example
@end defun

@defun assoc-delete-all key alist &optional test
This function is like @code{assq-delete-all} except that it accepts
an optional argument @var{test}, a predicate function to compare the
keys in @var{alist}.  If omitted or @code{nil}, @var{test} defaults to
@code{equal}.  As @code{assq-delete-all}, this function often modifies
the original list structure of @var{alist}.
@end defun

@defun rassq-delete-all value alist
This function deletes from @var{alist} all the elements whose @sc{cdr}
is @code{eq} to @var{value}.  It returns the shortened alist, and
often modifies the original list structure of @var{alist}.
@code{rassq-delete-all} is like @code{assq-delete-all} except that it
compares the @sc{cdr} of each @var{alist} association instead of the
@sc{car}.
@end defun

@defmac let-alist alist body
Creates a binding for each symbol used as keys the association list
@var{alist}, prefixed with dot.  This can be useful when accessing
several items in the same association list, and it's best understood
through a simple example:

@lisp
(setq colors '((rose . red) (lily . white) (buttercup . yellow)))
(let-alist colors
  (if (eq .rose 'red)
      .lily))
     @result{} white
@end lisp

The @var{body} is inspected at compilation time, and only the symbols
that appear in @var{body} with a @samp{.} as the first character in
the symbol name will be bound.  Finding the keys is done with
@code{assq}, and the @code{cdr} of the return value of this
@code{assq} is assigned as the value for the binding.

Nested association lists is supported:

@lisp
(setq colors '((rose . red) (lily (belladonna . yellow) (brindisi . pink))))
(let-alist colors
  (if (eq .rose 'red)
      .lily.belladonna))
     @result{} yellow
@end lisp

Nesting @code{let-alist} inside each other is allowed, but the code in
the inner @code{let-alist} can't access the variables bound by the
outer @code{let-alist}.
@end defmac

@node Property Lists
@section Property Lists
@cindex property list
@cindex plist

  A @dfn{property list} (@dfn{plist} for short) is a list of paired
elements.  Each of the pairs associates a property name (usually a
symbol) with a property or value.  Here is an example of a property
list:

@example
(pine cones numbers (1 2 3) color "blue")
@end example

@noindent
This property list associates @code{pine} with @code{cones},
@code{numbers} with @code{(1 2 3)}, and @code{color} with
@code{"blue"}.  The property names and values can be any Lisp objects,
but the names are usually symbols (as they are in this example).

  Property lists are used in several contexts.  For instance, the
function @code{put-text-property} takes an argument which is a
property list, specifying text properties and associated values which
are to be applied to text in a string or buffer.  @xref{Text
Properties}.

  Another prominent use of property lists is for storing symbol
properties.  Every symbol possesses a list of properties, used to
record miscellaneous information about the symbol; these properties
are stored in the form of a property list.  @xref{Symbol Properties}.

@defun plistp object
This predicate function returns non-@code{nil} if @var{object} is a
valid property list.
@end defun

@menu
* Plists and Alists::           Comparison of the advantages of property
                                  lists and association lists.
* Plist Access::                Accessing property lists stored elsewhere.
@end menu

@node Plists and Alists
@subsection Property Lists and Association Lists
@cindex plist vs. alist
@cindex alist vs. plist

@cindex property lists vs association lists
  Association lists (@pxref{Association Lists}) are very similar to
property lists.  In contrast to association lists, the order of the
pairs in the property list is not significant, since the property
names must be distinct.

  Property lists are better than association lists for attaching
information to various Lisp function names or variables.  If your
program keeps all such information in one association list, it will
typically need to search that entire list each time it checks for an
association for a particular Lisp function name or variable, which
could be slow.  By contrast, if you keep the same information in the
property lists of the function names or variables themselves, each
search will scan only the length of one property list, which is
usually short.  This is why the documentation for a variable is
recorded in a property named @code{variable-documentation}.  The byte
compiler likewise uses properties to record those functions needing
special treatment.

  However, association lists have their own advantages.  Depending on
your application, it may be faster to add an association to the front of
an association list than to update a property.  All properties for a
symbol are stored in the same property list, so there is a possibility
of a conflict between different uses of a property name.  (For this
reason, it is a good idea to choose property names that are probably
unique, such as by beginning the property name with the program's usual
name-prefix for variables and functions.)  An association list may be
used like a stack where associations are pushed on the front of the list
and later discarded; this is not possible with a property list.

@node Plist Access
@subsection Property Lists Outside Symbols
@cindex plist access
@cindex accessing plist properties

  The following functions can be used to manipulate property lists.
They all default to comparing property names using @code{eq}.

@defun plist-get plist property &optional predicate
This returns the value of the @var{property} property stored in the
property list @var{plist}.  Comparisons are done with @var{predicate},
which defaults to @code{eq}.  It accepts a malformed @var{plist}
argument.  If @var{property} is not found in the @var{plist}, it
returns @code{nil}.  For example,

@example
(plist-get '(foo 4) 'foo)
     @result{} 4
(plist-get '(foo 4 bad) 'foo)
     @result{} 4
(plist-get '(foo 4 bad) 'bad)
     @result{} nil
(plist-get '(foo 4 bad) 'bar)
     @result{} nil
@end example
@end defun

@defun plist-put plist property value &optional predicate
This stores @var{value} as the value of the @var{property} property in
the property list @var{plist}.  Comparisons are done with @var{predicate},
which defaults to @code{eq}.  It may modify @var{plist} destructively,
or it may construct a new list structure without altering the old.  The
function returns the modified property list, so you can store that back
in the place where you got @var{plist}.  For example,

@example
(setq my-plist (list 'bar t 'foo 4))
     @result{} (bar t foo 4)
(setq my-plist (plist-put my-plist 'foo 69))
     @result{} (bar t foo 69)
(setq my-plist (plist-put my-plist 'quux '(a)))
     @result{} (bar t foo 69 quux (a))
@end example
@end defun

@defun lax-plist-get plist property
This obsolete function is like @code{plist-get} except that it
compares properties using @code{equal} instead of @code{eq}.
@end defun

@defun lax-plist-put plist property value
This obsolete function is like @code{plist-put} except that it
compares properties using @code{equal} instead of @code{eq}.
@end defun

@defun plist-member plist property &optional predicate
This returns non-@code{nil} if @var{plist} contains the given
@var{property}.  Comparisons are done with @var{predicate}, which
defaults to @code{eq}.  Unlike @code{plist-get}, this allows you to
distinguish between a missing property and a property with the value
@code{nil}.  The value is actually the tail of @var{plist} whose
@code{car} is @var{property}.
@end defun<|MERGE_RESOLUTION|>--- conflicted
+++ resolved
@@ -703,16 +703,9 @@
 same way.
 
 Normally, when @var{tree} is anything other than a cons cell,
-<<<<<<< HEAD
 @code{copy-tree} simply returns @var{tree}.  However, if @var{vecp} is
 non-@code{nil}, it copies vectors too (and operates recursively on
 their elements).
-=======
-@code{copy-tree} simply returns @var{tree}.  However, if
-@var{vectors-and-records} is non-@code{nil}, it copies vectors and records
-too (and operates recursively on their elements).  The @var{tree}
-argument must not contain cycles.
->>>>>>> 0de472e0
 @end defun
 
 @defun flatten-tree tree
