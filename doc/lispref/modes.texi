@c -*-texinfo-*-
@c This is part of the GNU Emacs Lisp Reference Manual.
@c Copyright (C) 1990--1995, 1998--1999, 2001--2023 Free Software
@c Foundation, Inc.
@c See the file elisp.texi for copying conditions.
@node Modes
@chapter Major and Minor Modes
@cindex mode

  A @dfn{mode} is a set of definitions that customize Emacs behavior
in useful ways.  There are two varieties of modes: @dfn{minor modes},
which provide features that users can turn on and off while editing;
and @dfn{major modes}, which are used for editing or interacting with
a particular kind of text.  Each buffer has exactly one @dfn{major
mode} at a time.

  This chapter describes how to write both major and minor modes, how to
indicate them in the mode line, and how they run hooks supplied by the
user.  For related topics such as keymaps and syntax tables, see
@ref{Keymaps}, and @ref{Syntax Tables}.

@menu
* Hooks::             How to use hooks; how to write code that provides hooks.
* Major Modes::       Defining major modes.
* Minor Modes::       Defining minor modes.
* Mode Line Format::  Customizing the text that appears in the mode line.
* Imenu::             Providing a menu of definitions made in a buffer.
* Font Lock Mode::    How modes can highlight text according to syntax.
* Auto-Indentation::  How to teach Emacs to indent for a major mode.
* Desktop Save Mode:: How modes can have buffer state saved between
                        Emacs sessions.
@end menu

@node Hooks
@section Hooks
@cindex hooks

  A @dfn{hook} is a variable where you can store a function or
functions (@pxref{What Is a Function}) to be called on a particular
occasion by an existing program.  Emacs provides hooks for the sake of
customization.  Most often, hooks are set up in the init file
(@pxref{Init File}), but Lisp programs can set them also.
@xref{Standard Hooks}, for a list of some standard hook variables.

@cindex normal hook
  Most of the hooks in Emacs are @dfn{normal hooks}.  These variables
contain lists of functions to be called with no arguments.  By
convention, whenever the hook name ends in @samp{-hook}, that tells
you it is normal.  We try to make all hooks normal, as much as
possible, so that you can use them in a uniform way.

  Every major mode command is supposed to run a normal hook called the
@dfn{mode hook} as one of the last steps of initialization.  This makes
it easy for a user to customize the behavior of the mode, by overriding
the buffer-local variable assignments already made by the mode.  Most
minor mode functions also run a mode hook at the end.  But hooks are
used in other contexts too.  For example, the hook @code{suspend-hook}
runs just before Emacs suspends itself (@pxref{Suspending Emacs}).

@cindex abnormal hook
  If the hook variable's name does not end with @samp{-hook}, that
indicates it is probably an @dfn{abnormal hook}.  These differ from
normal hooks in two ways: they can be called with one or more
arguments, and their return values can be used in some way.  The
hook's documentation says how the functions are called and how their
return values are used.  Any functions added to an abnormal hook must
follow the hook's calling convention.  By convention, abnormal hook
names end in @samp{-functions}.

@cindex single-function hook
If the name of the variable ends in @samp{-predicate} or
@samp{-function} (singular) then its value must be a function, not a
list of functions.  As with abnormal hooks, the expected arguments and
meaning of the return value vary across such @emph{single function
hooks}.  The details are explained in each variable's docstring.

  Since hooks (both multi and single function) are variables, their
values can be modified with @code{setq} or temporarily with
@code{let}.  However, it is often useful to add or remove a particular
function from a hook while preserving any other functions it might
have.  For multi function hooks, the recommended way of doing this is
with @code{add-hook} and @code{remove-hook} (@pxref{Setting Hooks}).
Most normal hook variables are initially void; @code{add-hook} knows
how to deal with this.  You can add hooks either globally or
buffer-locally with @code{add-hook}.  For hooks which hold only a
single function, @code{add-hook} is not appropriate, but you can use
@code{add-function} (@pxref{Advising Functions}) to combine new
functions with the hook.  Note that some single function hooks may be
@code{nil} which @code{add-function} cannot deal with, so you must
check for that before calling @code{add-function}.

@menu
* Running Hooks::    How to run a hook.
* Setting Hooks::    How to put functions on a hook, or remove them.
@end menu

@node Running Hooks
@subsection Running Hooks

  In this section, we document the @code{run-hooks} function, which is
used to run a normal hook.  We also document the functions for running
various kinds of abnormal hooks.

@defun run-hooks &rest hookvars
This function takes one or more normal hook variable names as
arguments, and runs each hook in turn.  Each argument should be a
symbol that is a normal hook variable.  These arguments are processed
in the order specified.

If a hook variable has a non-@code{nil} value, that value should be a
list of functions.  @code{run-hooks} calls all the functions, one by
one, with no arguments.

The hook variable's value can also be a single function---either a
lambda expression or a symbol with a function definition---which
@code{run-hooks} calls.  But this usage is obsolete.

If the hook variable is buffer-local, the buffer-local variable will
be used instead of the global variable.  However, if the buffer-local
variable contains the element @code{t}, the global hook variable will
be run as well.
@end defun

@defun run-hook-with-args hook &rest args
This function runs an abnormal hook by calling all the hook functions in
@var{hook}, passing each one the arguments @var{args}.
@end defun

@defun run-hook-with-args-until-failure hook &rest args
This function runs an abnormal hook by calling each hook function in
turn, stopping if one of them fails by returning @code{nil}.  Each
hook function is passed the arguments @var{args}.  If this function
stops because one of the hook functions fails, it returns @code{nil};
otherwise it returns a non-@code{nil} value.
@end defun

@defun run-hook-with-args-until-success hook &rest args
This function runs an abnormal hook by calling each hook function,
stopping if one of them succeeds by returning a non-@code{nil}
value.  Each hook function is passed the arguments @var{args}.  If this
function stops because one of the hook functions returns a
non-@code{nil} value, it returns that value; otherwise it returns
@code{nil}.
@end defun

@node Setting Hooks
@subsection Setting Hooks

  Here's an example that adds a function to a mode hook to turn
on Auto Fill mode when in Lisp Interaction mode:

@example
(add-hook 'lisp-interaction-mode-hook 'auto-fill-mode)
@end example

  The value of a hook variable should be a list of functions.  You can
manipulate that list using the normal Lisp facilities, but the modular
way is to use the functions @code{add-hook} and @code{remove-hook},
defined below.  They take care to handle some unusual situations and
avoid problems.

  It works to put a @code{lambda}-expression function on a hook, but
we recommend avoiding this because it can lead to confusion.  If you
add the same @code{lambda}-expression a second time but write it
slightly differently, you will get two equivalent but distinct
functions on the hook.  If you then remove one of them, the other will
still be on it.

@defun add-hook hook function &optional depth local
This function is the handy way to add function @var{function} to hook
variable @var{hook}.  You can use it for abnormal hooks as well as for
normal hooks.  @var{function} can be any Lisp function that can accept
the proper number of arguments for @var{hook}.  For example,

@example
(add-hook 'text-mode-hook 'my-text-hook-function)
@end example

@noindent
adds @code{my-text-hook-function} to the hook called @code{text-mode-hook}.

If @var{function} is already present in @var{hook} (comparing using
@code{equal}), then @code{add-hook} does not add it a second time.

If @var{function} has a non-@code{nil} property
@code{permanent-local-hook}, then @code{kill-all-local-variables} (or
changing major modes) won't delete it from the hook variable's local
value.

For a normal hook, hook functions should be designed so that the order
in which they are executed does not matter.  Any dependence on the order
is asking for trouble.  However, the order is predictable: normally,
@var{function} goes at the front of the hook list, so it is executed
first (barring another @code{add-hook} call).

In some cases, it is important to control the relative ordering of functions
on the hook.  The optional argument @var{depth} lets you indicate where the
function should be inserted in the list: it should then be a number
between -100 and 100 where the higher the value, the closer to the end of the
list the function should go.  The @var{depth} defaults to 0 and for backward
compatibility when @var{depth} is a non-@code{nil} symbol it is interpreted as a depth
of 90.  Furthermore, when @var{depth} is strictly greater than 0 the function
is added @emph{after} rather than before functions of the same depth.
One should never use a depth of 100 (or -100), because one can never be
sure that no other function will ever need to come before (or after) us.

@code{add-hook} can handle the cases where @var{hook} is void or its
value is a single function; it sets or changes the value to a list of
functions.

If @var{local} is non-@code{nil}, that says to add @var{function} to the
buffer-local hook list instead of to the global hook list.  This makes
the hook buffer-local and adds @code{t} to the buffer-local value.  The
latter acts as a flag to run the hook functions in the default value as
well as in the local value.
@end defun

@defun remove-hook hook function &optional local
This function removes @var{function} from the hook variable
@var{hook}.  It compares @var{function} with elements of @var{hook}
using @code{equal}, so it works for both symbols and lambda
expressions.

If @var{local} is non-@code{nil}, that says to remove @var{function}
from the buffer-local hook list instead of from the global hook list.
@end defun

@node Major Modes
@section Major Modes
@cindex major mode

@cindex major mode command
@cindex suspend major mode temporarily
  Major modes specialize Emacs for editing or interacting with
particular kinds of text.  Each buffer has exactly one major mode at a
time.  Every major mode is associated with a @dfn{major mode command},
whose name should end in @samp{-mode}.  This command takes care of
switching to that mode in the current buffer, by setting various
buffer-local variables such as a local keymap.  @xref{Major Mode
Conventions}.  Note that unlike minor modes there is no way to ``turn
off'' a major mode, instead the buffer must be switched to a different
one.  However, you can temporarily @dfn{suspend} a major mode and later
@dfn{restore} the suspended mode, see below.

  The least specialized major mode is called @dfn{Fundamental mode},
which has no mode-specific definitions or variable settings.

@deffn Command fundamental-mode
This is the major mode command for Fundamental mode.  Unlike other mode
commands, it does @emph{not} run any mode hooks (@pxref{Major Mode
Conventions}), since you are not supposed to customize this mode.
@end deffn

@defun major-mode-suspend
This function works like @code{fundamental-mode}, in that it kills all
buffer-local variables, but it also records the major mode in effect,
so that it could subsequently be restored.  This function and
@code{major-mode-restore} (described next) are useful when you need to
put a buffer under some specialized mode other than the one Emacs
chooses for it automatically (@pxref{Auto Major Mode}), but would also
like to be able to switch back to the original mode later.
@end defun

@defun major-mode-restore &optional avoided-modes
This function restores the major mode recorded by
@code{major-mode-suspend}.  If no major mode was recorded, this
function calls @code{normal-mode} (@pxref{Auto Major Mode,
normal-mode}), but tries to force it not to choose any modes in
@var{avoided-modes}, if that argument is non-@code{nil}.
@end defun

@defun clean-mode
Changing the major mode clears out most local variables, but it
doesn't remove all artifacts in the buffer (like text properties and
overlays).  It's rare to change a buffer from one major mode to
another (except from @code{fundamental-mode} to everything else), so
this is usually not a concern.  It can sometimes be convenient (mostly
when debugging a problem in a buffer) to do a ``full reset'' of the
buffer, and that's what the @code{clean-mode} major mode offers.  It
will kill all local variables (even the permanently local ones), and
also removes all overlays and text properties.
@end defun

  The easiest way to write a major mode is to use the macro
@code{define-derived-mode}, which sets up the new mode as a variant of
an existing major mode.  @xref{Derived Modes}.  We recommend using
@code{define-derived-mode} even if the new mode is not an obvious
derivative of another mode, as it automatically enforces many coding
conventions for you.  @xref{Basic Major Modes}, for common modes to
derive from.

  The standard GNU Emacs Lisp directory tree contains the code for
several major modes, in files such as @file{text-mode.el},
@file{texinfo.el}, @file{lisp-mode.el}, and @file{rmail.el}.  You can
study these libraries to see how modes are written.

@defopt major-mode
The buffer-local value of this variable holds the symbol for the current
major mode.  Its default value holds the default major mode for new
buffers.  The standard default value is @code{fundamental-mode}.

If the default value is @code{nil}, then whenever Emacs creates a new
buffer via a command such as @kbd{C-x b} (@code{switch-to-buffer}), the
new buffer is put in the major mode of the previously current buffer.
As an exception, if the major mode of the previous buffer has a
@code{mode-class} symbol property with value @code{special}, the new
buffer is put in Fundamental mode (@pxref{Major Mode Conventions}).
@end defopt

@menu
* Major Mode Conventions::  Coding conventions for keymaps, etc.
* Auto Major Mode::         How Emacs chooses the major mode automatically.
* Mode Help::               Finding out how to use a mode.
* Derived Modes::           Defining a new major mode based on another major
                              mode.
* Basic Major Modes::       Modes that other modes are often derived from.
* Mode Hooks::              Hooks run at the end of major mode functions.
* Tabulated List Mode::     Parent mode for buffers containing tabulated data.
* Generic Modes::           Defining a simple major mode that supports
                              comment syntax and Font Lock mode.
* Example Major Modes::     Text mode and Lisp modes.
@end menu

@node Major Mode Conventions
@subsection Major Mode Conventions
@cindex major mode conventions
@cindex conventions for writing major modes

  The code for every major mode should follow various coding
conventions, including conventions for local keymap and syntax table
initialization, function and variable names, and hooks.

  If you use the @code{define-derived-mode} macro, it will take care of
many of these conventions automatically.  @xref{Derived Modes}.  Note
also that Fundamental mode is an exception to many of these conventions,
because it represents the default state of Emacs.

  The following list of conventions is only partial.  Each major mode
should aim for consistency in general with other Emacs major modes, as
this makes Emacs as a whole more coherent.  It is impossible to list
here all the possible points where this issue might come up; if the
Emacs developers point out an area where your major mode deviates from
the usual conventions, please make it compatible.

@itemize @bullet
@item
Define a major mode command whose name ends in @samp{-mode}.  When
called with no arguments, this command should switch to the new mode in
the current buffer by setting up the keymap, syntax table, and
buffer-local variables in an existing buffer.  It should not change the
buffer's contents.

@item
Write a documentation string for this command that describes the special
commands available in this mode.  @xref{Mode Help}.

The documentation string may include the special documentation
substrings, @samp{\[@var{command}]}, @samp{\@{@var{keymap}@}}, and
@samp{\<@var{keymap}>}, which allow the help display to adapt
automatically to the user's own key bindings.  @xref{Keys in
Documentation}.

@item
The major mode command should start by calling
@code{kill-all-local-variables}.  This runs the normal hook
@code{change-major-mode-hook}, then gets rid of the buffer-local
variables of the major mode previously in effect.  @xref{Creating
Buffer-Local}.

@item
The major mode command should set the variable @code{major-mode} to the
major mode command symbol.  This is how @code{describe-mode} discovers
which documentation to print.

@item
The major mode command should set the variable @code{mode-name} to the
``pretty'' name of the mode, usually a string (but see @ref{Mode Line
Data}, for other possible forms).  The name of the mode appears
in the mode line.

@item
Calling the major mode command twice in direct succession should not
fail and should do the same thing as calling the command only once.
In other words, the major mode command should be idempotent.

@item
@cindex functions in modes
Since all global names are in the same name space, all the global
variables, constants, and functions that are part of the mode should
have names that start with the major mode name (or with an abbreviation
of it if the name is long).  @xref{Coding Conventions}.

@item
In a major mode for editing some kind of structured text, such as a
programming language, indentation of text according to structure is
probably useful.  So the mode should set @code{indent-line-function}
to a suitable function, and probably customize other variables
for indentation.  @xref{Auto-Indentation}.

@item
@cindex keymaps in modes
The major mode should usually have its own keymap, which is used as the
local keymap in all buffers in that mode.  The major mode command should
call @code{use-local-map} to install this local map.  @xref{Active
Keymaps}, for more information.

This keymap should be stored permanently in a global variable named
@code{@var{modename}-mode-map}.  Normally the library that defines the
mode sets this variable.

@xref{Tips for Defining}, for advice about how to write the code to set
up the mode's keymap variable.

@item
The key sequences bound in a major mode keymap should usually start with
@kbd{C-c}, followed by a control character, a digit, or @kbd{@{},
@kbd{@}}, @kbd{<}, @kbd{>}, @kbd{:} or @kbd{;}.  The other punctuation
characters are reserved for minor modes, and ordinary letters are
reserved for users.

A major mode can also rebind the keys @kbd{M-n}, @kbd{M-p} and
@kbd{M-s}.  The bindings for @kbd{M-n} and @kbd{M-p} should normally
be some kind of moving forward and backward, but this does not
necessarily mean cursor motion.

It is legitimate for a major mode to rebind a standard key sequence if
it provides a command that does the same job in a way better
suited to the text this mode is used for.  For example, a major mode
for editing a programming language might redefine @kbd{C-M-a} to
move to the beginning of a function in a way that works better for
that language.  The recommended way of tailoring @kbd{C-M-a} to the
needs of a major mode is to set @code{beginning-of-defun-function}
(@pxref{List Motion}) to invoke the function specific to the mode.

It is also legitimate for a major mode to rebind a standard key
sequence whose standard meaning is rarely useful in that mode.  For
instance, minibuffer modes rebind @kbd{M-r}, whose standard meaning is
rarely of any use in the minibuffer.  Major modes such as Dired or
Rmail that do not allow self-insertion of text can reasonably redefine
letters and other printing characters as special commands.

@item
Major modes for editing text should not define @key{RET} to do
anything other than insert a newline.  However, it is ok for
specialized modes for text that users don't directly edit, such as
Dired and Info modes, to redefine @key{RET} to do something entirely
different.

@item
Major modes should not alter options that are primarily a matter of user
preference, such as whether Auto-Fill mode is enabled.  Leave this to
each user to decide.  However, a major mode should customize other
variables so that Auto-Fill mode will work usefully @emph{if} the user
decides to use it.

@item
@cindex syntax tables in modes
The mode may have its own syntax table or may share one with other
related modes.  If it has its own syntax table, it should store this in
a variable named @code{@var{modename}-mode-syntax-table}.  @xref{Syntax
Tables}.

@item
If the mode handles a language that has a syntax for comments, it should
set the variables that define the comment syntax.  @xref{Options for
Comments,, Options Controlling Comments, emacs, The GNU Emacs Manual}.

@item
@cindex abbrev tables in modes
The mode may have its own abbrev table or may share one with other
related modes.  If it has its own abbrev table, it should store this
in a variable named @code{@var{modename}-mode-abbrev-table}.  If the
major mode command defines any abbrevs itself, it should pass @code{t}
for the @var{system-flag} argument to @code{define-abbrev}.
@xref{Defining Abbrevs}.

@item
The mode should specify how to do highlighting for Font Lock mode, by
setting up a buffer-local value for the variable
@code{font-lock-defaults} (@pxref{Font Lock Mode}).

@item
Each face that the mode defines should, if possible, inherit from an
existing Emacs face.  @xref{Basic Faces}, and @ref{Faces for Font Lock}.

@item
Consider adding a mode-specific menu to the menu bar.  This should
preferably include the most important menu-specific settings and
commands that will allow users discovering the main features quickly
and efficiently.

@item
@cindex context menus, for a major mode
@vindex context-menu-functions
Consider adding mode-specific context menus for the mode, to be used
if and when users activate the @code{context-menu-mode} (@pxref{Menu
Mouse Clicks,,, emacs, The Emacs Manual}).  To this end, define a
mode-specific function which builds one or more menus depending on the
location of the @kbd{mouse-3} click in the buffer, and then add that
function to the buffer-local value of @code{context-menu-functions}.

@item
The mode should specify how Imenu should find the definitions or
sections of a buffer, by setting up a buffer-local value for the
variable @code{imenu-generic-expression}, for the two variables
@code{imenu-prev-index-position-function} and
@code{imenu-extract-index-name-function}, or for the variable
@code{imenu-create-index-function} (@pxref{Imenu}).

@item
The mode can tell ElDoc mode how to retrieve different types of
documentation for whatever is at point, by adding one or more
buffer-local entries to the special hook
@code{eldoc-documentation-functions}.

@item
The mode can specify how to complete various keywords by adding one or
more buffer-local entries to the special hook
@code{completion-at-point-functions}.  @xref{Completion in Buffers}.

@item
@cindex buffer-local variables in modes
To make a buffer-local binding for an Emacs customization variable, use
@code{make-local-variable} in the major mode command, not
@code{make-variable-buffer-local}.  The latter function would make the
variable local to every buffer in which it is subsequently set, which
would affect buffers that do not use this mode.  It is undesirable for a
mode to have such global effects.  @xref{Buffer-Local Variables}.

With rare exceptions, the only reasonable way to use
@code{make-variable-buffer-local} in a Lisp package is for a variable
which is used only within that package.  Using it on a variable used by
other packages would interfere with them.

@item
@cindex mode hook
@cindex major mode hook
Each major mode should have a normal @dfn{mode hook} named
@code{@var{modename}-mode-hook}.  The very last thing the major mode command
should do is to call @code{run-mode-hooks}.  This runs the normal
hook @code{change-major-mode-after-body-hook}, the mode hook, the
function @code{hack-local-variables} (when the buffer is visiting a file),
and then the normal hook @code{after-change-major-mode-hook}.
@xref{Mode Hooks}.

@item
The major mode command may start by calling some other major mode
command (called the @dfn{parent mode}) and then alter some of its
settings.  A mode that does this is called a @dfn{derived mode}.  The
recommended way to define one is to use the @code{define-derived-mode}
macro, but this is not required.  Such a mode should call the parent
mode command inside a @code{delay-mode-hooks} form.  (Using
@code{define-derived-mode} does this automatically.)  @xref{Derived
Modes}, and @ref{Mode Hooks}.

@item
If something special should be done if the user switches a buffer from
this mode to any other major mode, this mode can set up a buffer-local
value for @code{change-major-mode-hook} (@pxref{Creating Buffer-Local}).

@item
If this mode is appropriate only for specially-prepared text produced by
the mode itself (rather than by the user typing at the keyboard or by an
external file), then the major mode command symbol should have a
property named @code{mode-class} with value @code{special}, put on as
follows:

@kindex mode-class @r{(property)}
@cindex @code{special} modes
@example
(put 'funny-mode 'mode-class 'special)
@end example

@noindent
This tells Emacs that new buffers created while the current buffer is in
Funny mode should not be put in Funny mode, even though the default
value of @code{major-mode} is @code{nil}.  By default, the value of
@code{nil} for @code{major-mode} means to use the current buffer's major
mode when creating new buffers (@pxref{Auto Major Mode}), but with such
@code{special} modes, Fundamental mode is used instead.  Modes such as
Dired, Rmail, and Buffer List use this feature.

The function @code{view-buffer} does not enable View mode in buffers
whose mode-class is special, because such modes usually provide their
own View-like bindings.

The @code{define-derived-mode} macro automatically marks the derived
mode as special if the parent mode is special.  Special mode is a
convenient parent for such modes to inherit from; @xref{Basic Major
Modes}.

@item
If you want to make the new mode the default for files with certain
recognizable names, add an element to @code{auto-mode-alist} to select
the mode for those file names (@pxref{Auto Major Mode}).  If you
define the mode command to autoload, you should add this element in
the same file that calls @code{autoload}.  If you use an autoload
cookie for the mode command, you can also use an autoload cookie for
the form that adds the element (@pxref{autoload cookie}).  If you do
not autoload the mode command, it is sufficient to add the element in
the file that contains the mode definition.

@item
@cindex mode loading
The top-level forms in the file defining the mode should be written so
that they may be evaluated more than once without adverse consequences.
For instance, use @code{defvar} or @code{defcustom} to set mode-related
variables, so that they are not reinitialized if they already have a
value (@pxref{Defining Variables}).

@end itemize

@node Auto Major Mode
@subsection How Emacs Chooses a Major Mode
@cindex major mode, automatic selection

  When Emacs visits a file, it automatically selects a major mode for
the buffer based on information in the file name or in the file itself.
It also processes local variables specified in the file text.

@deffn Command normal-mode &optional find-file
This function establishes the proper major mode and buffer-local
variable bindings for the current buffer.  It calls
@code{set-auto-mode} (see below).  As of Emacs 26.1, it no longer
runs @code{hack-local-variables}, this now being done in
@code{run-mode-hooks} at the initialization of major modes
(@pxref{Mode Hooks}).

If the @var{find-file} argument to @code{normal-mode} is non-@code{nil},
@code{normal-mode} assumes that the @code{find-file} function is calling
it.  In this case, it may process local variables in the @samp{-*-}
line or at the end of the file.  The variable
@code{enable-local-variables} controls whether to do so.  @xref{File
Variables, , Local Variables in Files, emacs, The GNU Emacs Manual},
for the syntax of the local variables section of a file.

If you run @code{normal-mode} interactively, the argument
@var{find-file} is normally @code{nil}.  In this case,
@code{normal-mode} unconditionally processes any file local variables.

The function calls @code{set-auto-mode} to choose and set a major
mode.  If this does not specify a mode, the buffer stays in the major
mode determined by the default value of @code{major-mode} (see below).

@cindex file mode specification error
@code{normal-mode} uses @code{condition-case} around the call to the
major mode command, so errors are caught and reported as a @samp{File
mode specification error}, followed by the original error message.
@end deffn

@defun set-auto-mode &optional keep-mode-if-same
@cindex visited file mode
  This function selects and sets the major mode that is appropriate
for the current buffer.  It bases its decision (in order of
precedence) on the @w{@samp{-*-}} line, on any @samp{mode:} local
variable near the end of a file, on the @w{@samp{#!}} line (using
@code{interpreter-mode-alist}), on the text at the beginning of the
buffer (using @code{magic-mode-alist}), and finally on the visited
file name (using @code{auto-mode-alist}).  @xref{Choosing Modes, , How
Major Modes are Chosen, emacs, The GNU Emacs Manual}.  If
@code{enable-local-variables} is @code{nil}, @code{set-auto-mode} does
not check the @w{@samp{-*-}} line, or near the end of the file, for
any mode tag.

@vindex inhibit-local-variables-regexps
There are some file types where it is not appropriate to scan the file
contents for a mode specifier.  For example, a tar archive may happen to
contain, near the end of the file, a member file that has a local
variables section specifying a mode for that particular file.  This
should not be applied to the containing tar file.  Similarly, a tiff
image file might just happen to contain a first line that seems to
match the @w{@samp{-*-}} pattern.  For these reasons, both these file
extensions are members of the list @code{inhibit-local-variables-regexps}.
Add patterns to this list to prevent Emacs searching them for local
variables of any kind (not just mode specifiers).

If @var{keep-mode-if-same} is non-@code{nil}, this function does not
call the mode command if the buffer is already in the proper major
mode.  For instance, @code{set-visited-file-name} sets this to
@code{t} to avoid killing buffer local variables that the user may
have set.
@end defun

@defun set-buffer-major-mode buffer
This function sets the major mode of @var{buffer} to the default value of
@code{major-mode}; if that is @code{nil}, it uses the
current buffer's major mode (if that is suitable).  As an exception,
if @var{buffer}'s name is @file{*scratch*}, it sets the mode to
@code{initial-major-mode}.

The low-level primitives for creating buffers do not use this function,
but medium-level commands such as @code{switch-to-buffer} and
@code{find-file-noselect} use it whenever they create buffers.
@end defun

@defopt initial-major-mode
@cindex @file{*scratch*}
The value of this variable determines the major mode of the initial
@file{*scratch*} buffer.  The value should be a symbol that is a major
mode command.  The default value is @code{lisp-interaction-mode}.
@end defopt

@defvar interpreter-mode-alist
This variable specifies major modes to use for scripts that specify a
command interpreter in a @samp{#!} line.  Its value is an alist with
elements of the form @code{(@var{regexp} . @var{mode})}; this says to
use mode @var{mode} if the file specifies an interpreter which matches
@code{\\`@var{regexp}\\'}.  For example, one of the default elements
is @code{("python[0-9.]*" . python-mode)}.
@end defvar

@defvar magic-mode-alist
This variable's value is an alist with elements of the form
@code{(@var{regexp} .  @var{function})}, where @var{regexp} is a
regular expression and @var{function} is a function or @code{nil}.
After visiting a file, @code{set-auto-mode} calls @var{function} if
the text at the beginning of the buffer matches @var{regexp} and
@var{function} is non-@code{nil}; if @var{function} is @code{nil},
@code{auto-mode-alist} gets to decide the mode.
@end defvar

@defvar magic-fallback-mode-alist
This works like @code{magic-mode-alist}, except that it is handled
only if @code{auto-mode-alist} does not specify a mode for this file.
@end defvar

@defvar auto-mode-alist
This variable contains an association list of file name patterns
(regular expressions) and corresponding major mode commands.  Usually,
the file name patterns test for suffixes, such as @samp{.el} and
@samp{.c}, but this need not be the case.  An ordinary element of the
alist looks like @code{(@var{regexp} .  @var{mode-function})}.

For example,

@smallexample
@group
(("\\`/tmp/fol/" . text-mode)
 ("\\.texinfo\\'" . texinfo-mode)
 ("\\.texi\\'" . texinfo-mode)
@end group
@group
 ("\\.el\\'" . emacs-lisp-mode)
 ("\\.c\\'" . c-mode)
 ("\\.h\\'" . c-mode)
 @dots{})
@end group
@end smallexample

When you visit a file whose expanded file name (@pxref{File Name
Expansion}), with version numbers and backup suffixes removed using
@code{file-name-sans-versions} (@pxref{File Name Components}), matches
a @var{regexp}, @code{set-auto-mode} calls the corresponding
@var{mode-function}.  This feature enables Emacs to select the proper
major mode for most files.

If an element of @code{auto-mode-alist} has the form @code{(@var{regexp}
@var{function} t)}, then after calling @var{function}, Emacs searches
@code{auto-mode-alist} again for a match against the portion of the file
name that did not match before.  This feature is useful for
uncompression packages: an entry of the form @code{("\\.gz\\'"
@var{function} t)} can uncompress the file and then put the uncompressed
file in the proper mode according to the name sans @samp{.gz}.

If @code{auto-mode-alist} has more than one element whose @var{regexp}
matches the file name, Emacs will use the first match.

Here is an example of how to prepend several pattern pairs to
@code{auto-mode-alist}.  (You might use this sort of expression in your
init file.)

@smallexample
@group
(setq auto-mode-alist
  (append
   ;; @r{File name (within directory) starts with a dot.}
   '(("/\\.[^/]*\\'" . fundamental-mode)
     ;; @r{File name has no dot.}
     ("/[^\\./]*\\'" . fundamental-mode)
     ;; @r{File name ends in @samp{.C}.}
     ("\\.C\\'" . c++-mode))
   auto-mode-alist))
@end group
@end smallexample
@end defvar

@node Mode Help
@subsection Getting Help about a Major Mode
@cindex mode help
@cindex help for major mode
@cindex documentation for major mode

  The @code{describe-mode} function provides information about major
modes.  It is normally bound to @kbd{C-h m}.  It uses the value of the
variable @code{major-mode} (@pxref{Major Modes}), which is why every
major mode command needs to set that variable.

@deffn Command describe-mode &optional buffer
This command displays the documentation of the current buffer's major
mode and minor modes.  It uses the @code{documentation} function to
retrieve the documentation strings of the major and minor mode
commands (@pxref{Accessing Documentation}).

If called from Lisp with a non-@code{nil} @var{buffer} argument, this
function displays the documentation for that buffer's major and minor
modes, rather than those of the current buffer.
@end deffn

@node Derived Modes
@subsection Defining Derived Modes
@cindex derived mode

  The recommended way to define a new major mode is to derive it from an
existing one using @code{define-derived-mode}.  If there is no closely
related mode, you should inherit from either @code{text-mode},
@code{special-mode}, or @code{prog-mode}.  @xref{Basic Major Modes}.  If
none of these are suitable, you can inherit from @code{fundamental-mode}
(@pxref{Major Modes}).

@defmac define-derived-mode variant parent name docstring keyword-args@dots{} body@dots{}
This macro defines @var{variant} as a major mode command, using
@var{name} as the string form of the mode name.  @var{variant} and
@var{parent} should be unquoted symbols.

The new command @var{variant} is defined to call the function
@var{parent}, then override certain aspects of that parent mode:

@itemize @bullet
@item
The new mode has its own sparse keymap, named
@code{@var{variant}-map}.  @code{define-derived-mode}
makes the parent mode's keymap the parent of the new map, unless
@code{@var{variant}-map} is already set and already has a parent.

@item
The new mode has its own syntax table, kept in the variable
@code{@var{variant}-syntax-table}, unless you override this using the
@code{:syntax-table} keyword (see below).  @code{define-derived-mode}
makes the parent mode's syntax-table the parent of
@code{@var{variant}-syntax-table}, unless the latter is already set
and already has a parent different from the standard syntax table.

@item
The new mode has its own abbrev table, kept in the variable
@code{@var{variant}-abbrev-table}, unless you override this using the
@code{:abbrev-table} keyword (see below).

@item
The new mode has its own mode hook, @code{@var{variant}-hook}.  It
runs this hook, after running the hooks of its ancestor modes, with
@code{run-mode-hooks}, as the last thing it does, apart from running
any @code{:after-hook} form it may have.  @xref{Mode Hooks}.
@end itemize

In addition, you can specify how to override other aspects of
@var{parent} with @var{body}.  The command @var{variant}
evaluates the forms in @var{body} after setting up all its usual
overrides, just before running the mode hooks.

If @var{parent} has a non-@code{nil} @code{mode-class} symbol
property, then @code{define-derived-mode} sets the @code{mode-class}
property of @var{variant} to the same value.  This ensures, for
example, that if @var{parent} is a special mode, then @var{variant} is
also a special mode (@pxref{Major Mode Conventions}).

You can also specify @code{nil} for @var{parent}.  This gives the new
mode no parent.  Then @code{define-derived-mode} behaves as described
above, but, of course, omits all actions connected with @var{parent}.

The argument @var{docstring} specifies the documentation string for the
new mode.  @code{define-derived-mode} adds some general information
about the mode's hook, followed by the mode's keymap, at the end of this
documentation string.  If you omit @var{docstring},
@code{define-derived-mode} generates a documentation string.

The @var{keyword-args} are pairs of keywords and values.  The values,
except for @code{:after-hook}'s, are evaluated.  The following
keywords are currently supported:

@table @code
@item :syntax-table
You can use this to explicitly specify a syntax table for the new
mode.  If you specify a @code{nil} value, the new mode uses the same
syntax table as @var{parent}, or the standard syntax table if
@var{parent} is @code{nil}.  (Note that this does @emph{not} follow
the convention used for non-keyword arguments that a @code{nil} value
is equivalent with not specifying the argument.)

@item :abbrev-table
You can use this to explicitly specify an abbrev table for the new
mode.  If you specify a @code{nil} value, the new mode uses the same
abbrev table as @var{parent}, or @code{fundamental-mode-abbrev-table}
if @var{parent} is @code{nil}.  (Again, a @code{nil} value is
@emph{not} equivalent to not specifying this keyword.)

@item :interactive
Modes are interactive commands by default.  If you specify a
@code{nil} value, the mode defined here won't be interactive.  This is
useful for modes that are never meant to be activated by users
manually, but are only supposed to be used in some specially-formatted
buffer.

@item :group
If this is specified, the value should be the customization group for
this mode.  (Not all major modes have one.)  The command
@code{customize-mode} uses this.  @code{define-derived-mode} does
@emph{not} automatically define the specified customization group.

@item :after-hook
This optional keyword specifies a single Lisp form to evaluate as the
final act of the mode function, after the mode hooks have been run.
It should not be quoted.  Since the form might be evaluated after the
mode function has terminated, it should not access any element of the
mode function's local state.  An @code{:after-hook} form is useful for
setting up aspects of the mode which depend on the user's settings,
which in turn may have been changed in a mode hook.
@end table

Here is a hypothetical example:

@example
(defvar-keymap hypertext-mode-map
  "<down-mouse-3>" #'do-hyper-link)

(define-derived-mode hypertext-mode
  text-mode "Hypertext"
  "Major mode for hypertext."
  (setq-local case-fold-search nil))
@end example

Do not write an @code{interactive} spec in the definition;
@code{define-derived-mode} does that automatically.
@end defmac

@defun derived-mode-p &rest modes
This function returns non-@code{nil} if the current major mode is
derived from any of the major modes given by the symbols @var{modes}.
@end defun

@node Basic Major Modes
@subsection Basic Major Modes

  Apart from Fundamental mode, there are three major modes that other
major modes commonly derive from: Text mode, Prog mode, and Special
mode.  While Text mode is useful in its own right (e.g., for editing
files ending in @file{.txt}), Prog mode and Special mode exist mainly to
let other modes derive from them.

@vindex prog-mode-hook
  As far as possible, new major modes should be derived, either directly
or indirectly, from one of these three modes.  One reason is that this
allows users to customize a single mode hook
(e.g., @code{prog-mode-hook}) for an entire family of relevant modes
(e.g., all programming language modes).

@deffn Command text-mode
Text mode is a major mode for editing human languages.  It defines the
@samp{"} and @samp{\} characters as having punctuation syntax
(@pxref{Syntax Class Table}), and binds @kbd{M-@key{TAB}} to
@code{ispell-complete-word} (@pxref{Spelling,,, emacs, The GNU Emacs
Manual}).

An example of a major mode derived from Text mode is HTML mode.
@xref{HTML Mode,,SGML and HTML Modes, emacs, The GNU Emacs Manual}.
@end deffn

@deffn Command prog-mode
Prog mode is a basic major mode for buffers containing programming
language source code.  Most of the programming language major modes
built into Emacs are derived from it.

Prog mode binds @code{parse-sexp-ignore-comments} to @code{t}
(@pxref{Motion via Parsing}) and @code{bidi-paragraph-direction} to
@code{left-to-right} (@pxref{Bidirectional Display}).
@end deffn

@deffn Command special-mode
Special mode is a basic major mode for buffers containing text that is
produced specially by Emacs, rather than directly from a file.  Major
modes derived from Special mode are given a @code{mode-class} property
of @code{special} (@pxref{Major Mode Conventions}).

Special mode sets the buffer to read-only.  Its keymap defines several
common bindings, including @kbd{q} for @code{quit-window} and @kbd{g}
for @code{revert-buffer} (@pxref{Reverting}).

An example of a major mode derived from Special mode is Buffer Menu
mode, which is used by the @file{*Buffer List*} buffer.  @xref{List
Buffers,,Listing Existing Buffers, emacs, The GNU Emacs Manual}.
@end deffn

  In addition, modes for buffers of tabulated data can inherit from
Tabulated List mode, which is in turn derived from Special mode.
@xref{Tabulated List Mode}.

@node Mode Hooks
@subsection Mode Hooks

  Every major mode command should finish by running the mode-independent
normal hook @code{change-major-mode-after-body-hook}, its mode hook,
and the normal hook @code{after-change-major-mode-hook}.
It does this by calling @code{run-mode-hooks}.  If the major mode is a
derived mode, that is if it calls another major mode (the parent mode)
in its body, it should do this inside @code{delay-mode-hooks} so that
the parent won't run these hooks itself.  Instead, the derived mode's
call to @code{run-mode-hooks} runs the parent's mode hook too.
@xref{Major Mode Conventions}.

  Emacs versions before Emacs 22 did not have @code{delay-mode-hooks}.
Versions before 24 did not have @code{change-major-mode-after-body-hook}.
When user-implemented major modes do not use @code{run-mode-hooks} and
have not been updated to use these newer features, they won't entirely
follow these conventions: they may run the parent's mode hook too early,
or fail to run @code{after-change-major-mode-hook}.  If you encounter
such a major mode, please correct it to follow these conventions.

  When you define a major mode using @code{define-derived-mode}, it
automatically makes sure these conventions are followed.  If you
define a major mode ``by hand'', not using @code{define-derived-mode},
use the following functions to handle these conventions automatically.

@defun run-mode-hooks &rest hookvars
Major modes should run their mode hook using this function.  It is
similar to @code{run-hooks} (@pxref{Hooks}), but it also runs
@code{change-major-mode-after-body-hook}, @code{hack-local-variables}
(when the buffer is visiting a file) (@pxref{File Local Variables}),
and @code{after-change-major-mode-hook}.  The last thing it does is to
evaluate any @code{:after-hook} forms declared by parent modes
(@pxref{Derived Modes}).

When this function is called during the execution of a
@code{delay-mode-hooks} form, it does not run the hooks or
@code{hack-local-variables} or evaluate the forms immediately.
Instead, it arranges for the next call to @code{run-mode-hooks} to run
them.
@end defun

@defmac delay-mode-hooks body@dots{}
When one major mode command calls another, it should do so inside of
@code{delay-mode-hooks}.

This macro executes @var{body}, but tells all @code{run-mode-hooks}
calls during the execution of @var{body} to delay running their hooks.
The hooks will actually run during the next call to
@code{run-mode-hooks} after the end of the @code{delay-mode-hooks}
construct.
@end defmac

@defvar change-major-mode-after-body-hook
This is a normal hook run by @code{run-mode-hooks}.  It is run before
the mode hooks.
@end defvar

@defvar after-change-major-mode-hook
This is a normal hook run by @code{run-mode-hooks}.  It is run at the
very end of every properly-written major mode command.
@end defvar

@node Tabulated List Mode
@subsection Tabulated List mode
@cindex Tabulated List mode

  Tabulated List mode is a major mode for displaying tabulated data,
i.e., data consisting of @dfn{entries}, each entry occupying one row
of text with its contents divided into columns.  Tabulated List mode
provides facilities for pretty-printing rows and columns, and sorting
the rows according to the values in each column.  It is derived from
Special mode (@pxref{Basic Major Modes}).

@findex make-vtable
@cindex variable pitch tables
  Tabulated List mode is geared towards displaying text using
monospaced fonts, using a single font and text size.  If you want to
display a table using variable pitch fonts or images,
@code{make-vtable} can be used instead.  vtable also support having
more than a single table in a buffer, or having a buffer that contains
both a table and additional text in it.  @xref{Introduction,,, vtable},
for more information.

  Tabulated List mode is intended to be used as a parent mode by a more
specialized major mode.  Examples include Process Menu mode
(@pxref{Process Information}) and Package Menu mode (@pxref{Package
Menu,,, emacs, The GNU Emacs Manual}).

@findex tabulated-list-mode
  Such a derived mode should use @code{define-derived-mode} in the usual
way, specifying @code{tabulated-list-mode} as the second argument
(@pxref{Derived Modes}).  The body of the @code{define-derived-mode}
form should specify the format of the tabulated data, by assigning
values to the variables documented below; optionally, it can then call
the function @code{tabulated-list-init-header}, which will populate a
header with the names of the columns.

  The derived mode should also define a @dfn{listing command}.  This,
not the mode command, is what the user calls (e.g., @kbd{M-x
list-processes}).  The listing command should create or switch to a
buffer, turn on the derived mode, specify the tabulated data, and
finally call @code{tabulated-list-print} to populate the buffer.

@defopt tabulated-list-gui-sort-indicator-asc
This variable specifies the character to be used on GUI frames as an
indication that the column is sorted in the ascending order.

Whenever you change the sort direction in Tabulated List buffers, this
indicator toggles between ascending (``asc'') and descending (``desc'').
@end defopt

@defopt tabulated-list-gui-sort-indicator-desc
Like @code{tabulated-list-gui-sort-indicator-asc}, but used when the
column is sorted in the descending order.
@end defopt

@defopt tabulated-list-tty-sort-indicator-asc
Like @code{tabulated-list-gui-sort-indicator-asc}, but used for
text-mode frames.
@end defopt

@defopt tabulated-list-tty-sort-indicator-desc
Like @code{tabulated-list-tty-sort-indicator-asc}, but used when the
column is sorted in the descending order.
@end defopt

@defvar tabulated-list-format
This buffer-local variable specifies the format of the Tabulated List
data.  Its value should be a vector.  Each element of the vector
represents a data column, and should be a list @code{(@var{name}
@var{width} @var{sort})}, where

@itemize
@item
@var{name} is the column's name (a string).

@item
@var{width} is the width to reserve for the column (an integer).  This
is meaningless for the last column, which runs to the end of each line.

@item
@var{sort} specifies how to sort entries by the column.  If @code{nil},
the column cannot be used for sorting.  If @code{t}, the column is
sorted by comparing string values.  Otherwise, this should be a
predicate function for @code{sort} (@pxref{Rearrangement}), which
accepts two arguments with the same form as the elements of
@code{tabulated-list-entries} (see below).
@end itemize
@end defvar

@defvar tabulated-list-entries
This buffer-local variable specifies the entries displayed in the
Tabulated List buffer.  Its value should be either a list, or a
function.

If the value is a list, each list element corresponds to one entry, and
should have the form @w{@code{(@var{id} @var{contents})}}, where

@itemize
@item
@var{id} is either @code{nil}, or a Lisp object that identifies the
entry.  If the latter, the cursor stays on the same entry when
re-sorting entries.  Comparison is done with @code{equal}.

@item
@var{contents} is a vector with the same number of elements as
@code{tabulated-list-format}.  Each vector element is either a string,
which is inserted into the buffer as-is; an image descriptor, which is
used to insert an image (@pxref{Image Descriptors}); or a list
@w{@code{(@var{label} . @var{properties})}}, which means to insert a
text button by calling @code{insert-text-button} with @var{label} and
@var{properties} as arguments (@pxref{Making Buttons}).

There should be no newlines in any of these strings.
@end itemize

Otherwise, the value should be a function which returns a list of the
above form when called with no arguments.
@end defvar

@defvar tabulated-list-revert-hook
This normal hook is run prior to reverting a Tabulated List buffer.  A
derived mode can add a function to this hook to recompute
@code{tabulated-list-entries}.
@end defvar

@defvar tabulated-list-printer
The value of this variable is the function called to insert an entry at
point, including its terminating newline.  The function should accept
two arguments, @var{id} and @var{contents}, having the same meanings as
in @code{tabulated-list-entries}.  The default value is a function which
inserts an entry in a straightforward way; a mode which uses Tabulated
List mode in a more complex way can specify another function.
@end defvar

@defvar tabulated-list-sort-key
The value of this variable specifies the current sort key for the
Tabulated List buffer.  If it is @code{nil}, no sorting is done.
Otherwise, it should have the form @code{(@var{name} . @var{flip})},
where @var{name} is a string matching one of the column names in
@code{tabulated-list-format}, and @var{flip}, if non-@code{nil}, means
to invert the sort order.
@end defvar

@defun tabulated-list-init-header
This function computes and sets @code{header-line-format} for the
Tabulated List buffer (@pxref{Header Lines}), and assigns a keymap to
the header line to allow sorting entries by clicking on column headers.

Modes derived from Tabulated List mode should call this after setting
the above variables (in particular, only after setting
@code{tabulated-list-format}).
@end defun

@defun tabulated-list-print &optional remember-pos update
This function populates the current buffer with entries.  It should be
called by the listing command.  It erases the buffer, sorts the entries
specified by @code{tabulated-list-entries} according to
@code{tabulated-list-sort-key}, then calls the function specified by
@code{tabulated-list-printer} to insert each entry.

If the optional argument @var{remember-pos} is non-@code{nil}, this
function looks for the @var{id} element on the current line, if any, and
tries to move to that entry after all the entries are (re)inserted.

If the optional argument @var{update} is non-@code{nil}, this function
will only erase or add entries that have changed since the last print.
This is several times faster if most entries haven't changed since the
last time this function was called.  The only difference in outcome is
that tags placed via @code{tabulated-list-put-tag} will not be removed
from entries that haven't changed (normally all tags are removed).
@end defun

@defun tabulated-list-delete-entry
This function deletes the entry at point.

It returns a list @code{(@var{id} @var{cols})}, where @var{id} is the
ID of the deleted entry and @var{cols} is a vector of its column
descriptors.  It moves point to the beginning of the current line.  It
returns @code{nil} if there is no entry at point.

Note that this function only changes the buffer contents; it does not
alter @code{tabulated-list-entries}.
@end defun

@defun tabulated-list-get-id &optional pos
This @code{defsubst} returns the ID object from
@code{tabulated-list-entries} (if that is a list) or from the list
returned by @code{tabulated-list-entries} (if it is a function).  If
omitted or @code{nil}, @var{pos} defaults to point.
@end defun

@defun tabulated-list-get-entry &optional pos
This @code{defsubst} returns the entry object from
@code{tabulated-list-entries} (if that is a list) or from the list
returned by @code{tabulated-list-entries} (if it is a function).  This
will be a vector for the ID at @var{pos}.  If there is no entry at
@var{pos}, then the function returns @code{nil}.
@end defun

@vindex tabulated-list-use-header-line
@defun tabulated-list-header-overlay-p &optional POS
This @code{defsubst} returns non-@code{nil} if there is a fake header at
@var{pos}.  A fake header is used if
@code{tabulated-list-use-header-line} is @code{nil} to put the column
names at the beginning of the buffer.  If omitted or @code{nil},
@var{pos} defaults to @code{point-min}.
@end defun

@vindex tabulated-list-padding
@defun tabulated-list-put-tag tag &optional advance
This function puts @var{tag} in the padding area of the current line.
The padding area can be empty space at the beginning of the line, the
width of which is governed by @code{tabulated-list-padding}.
@var{tag} should be a string, with a length less than or equal to
@code{tabulated-list-padding}.  If @var{advance} is non-@code{nil}, this
function advances point by one line.
@end defun

@defun tabulated-list-clear-all-tags
This function clears all tags from the padding area in the current
buffer.
@end defun

@defun tabulated-list-set-col col desc &optional change-entry-data
This function changes the tabulated list entry at point, setting
@var{col} to @var{desc}.  @var{col} is the column number to change, or
the name of the column to change.  @var{desc} is the new column
descriptor, which is inserted via @code{tabulated-list-print-col}.

If @var{change-entry-data} is non-@code{nil}, this function modifies the
underlying data (usually the column descriptor in the list
@code{tabulated-list-entries}) by setting the column descriptor of the
vector to @code{desc}.
@end defun


@node Generic Modes
@subsection Generic Modes
@cindex generic mode

  @dfn{Generic modes} are simple major modes with basic support for
comment syntax and Font Lock mode.  To define a generic mode, use the
macro @code{define-generic-mode}.  See the file @file{generic-x.el}
for some examples of the use of @code{define-generic-mode}.

@defmac define-generic-mode mode comment-list keyword-list font-lock-list auto-mode-list function-list &optional docstring
This macro defines a generic mode command named @var{mode} (a symbol,
not quoted).  The optional argument @var{docstring} is the
documentation for the mode command.  If you do not supply it,
@code{define-generic-mode} generates one by default.

The argument @var{comment-list} is a list in which each element is
either a character, a string of one or two characters, or a cons cell.
A character or a string is set up in the mode's syntax table as a
comment starter.  If the entry is a cons cell, the @sc{car} is set
up as a comment starter and the @sc{cdr} as a comment ender.
(Use @code{nil} for the latter if you want comments to end at the end
of the line.)  Note that the syntax table mechanism has limitations
about what comment starters and enders are actually possible.
@xref{Syntax Tables}.

The argument @var{keyword-list} is a list of keywords to highlight
with @code{font-lock-keyword-face}.  Each keyword should be a string.
Meanwhile, @var{font-lock-list} is a list of additional expressions to
highlight.  Each element of this list should have the same form as an
element of @code{font-lock-keywords}.  @xref{Search-based
Fontification}.

The argument @var{auto-mode-list} is a list of regular expressions to
add to the variable @code{auto-mode-alist}.  They are added by the execution
of the @code{define-generic-mode} form, not by expanding the macro call.

Finally, @var{function-list} is a list of functions for the mode
command to call for additional setup.  It calls these functions just
before it runs the mode hook variable @code{@var{mode}-hook}.
@end defmac

@node Example Major Modes
@subsection Major Mode Examples

  Text mode is perhaps the simplest mode besides Fundamental mode.
Here are excerpts from  @file{text-mode.el} that illustrate many of
the conventions listed above:

@smallexample
@group
;; @r{Create the syntax table for this mode.}
(defvar text-mode-syntax-table
  (let ((st (make-syntax-table)))
    (modify-syntax-entry ?\" ".   " st)
    (modify-syntax-entry ?\\ ".   " st)
    ;; Add 'p' so M-c on 'hello' leads to 'Hello', not 'hello'.
    (modify-syntax-entry ?' "w p" st)
    @dots{}
    st)
  "Syntax table used while in `text-mode'.")
@end group

;; @r{Create the keymap for this mode.}
@group
(defvar-keymap text-mode-map
  :doc "Keymap for `text-mode'.
Many other modes, such as `mail-mode' and `outline-mode', inherit all
the commands defined in this map."
  "C-M-i" #'ispell-complete-word)
@end group
@end smallexample

  Here is how the actual mode command is defined now:

@smallexample
@group
(define-derived-mode text-mode nil "Text"
  "Major mode for editing text written for humans to read.
In this mode, paragraphs are delimited only by blank or white lines.
You can thus get the full benefit of adaptive filling
 (see the variable `adaptive-fill-mode').
\\@{text-mode-map@}
Turning on Text mode runs the normal hook `text-mode-hook'."
@end group
@group
  (setq-local text-mode-variant t)
  (setq-local require-final-newline mode-require-final-newline))
@end group
@end smallexample

@cindex @file{lisp-mode.el}
  The three Lisp modes (Lisp mode, Emacs Lisp mode, and Lisp Interaction
mode) have more features than Text mode and the code is correspondingly
more complicated.  Here are excerpts from @file{lisp-mode.el} that
illustrate how these modes are written.

  Here is how the Lisp mode syntax and abbrev tables are defined:

@cindex syntax table example
@smallexample
@group
;; @r{Create mode-specific table variables.}
(define-abbrev-table 'lisp-mode-abbrev-table ()
  "Abbrev table for Lisp mode.")

(defvar lisp-mode-syntax-table
  (let ((table (make-syntax-table lisp--mode-syntax-table)))
    (modify-syntax-entry ?\[ "_   " table)
    (modify-syntax-entry ?\] "_   " table)
    (modify-syntax-entry ?# "' 14" table)
    (modify-syntax-entry ?| "\" 23bn" table)
    table)
  "Syntax table used in `lisp-mode'.")
@end group
@end smallexample

  The three modes for Lisp share much of their code.  For instance,
Lisp mode and Emacs Lisp mode inherit from Lisp Data mode and Lisp
Interaction Mode inherits from Emacs Lisp mode.

@noindent
Amongst other things, Lisp Data mode sets up the @code{comment-start}
variable to handle Lisp comments:

@smallexample
@group
  (setq-local comment-start ";")
  @dots{}
@end group
@end smallexample

  Each of the different Lisp modes has a slightly different keymap.  For
example, Lisp mode binds @kbd{C-c C-z} to @code{run-lisp}, but the other
Lisp modes do not.  However, all Lisp modes have some commands in
common.  The following code sets up the common commands:

@smallexample
@group
(defvar-keymap lisp-mode-shared-map
  :parent prog-mode-map
  :doc "Keymap for commands shared by all sorts of Lisp modes."
  "C-M-q" #'indent-sexp
  "DEL" #'backward-delete-char-untabify)
@end group
@end smallexample

@noindent
And here is the code to set up the keymap for Lisp mode:

@smallexample
@group
(defvar-keymap lisp-mode-map
  :doc "Keymap for ordinary Lisp mode.
All commands in `lisp-mode-shared-map' are inherited by this map."
  :parent lisp-mode-shared-map
  "C-M-x" #'lisp-eval-defun
  "C-c C-z" #'run-lisp)
@end group
@end smallexample

@noindent
Finally, here is the major mode command for Lisp mode:

@smallexample
@group
(define-derived-mode lisp-mode lisp-data-mode "Lisp"
  "Major mode for editing Lisp code for Lisps other than GNU Emacs Lisp.
Commands:
Delete converts tabs to spaces as it moves back.
Blank lines separate paragraphs.  Semicolons start comments.

\\@{lisp-mode-map@}
Note that `run-lisp' may be used either to start an inferior Lisp job
or to switch back to an existing one."
@end group
@group
  (setq-local find-tag-default-function 'lisp-find-tag-default)
  (setq-local comment-start-skip
              "\\(\\(^\\|[^\\\n]\\)\\(\\\\\\\\\\)*\\)\\(;+\\|#|\\) *")
  (setq imenu-case-fold-search t))
@end group
@end smallexample

@node Minor Modes
@section Minor Modes
@cindex minor mode

  A @dfn{minor mode} provides optional features that users may enable or
disable independently of the choice of major mode.  Minor modes can be
enabled individually or in combination.

  Most minor modes implement features that are independent of the major
mode, and can thus be used with most major modes.  For example, Auto
Fill mode works with any major mode that permits text insertion.  A few
minor modes, however, are specific to a particular major mode.  For
example, Diff Auto Refine mode is a minor mode that is intended to be
used only with Diff mode.

  Ideally, a minor mode should have its desired effect regardless of the
other minor modes in effect.  It should be possible to activate and
deactivate minor modes in any order.

@defvar local-minor-modes
This buffer-local variable lists the currently enabled minor modes in
the current buffer, and is a list of symbols.
@end defvar

@defvar global-minor-modes
This variable lists the currently enabled global minor modes, and is a
list of symbols.
@end defvar

@defvar minor-mode-list
The value of this variable is a list of all minor mode commands.
@end defvar

@menu
* Minor Mode Conventions::      Tips for writing a minor mode.
* Keymaps and Minor Modes::     How a minor mode can have its own keymap.
* Defining Minor Modes::        A convenient facility for defining minor modes.
@end menu

@node Minor Mode Conventions
@subsection Conventions for Writing Minor Modes
@cindex minor mode conventions
@cindex conventions for writing minor modes

  There are conventions for writing minor modes just as there are for
major modes (@pxref{Major Modes}).  These conventions are described below.  The easiest way to
follow them is to use the macro @code{define-minor-mode}.
@xref{Defining Minor Modes}.

@itemize @bullet
@item
@cindex mode variable
Define a variable whose name ends in @samp{-mode}.  We call this the
@dfn{mode variable}.  The minor mode command should set this variable.
The value will be @code{nil} if the mode is disabled, and non-@code{nil}
if the mode is enabled.  The variable should be buffer-local if the
minor mode is buffer-local.

This variable is used in conjunction with the @code{minor-mode-alist} to
display the minor mode name in the mode line.  It also determines
whether the minor mode keymap is active, via @code{minor-mode-map-alist}
(@pxref{Controlling Active Maps}).  Individual commands or hooks can
also check its value.

@item
Define a command, called the @dfn{mode command}, whose name is the same
as the mode variable.  Its job is to set the value of the mode variable,
plus anything else that needs to be done to actually enable or disable
the mode's features.

The mode command should accept one optional argument.  If called
interactively with no prefix argument, it should toggle the mode
(i.e., enable if it is disabled, and disable if it is enabled).  If
called interactively with a prefix argument, it should enable the mode
if the argument is positive and disable it otherwise.

If the mode command is called from Lisp (i.e., non-interactively), it
should enable the mode if the argument is omitted or @code{nil}; it
should toggle the mode if the argument is the symbol @code{toggle};
otherwise it should treat the argument in the same way as for an
interactive call with a numeric prefix argument, as described above.

The following example shows how to implement this behavior (it is
similar to the code generated by the @code{define-minor-mode} macro):

@example
(interactive (list (or current-prefix-arg 'toggle)))
(let ((enable
       (if (eq arg 'toggle)
           (not foo-mode) ; @r{this is the mode's mode variable}
         (> (prefix-numeric-value arg) 0))))
  (if enable
      @var{do-enable}
    @var{do-disable}))
@end example

The reason for this somewhat complex behavior is that it lets users
easily toggle the minor mode interactively, and also lets the minor mode
be easily enabled in a mode hook, like this:

@example
(add-hook 'text-mode-hook 'foo-mode)
@end example

@noindent
This behaves correctly whether or not @code{foo-mode} was already
enabled, since the @code{foo-mode} mode command unconditionally enables
the minor mode when it is called from Lisp with no argument.  Disabling
a minor mode in a mode hook is a little uglier:

@example
(add-hook 'text-mode-hook (lambda () (foo-mode -1)))
@end example

@noindent
However, this is not very commonly done.

  Enabling or disabling a minor mode twice in direct succession should
not fail and should do the same thing as enabling or disabling it only
once.  In other words, the minor mode command should be idempotent.

@item
Add an element to @code{minor-mode-alist} for each minor mode
(@pxref{Definition of minor-mode-alist}), if you want to indicate the
minor mode in the mode line.  This element should be a list of the
following form:

@smallexample
(@var{mode-variable} @var{string})
@end smallexample

Here @var{mode-variable} is the variable that controls enabling of the
minor mode, and @var{string} is a short string, starting with a space,
to represent the mode in the mode line.  These strings must be short so
that there is room for several of them at once.

When you add an element to @code{minor-mode-alist}, use @code{assq} to
check for an existing element, to avoid duplication.  For example:

@smallexample
@group
(unless (assq 'leif-mode minor-mode-alist)
  (push '(leif-mode " Leif") minor-mode-alist))
@end group
@end smallexample

@noindent
or like this, using @code{add-to-list} (@pxref{List Variables}):

@smallexample
@group
(add-to-list 'minor-mode-alist '(leif-mode " Leif"))
@end group
@end smallexample
@end itemize

  In addition, several major mode conventions (@pxref{Major Mode
Conventions}) apply to minor modes as well: those regarding the names
of global symbols, the use of a hook at the end of the initialization
function, and the use of keymaps and other tables.

  The minor mode should, if possible, support enabling and disabling via
Custom (@pxref{Customization}).  To do this, the mode variable should be
defined with @code{defcustom}, usually with @code{:type 'boolean}.  If
just setting the variable is not sufficient to enable the mode, you
should also specify a @code{:set} method which enables the mode by
invoking the mode command.  Note in the variable's documentation string
that setting the variable other than via Custom may not take effect.
Also, mark the definition with an autoload cookie (@pxref{autoload
cookie}), and specify a @code{:require} so that customizing the variable
will load the library that defines the mode.  For example:

@smallexample
@group
;;;###autoload
(defcustom msb-mode nil
  "Toggle msb-mode.
Setting this variable directly does not take effect;
use either \\[customize] or the function `msb-mode'."
  :set 'custom-set-minor-mode
  :initialize 'custom-initialize-default
  :version "20.4"
  :type    'boolean
  :group   'msb
  :require 'msb)
@end group
@end smallexample

@node Keymaps and Minor Modes
@subsection Keymaps and Minor Modes

  Each minor mode can have its own keymap, which is active when the mode
is enabled.  To set up a keymap for a minor mode, add an element to the
alist @code{minor-mode-map-alist}.  @xref{Definition of minor-mode-map-alist}.

@cindex @code{self-insert-command}, minor modes
  One use of minor mode keymaps is to modify the behavior of certain
self-inserting characters so that they do something else as well as
self-insert.  (Another way to customize @code{self-insert-command} is
through @code{post-self-insert-hook}, see @ref{Commands for
Insertion}.  Apart from this, the facilities for customizing
@code{self-insert-command} are limited to special cases, designed for
abbrevs and Auto Fill mode.  Do not try substituting your own
definition of @code{self-insert-command} for the standard one.  The
editor command loop handles this function specially.)

Minor modes may bind commands to key sequences consisting of @kbd{C-c}
followed by a punctuation character.  However, sequences consisting of
@kbd{C-c} followed by one of @kbd{@{@}<>:;}, or a control character or
digit, are reserved for major modes.  Also, @kbd{C-c @var{letter}} is
reserved for users.  @xref{Key Binding Conventions}.

@node Defining Minor Modes
@subsection Defining Minor Modes

  The macro @code{define-minor-mode} offers a convenient way of
implementing a mode in one self-contained definition.

@defmac define-minor-mode mode doc keyword-args@dots{} body@dots{}
This macro defines a new minor mode whose name is @var{mode} (a
symbol).  It defines a command named @var{mode} to toggle the minor
mode, with @var{doc} as its documentation string.

The toggle command takes one optional (prefix) argument.
If called interactively with no argument it toggles the mode on or off.
A positive prefix argument enables the mode, any other prefix argument
disables it.  From Lisp, an argument of @code{toggle} toggles the mode,
whereas an omitted or @code{nil} argument enables the mode.
This makes it easy to enable the minor mode in a major mode hook, for example.
If @var{doc} is @code{nil}, the macro supplies a default documentation string
explaining the above.

By default, it also defines a variable named @var{mode}, which is set to
@code{t} or @code{nil} by enabling or disabling the mode.

The @var{keyword-args} consist of keywords followed by
corresponding values.  A few keywords have special meanings:

@table @code
@item :global @var{global}
If non-@code{nil}, this specifies that the minor mode should be global
rather than buffer-local.  It defaults to @code{nil}.

One of the effects of making a minor mode global is that the
@var{mode} variable becomes a customization variable.  Toggling it
through the Customize interface turns the mode on and off, and its
value can be saved for future Emacs sessions (@pxref{Saving
Customizations,,, emacs, The GNU Emacs Manual}.  For the saved
variable to work, you should ensure that the minor mode function
is available each time Emacs starts; usually this is done by
marking the @code{define-minor-mode} form as autoloaded.

@item :init-value @var{init-value}
This is the value to which the @var{mode} variable is initialized.
Except in unusual circumstances (see below), this value must be
@code{nil}.

@item :lighter @var{lighter}
The string @var{lighter} says what to display in the mode line
when the mode is enabled; if it is @code{nil}, the mode is not displayed
in the mode line.

@item :keymap @var{keymap}
The optional argument @var{keymap} specifies the keymap for the minor
mode.  If non-@code{nil}, it should be a variable name (whose value is
a keymap), a keymap, or an alist of the form

@example
(@var{key-sequence} . @var{definition})
@end example

@noindent
where each @var{key-sequence} and @var{definition} are arguments
suitable for passing to @code{define-key} (@pxref{Changing Key
Bindings}).  If @var{keymap} is a keymap or an alist, this also
defines the variable @code{@var{mode}-map}.

@item :variable @var{place}
This replaces the default variable @var{mode}, used to store the state
of the mode.  If you specify this, the @var{mode} variable is not
defined, and any @var{init-value} argument is unused.  @var{place}
can be a different named variable (which you must define yourself), or
anything that can be used with the @code{setf} function
(@pxref{Generalized Variables}).
@var{place} can also be a cons @code{(@var{get} . @var{set})},
where @var{get} is an expression that returns the current state,
and @var{set} is a function of one argument (a state) which should be
assigned to @var{place}.

@item :after-hook @var{after-hook}
This defines a single Lisp form which is evaluated after the mode hooks
have run.  It should not be quoted.

@item :interactive @var{value}
Minor modes are interactive commands by default.  If @var{value} is
@code{nil}, this is inhibited.  If @var{value} is a list of symbols,
it's used to say which major modes this minor mode is useful in.
@end table

Any other keyword arguments are passed directly to the
@code{defcustom} generated for the variable @var{mode}.
@xref{Variable Definitions}, for the description of those keywords and
their values.

The command named @var{mode} first performs the standard actions such as
setting the variable named @var{mode} and then executes the @var{body}
forms, if any.  It then runs the mode hook variable
@code{@var{mode}-hook} and finishes by evaluating any form in
@code{:after-hook}.  (Note that all of this, including running the
hook, is done both when the mode is enabled and disabled.)
@end defmac

  The initial value must be @code{nil} except in cases where (1) the
mode is preloaded in Emacs, or (2) it is painless for loading to
enable the mode even though the user did not request it.  For
instance, if the mode has no effect unless something else is enabled,
and will always be loaded by that time, enabling it by default is
harmless.  But these are unusual circumstances.  Normally, the
initial value must be @code{nil}.

  Here is an example of using @code{define-minor-mode}:

@smallexample
(define-minor-mode hungry-mode
  "Toggle Hungry mode.
Interactively with no argument, this command toggles the mode.
A positive prefix argument enables the mode, any other prefix
argument disables it.  From Lisp, argument omitted or nil enables
the mode, `toggle' toggles the state.

When Hungry mode is enabled, the control delete key
gobbles all preceding whitespace except the last.
See the command \\[hungry-electric-delete]."
 ;; The initial value.
 nil
 ;; The indicator for the mode line.
 " Hungry"
 ;; The minor mode bindings.
 '(([C-backspace] . hungry-electric-delete)))
@end smallexample

@noindent
This defines a minor mode named ``Hungry mode'', a command named
@code{hungry-mode} to toggle it, a variable named @code{hungry-mode}
which indicates whether the mode is enabled, and a variable named
@code{hungry-mode-map} which holds the keymap that is active when the
mode is enabled.  It initializes the keymap with a key binding for
@kbd{C-@key{DEL}}.  There are no @var{body} forms---many minor modes
don't need any.

  Here's an equivalent way to write it:

@smallexample
(define-minor-mode hungry-mode
  "Toggle Hungry mode.
...rest of documentation as before..."
 ;; The initial value.
 :init-value nil
 ;; The indicator for the mode line.
 :lighter " Hungry"
 ;; The minor mode bindings.
 :keymap
 '(([C-backspace] . hungry-electric-delete)
   ([C-M-backspace]
    . (lambda ()
        (interactive)
        (hungry-electric-delete t)))))
@end smallexample

@defmac define-globalized-minor-mode global-mode mode turn-on keyword-args@dots{} body@dots{}
This defines a global toggle named @var{global-mode} whose meaning is
to enable or disable the buffer-local minor mode @var{mode} in all (or
some; see below) buffers.  It also executes the @var{body} forms.  To
turn on the minor mode in a buffer, it uses the function
@var{turn-on}; to turn off the minor mode, it calls @var{mode} with
@minus{}1 as argument.  (The function @var{turn-on} is a separate
function so it could determine whether to enable the minor mode or not
when it is not a priori clear that it should always be enabled.)

Globally enabling the mode also affects buffers subsequently created
by visiting files, and buffers that use a major mode other than
Fundamental mode; but it does not detect the creation of a new buffer
in Fundamental mode.

This macro defines the customization option @var{global-mode}
(@pxref{Customization}), which can be toggled via the Customize
interface to turn the minor mode on and off.  As with
@code{define-minor-mode}, you should ensure that the
@code{define-globalized-minor-mode} form is evaluated each time Emacs
starts, for example by providing a @code{:require} keyword.

Use @code{:group @var{group}} in @var{keyword-args} to specify the
custom group for the mode variable of the global minor mode.

By default, the buffer-local minor mode variable that says whether the
mode is switched on or off is the same as the name of the mode itself.
Use @code{:variable @var{variable}} if that's not the case--some minor
modes use a different variable to store this state information.

Generally speaking, when you define a globalized minor mode, you should
also define a non-globalized version, so that people could use it (or
disable it) in individual buffers.  This also allows them to disable a
globally enabled minor mode in a specific major mode, by using that
mode's hook.

If the macro is given a @code{:predicate} keyword, it will create a
user option called the same as the global mode variable, but with
@code{-modes} instead of @code{-mode} at the end, i.e.@:
@code{@var{global-mode}s}.  This variable will be used in a predicate
function that determines whether the minor mode should be activated in
a particular major mode, and users can customize the value of the
variable to control the modes in which the minor mode will be switched
on.  Valid values of @code{:predicate} (and thus valid values of the
user option it creates) include @code{t} (use in all major modes),
@code{nil} (don't use in any major modes), or a list of mode names,
optionally preceded with @code{not} (as in @w{@code{(not
@var{mode-name} @dots{})}}).  These elements can be mixed, as shown in
the following examples.

@example
(c-mode (not mail-mode message-mode) text-mode)
@end example

@noindent
This means ``use in modes derived from @code{c-mode}, and not in
modes derived from @code{message-mode} or @code{mail-mode}, but do use
in modes derived from @code{text-mode}, and otherwise no other
modes''.

@example
((not c-mode) t)
@end example

@noindent
This means ``don't use in modes derived from @code{c-mode}, but do use
everywhere else''.

@example
(text-mode)
@end example

@noindent
This means ``use in modes derived from @code{text-mode}, but nowhere
else''.  (There's an implicit @code{nil} element at the end.)
@end defmac

@findex buffer-local-restore-state
@defmac buffer-local-set-state variable value...
Minor modes often set buffer-local variables that affect some features
in Emacs.  When a minor mode is switched off, the mode is expected to
restore the previous state of these variables.  This convenience macro
helps with doing that: It works much like @code{setq-local}, but
returns an object that can be used to restore these values back to
their previous values/states (using the companion function
@code{buffer-local-restore-state}).
@end defmac

@node Mode Line Format
@section Mode Line Format
@cindex mode line

  Each Emacs window (aside from minibuffer windows) typically has a mode
line at the bottom, which displays status information about the buffer
displayed in the window.  The mode line contains information about the
buffer, such as its name, associated file, depth of recursive editing,
and major and minor modes.  A window can also have a @dfn{header
line}, which is much like the mode line but appears at the top of the
window.

  This section describes how to control the contents of the mode line
and header line.  We include it in this chapter because much of the
information displayed in the mode line relates to the enabled major and
minor modes.

@menu
* Base: Mode Line Basics.       Basic ideas of mode line control.
* Data: Mode Line Data.         The data structure that controls the mode line.
* Top: Mode Line Top.           The top level variable, mode-line-format.
* Mode Line Variables::         Variables used in that data structure.
* %-Constructs::                Putting information into a mode line.
* Properties in Mode::          Using text properties in the mode line.
* Header Lines::                Like a mode line, but at the top.
* Emulating Mode Line::         Formatting text as the mode line would.
@end menu

@node Mode Line Basics
@subsection Mode Line Basics

  The contents of each mode line are specified by the buffer-local
variable @code{mode-line-format} (@pxref{Mode Line Top}).  This variable
holds a @dfn{mode line construct}: a template that controls what is
displayed on the buffer's mode line.  The value of
@code{header-line-format} specifies the buffer's header line in the same
way.  All windows for the same buffer use the same
@code{mode-line-format} and @code{header-line-format} unless a
@code{mode-line-format} or @code{header-line-format} parameter has been
specified for that window (@pxref{Window Parameters}).

  For efficiency, Emacs does not continuously recompute each window's
mode line and header line.  It does so when circumstances appear to call
for it---for instance, if you change the window configuration, switch
buffers, narrow or widen the buffer, scroll, or modify the buffer.  If
you alter any of the variables referenced by @code{mode-line-format} or
@code{header-line-format} (@pxref{Mode Line Variables}), or any other
data structures that affect how text is displayed (@pxref{Display}), you
should use the function @code{force-mode-line-update} to update the
display.

@defun force-mode-line-update &optional all
This function forces Emacs to update the current buffer's mode line and
header line, based on the latest values of all relevant variables,
during its next redisplay cycle.  If the optional argument @var{all} is
non-@code{nil}, it forces an update for all mode lines and header lines.

This function also forces an update of the menu bar and frame title.
@end defun

  The selected window's mode line is usually displayed in a different
color using the face @code{mode-line-active}.  Other windows' mode
lines appear in the face @code{mode-line-inactive} instead.
@xref{Faces}.

@defun mode-line-window-selected-p
If you want to have more extensive differences between the mode lines
in selected and non-selected windows, you can use this predicate in an
@code{:eval} construct.  For instance, if you want to display the
buffer name in bold in selected windows, but in italics in the other
windows, you can say something like:

@lisp
(setq-default
 mode-line-buffer-identification
 '(:eval (propertize "%12b"
		     'face (if (mode-line-window-selected-p)
			       'bold
			     'italic))))
@end lisp
@end defun

@vindex mode-line-compact
  Some modes put a lot of data in the mode line, pushing elements at
the end of the mode line off to the right.  Emacs can ``compress'' the
mode line if the @code{mode-line-compact} variable is non-@code{nil}
by turning stretches of spaces into a single space.  If this variable
is @code{long}, this is only done when the mode line is wider than the
currently selected window.  (This computation is approximate, based on
the number of characters, and not their displayed width.)  This
variable can be buffer-local to only compress mode-lines in certain
buffers.

@node Mode Line Data
@subsection The Data Structure of the Mode Line
@cindex mode line construct

  The mode line contents are controlled by a data structure called a
@dfn{mode line construct}, made up of lists, strings, symbols, and
numbers kept in buffer-local variables.  Each data type has a specific
meaning for the mode line appearance, as described below.  The same data
structure is used for constructing frame titles (@pxref{Frame Titles})
and header lines (@pxref{Header Lines}).

  A mode line construct may be as simple as a fixed string of text,
but it usually specifies how to combine fixed strings with variables'
values to construct the text.  Many of these variables are themselves
defined to have mode line constructs as their values.

  Here are the meanings of various data types as mode line constructs:

@table @code
@cindex percent symbol in mode line
@item @var{string}
A string as a mode line construct appears verbatim except for
@dfn{@code{%}-constructs} in it.  These stand for substitution of
other data; see @ref{%-Constructs}.

If parts of the string have @code{face} properties, they control
display of the text just as they would text in the buffer.  Any
characters which have no @code{face} properties are displayed, by
default, in the face @code{mode-line} or @code{mode-line-inactive}
(@pxref{Standard Faces,,, emacs, The GNU Emacs Manual}).  The
@code{help-echo} and @code{keymap} properties in @var{string} have
special meanings.  @xref{Properties in Mode}.

@item @var{symbol}
A symbol as a mode line construct stands for its value.  The value of
@var{symbol} is used as a mode line construct, in place of @var{symbol}.
However, the symbols @code{t} and @code{nil} are ignored, as is any
symbol whose value is void.

There is one exception: if the value of @var{symbol} is a string, it is
displayed verbatim: the @code{%}-constructs are not recognized.

Unless @var{symbol} is marked as risky (i.e., it has a
non-@code{nil} @code{risky-local-variable} property), all text
properties specified in @var{symbol}'s value are ignored.  This includes
the text properties of strings in @var{symbol}'s value, as well as all
@code{:eval} and @code{:propertize} forms in it.  (The reason for this
is security: non-risky variables could be set automatically from file
variables without prompting the user.)

@item (@var{string} @var{rest}@dots{})
@itemx (@var{list} @var{rest}@dots{})
A list whose first element is a string or list means to process all
the elements recursively and concatenate the results.  This is the
most common form of mode line construct.  (Note that text properties
are handled specially (for reasons of efficiency) when displaying
strings in the mode line: Only the text property on the first
character of the string are considered, and they are then used over
the entire string.  If you need a string with different text
properties, you have to use the special @code{:propertize} mode line
construct.)

@item (:eval @var{form})
A list whose first element is the symbol @code{:eval} says to evaluate
@var{form}, and use the result as a string to display.  Make sure this
evaluation cannot load any files, as doing so could cause infinite
recursion.

@item (:propertize @var{elt} @var{props}@dots{})
A list whose first element is the symbol @code{:propertize} says to
process the mode line construct @var{elt} recursively, then add the
text properties specified by @var{props} to the result.  The argument
@var{props} should consist of zero or more pairs @var{text-property}
@var{value}.  If @var{elt} is or produces a string with text
properties, all the characters of that string should have the same
properties, or else some of them might be removed by
@code{:propertize}.

@item (@var{symbol} @var{then} @var{else})
A list whose first element is a symbol that is not a keyword specifies
a conditional.  Its meaning depends on the value of @var{symbol}.  If
@var{symbol} has a non-@code{nil} value, the second element,
@var{then}, is processed recursively as a mode line construct.
Otherwise, the third element, @var{else}, is processed recursively.
You may omit @var{else}; then the mode line construct displays nothing
if the value of @var{symbol} is @code{nil} or void.

@item (@var{width} @var{rest}@dots{})
A list whose first element is an integer specifies truncation or
padding of the results of @var{rest}.  The remaining elements
@var{rest} are processed recursively as mode line constructs and
concatenated together.  When @var{width} is positive, the result is
space filled on the right if its width is less than @var{width}.  When
@var{width} is negative, the result is truncated on the right to
@minus{}@var{width} columns if its width exceeds @minus{}@var{width}.

For example, the usual way to show what percentage of a buffer is above
the top of the window is to use a list like this: @code{(-3 "%p")}.
@end table

@node Mode Line Top
@subsection The Top Level of Mode Line Control

  The variable in overall control of the mode line is
@code{mode-line-format}.

@defopt mode-line-format
The value of this variable is a mode line construct that controls the
contents of the mode-line.  It is always buffer-local in all buffers.

If you set this variable to @code{nil} in a buffer, that buffer does not
have a mode line.  (A window that is just one line tall also does not
display a mode line.)
@end defopt

  The default value of @code{mode-line-format} is designed to use the
values of other variables such as @code{mode-line-position} and
@code{mode-line-modes} (which in turn incorporates the values of the
variables @code{mode-name} and @code{minor-mode-alist}).  Very few
modes need to alter @code{mode-line-format} itself.  For most
purposes, it is sufficient to alter some of the variables that
@code{mode-line-format} either directly or indirectly refers to.

  If you do alter @code{mode-line-format} itself, the new value should
use the same variables that appear in the default value (@pxref{Mode
Line Variables}), rather than duplicating their contents or displaying
the information in another fashion.  This way, customizations made by
the user or by Lisp programs (such as @code{display-time} and major
modes) via changes to those variables remain effective.

  Here is a hypothetical example of a @code{mode-line-format} that might
be useful for Shell mode (in reality, Shell mode does not set
@code{mode-line-format}):

@example
@group
(setq mode-line-format
  (list "-"
   'mode-line-mule-info
   'mode-line-modified
   'mode-line-frame-identification
   "%b--"
@end group
@group
   ;; @r{Note that this is evaluated while making the list.}
   ;; @r{It makes a mode line construct which is just a string.}
   (getenv "HOST")
@end group
   ":"
   'default-directory
   "   "
   'global-mode-string
   "   %[("
   '(:eval (format-time-string "%F"))
   'mode-line-process
   'minor-mode-alist
   "%n"
   ")%]--"
@group
   '(which-function-mode ("" which-func-format "--"))
   '(line-number-mode "L%l--")
   '(column-number-mode "C%c--")
   '(-3 "%p")))
@end group
@end example

@noindent
(The variables @code{line-number-mode}, @code{column-number-mode} and
@code{which-function-mode} enable particular minor modes; as usual,
these variable names are also the minor mode command names.)

@node Mode Line Variables
@subsection Variables Used in the Mode Line

  This section describes variables incorporated by the standard value of
@code{mode-line-format} into the text of the mode line.  There is
nothing inherently special about these variables; any other variables
could have the same effects on the mode line if the value of
@code{mode-line-format} is changed to use them.  However, various parts
of Emacs set these variables on the understanding that they will control
parts of the mode line; therefore, practically speaking, it is essential
for the mode line to use them.  Also see
@ref{Optional Mode Line,,, emacs, The GNU Emacs Manual}.

@defvar mode-line-mule-info
This variable holds the value of the mode line construct that displays
information about the language environment, buffer coding system, and
current input method.  @xref{Non-ASCII Characters}.
@end defvar

@defvar mode-line-modified
This variable holds the value of the mode line construct that displays
whether the current buffer is modified.  Its default value displays
@samp{**} if the buffer is modified, @samp{--} if the buffer is not
modified, @samp{%%} if the buffer is read only, and @samp{%*} if the
buffer is read only and modified.

Changing this variable does not force an update of the mode line.
@end defvar

@defvar mode-line-frame-identification
This variable identifies the current frame.  Its default value
displays @code{" "} if you are using a window system which can show
multiple frames, or @code{"-%F "} on an ordinary terminal which shows
only one frame at a time.
@end defvar

@defvar mode-line-buffer-identification
This variable identifies the buffer being displayed in the window.
Its default value displays the buffer name, padded with spaces to at
least 12 columns.
@end defvar

@defvar mode-line-position
This variable indicates the position in the buffer.  Its default value
displays the buffer percentage and, optionally, the buffer size, the
line number and the column number.
@end defvar

@defopt mode-line-percent-position
This option is used in @code{mode-line-position}.  Its value specifies
both the buffer percentage to display (one of @code{nil}, @code{"%o"},
@code{"%p"}, @code{"%P"} or @code{"%q"}, @pxref{%-Constructs}) and a
width to space-fill or truncate to.  You are recommended to set this
option with the @code{customize-variable} facility.
@end defopt

@defvar vc-mode
The variable @code{vc-mode}, buffer-local in each buffer, records
whether the buffer's visited file is maintained with version control,
and, if so, which kind.  Its value is a string that appears in the mode
line, or @code{nil} for no version control.
@end defvar

@defvar mode-line-modes
This variable displays the buffer's major and minor modes.  Its
default value also displays the recursive editing level, information
on the process status, and whether narrowing is in effect.
@end defvar

@defvar mode-line-remote
This variable is used to show whether @code{default-directory} for the
current buffer is remote.
@end defvar

@defvar mode-line-client
This variable is used to identify @code{emacsclient} frames.
@end defvar

@defvar mode-line-format-right-align
Anything following this symbol in @code{mode-line-format} will be
right-aligned.
@end defvar

@defvar mode-line-right-align-edge
This variable controls exactly @code{mode-line-format-right-align}
aligns content to.
@end defvar

  The following three variables are used in @code{mode-line-modes}:

@defvar mode-name
This buffer-local variable holds the ``pretty'' name of the current
buffer's major mode.  Each major mode should set this variable so that
the mode name will appear in the mode line.  The value does not have
to be a string, but can use any of the data types valid in a mode-line
construct (@pxref{Mode Line Data}).  To compute the string that will
identify the mode name in the mode line, use @code{format-mode-line}
(@pxref{Emulating Mode Line}).
@end defvar

@defvar mode-line-process
This buffer-local variable contains the mode line information on process
status in modes used for communicating with subprocesses.  It is
displayed immediately following the major mode name, with no intervening
space.  For example, its value in the @file{*shell*} buffer is
@code{(":%s")}, which allows the shell to display its status along
with the major mode as: @samp{(Shell:run)}.  Normally this variable
is @code{nil}.
@end defvar

@defvar mode-line-front-space
This variable is displayed at the front of the mode line.  By default,
this construct is displayed right at the beginning of the mode line,
except that if there is a memory-full message, it is displayed first.
@end defvar

@defvar mode-line-end-spaces
This variable is displayed at the end of the mode line.
@end defvar

@defvar mode-line-misc-info
Mode line construct for miscellaneous information.  By default, this
shows the information specified by @code{global-mode-string}.
@end defvar

@defvar mode-line-position-line-format
The format used to display line numbers when @code{line-number-mode}
(@pxref{Optional Mode Line,,, emacs, The GNU Emacs Manual}) is
switched on.  @samp{%l} in the format will be replaced with the line
number.
@end defvar

@defvar mode-line-position-column-format
The format used to display column numbers when
@code{column-number-mode} (@pxref{Optional Mode Line,,, emacs, The GNU
Emacs Manual}) is switched on.  @samp{%c} in the format will be
replaced with a zero-based column number, and @samp{%C} will be
replaced with a one-based column number.
@end defvar

@defvar mode-line-position-column-line-format
The format used to display column numbers when both
@code{line-number-mode} and @code{column-number-mode} are switched on.
See the previous two variables for the meaning of the @samp{%l},
@samp{%c} and @samp{%C} format specs.
@end defvar

@defvar minor-mode-alist
@anchor{Definition of minor-mode-alist}
This variable holds an association list whose elements specify how the
mode line should indicate that a minor mode is active.  Each element of
the @code{minor-mode-alist} should be a two-element list:

@example
(@var{minor-mode-variable} @var{mode-line-string})
@end example

More generally, @var{mode-line-string} can be any mode line construct.
It appears in the mode line when the value of @var{minor-mode-variable}
is non-@code{nil}, and not otherwise.  These strings should begin with
spaces so that they don't run together.  Conventionally, the
@var{minor-mode-variable} for a specific mode is set to a non-@code{nil}
value when that minor mode is activated.

@code{minor-mode-alist} itself is not buffer-local.  Each variable
mentioned in the alist should be buffer-local if its minor mode can be
enabled separately in each buffer.
@end defvar

@defvar global-mode-string
This variable holds a mode line construct that, by default, appears in
the mode line as part of @code{mode-line-misc-info}, just after the
@code{which-function-mode} information if that minor mode is enabled,
else after @code{mode-line-modes}.  Elements that are added to this
construct should normally end in a space (to ensure that consecutive
@code{global-mode-string} elements display properly).  For instance,
the command @code{display-time} sets @code{global-mode-string} to
refer to the variable @code{display-time-string}, which holds a string
containing the time and load information.

The @samp{%M} construct substitutes the value of
@code{global-mode-string}.  This construct is not used by the default
mode line, as the variable itself is used in
@code{mode-line-misc-info}.
@end defvar

Here is a simplified version of the default value of
@code{mode-line-format}.  The real default value also
specifies addition of text properties.

@example
@group
("-"
 mode-line-mule-info
 mode-line-modified
 mode-line-frame-identification
 mode-line-buffer-identification
@end group
 "   "
 mode-line-position
 (vc-mode vc-mode)
 "   "
@group
 mode-line-modes
 (which-function-mode ("" which-func-format "--"))
 (global-mode-string ("--" global-mode-string))
 "-%-")
@end group
@end example

@node %-Constructs
@subsection @code{%}-Constructs in the Mode Line
@cindex @code{%}-constructs in the mode line

  Strings used as mode line constructs can use certain
@code{%}-constructs to substitute various kinds of data.  The
following is a list of the defined @code{%}-constructs, and what they
mean.

  In any construct except @samp{%%}, you can add a decimal integer
after the @samp{%} to specify a minimum field width.  If the width is
less, the field is padded to that width.  Purely numeric constructs
(@samp{c}, @samp{i}, @samp{I}, and @samp{l}) are padded by inserting
spaces to the left, and others are padded by inserting spaces to the
right.

@table @code
@item %b
The current buffer name, obtained with the @code{buffer-name} function.
@xref{Buffer Names}.

@item %c
The current column number of point, counting from zero starting at the
left margin of the window.

@item %C
The current column number of point, counting from one starting at the
left margin of the window.

@item %e
When Emacs is nearly out of memory for Lisp objects, a brief message
saying so.  Otherwise, this is empty.

@item %f
The visited file name, obtained with the @code{buffer-file-name}
function.  @xref{Buffer File Name}.

@item %F
The title (only on a window system) or the name of the selected frame.
@xref{Basic Parameters}.

@item %i
The size of the accessible part of the current buffer; basically
@code{(- (point-max) (point-min))}.

@item %I
Like @samp{%i}, but the size is printed in a more readable way by using
@samp{k} for 10^3, @samp{M} for 10^6, @samp{G} for 10^9, etc., to
abbreviate.

@item %l
The current line number of point, counting within the accessible portion
of the buffer.

@item %M
The value of @code{global-mode-string} (which is part of
@code{mode-line-misc-info} by default).

@item %n
@samp{Narrow} when narrowing is in effect; nothing otherwise (see
@code{narrow-to-region} in @ref{Narrowing}).

@item %o
The degree of @dfn{travel} of the window through (the visible portion
of) the buffer, i.e. the size of the text above the top of the window
expressed as a percentage of all the text outside the window, or
@samp{Top}, @samp{Bottom} or @samp{All}.

@item %p
The percentage of the buffer text above the @strong{top} of window, or
@samp{Top}, @samp{Bottom} or @samp{All}.  Note that the default mode
line construct truncates this to three characters.

@item %P
The percentage of the buffer text that is above the @strong{bottom} of
the window (which includes the text visible in the window, as well as
the text above the top), plus @samp{Top} if the top of the buffer is
visible on screen; or @samp{Bottom} or @samp{All}.

@item %q
The percentages of text above both the @strong{top} and the
@strong{bottom} of the window, separated by @samp{-}, or @samp{All}.

@item %s
The status of the subprocess belonging to the current buffer, obtained with
@code{process-status}.  @xref{Process Information}.

@item %z
The mnemonics of keyboard, terminal, and buffer coding systems.

@item %Z
Like @samp{%z}, but including the end-of-line format.

@item %&
@samp{*} if the buffer is modified, and @samp{-} otherwise.

@item %*
@samp{%} if the buffer is read only (see @code{buffer-read-only}); @*
@samp{*} if the buffer is modified (see @code{buffer-modified-p}); @*
@samp{-} otherwise.  @xref{Buffer Modification}.

@item %+
@samp{*} if the buffer is modified (see @code{buffer-modified-p}); @*
@samp{%} if the buffer is read only (see @code{buffer-read-only}); @*
@samp{-} otherwise.  This differs from @samp{%*} only for a modified
read-only buffer.  @xref{Buffer Modification}.

@item %@@
@samp{@@} if the buffer's @code{default-directory} (@pxref{File Name
Expansion}) is on a remote machine, and @samp{-} otherwise.

@item %[
An indication of the depth of recursive editing levels (not counting
minibuffer levels): one @samp{[} for each editing level.
@xref{Recursive Editing}.

@item %]
One @samp{]} for each recursive editing level (not counting minibuffer
levels).

@item %-
Dashes sufficient to fill the remainder of the mode line.

@item %%
The character @samp{%}---this is how to include a literal @samp{%} in a
string in which @code{%}-constructs are allowed.
@end table

@subsubheading Obsolete @code{%}-Constructs

  The following constructs should no longer be used.

@table @code
@item %m
Obsolete; use the @code{mode-name} variable instead.  The @code{%m}
construct is inadequate, as it produces an empty string if the value
of @code{mode-name} is a non-string mode-line construct (as in
@code{emacs-lisp-mode}, for example).
@end table

@node Properties in Mode
@subsection Properties in the Mode Line
@cindex text properties in the mode line

  Certain text properties are meaningful in the
mode line.  The @code{face} property affects the appearance of text; the
@code{help-echo} property associates help strings with the text, and
@code{keymap} can make the text mouse-sensitive.

  There are four ways to specify text properties for text in the mode
line:

@enumerate
@item
Put a string with a text property directly into the mode line data
structure, but see @ref{Mode Line Data} for caveats for that.

@item
Put a text property on a mode line %-construct such as @samp{%12b}; then
the expansion of the %-construct will have that same text property.

@item
Use a @code{(:propertize @var{elt} @var{props}@dots{})} construct to
give @var{elt} a text property specified by @var{props}.

@item
Use a list containing @code{:eval @var{form}} in the mode line data
structure, and make @var{form} evaluate to a string that has a text
property.
@end enumerate

  You can use the @code{keymap} property to specify a keymap.  This
keymap only takes real effect for mouse clicks; binding character keys
and function keys to it has no effect, since it is impossible to move
point into the mode line.

  When the mode line refers to a variable which does not have a
non-@code{nil} @code{risky-local-variable} property, any text
properties given or specified within that variable's values are
ignored.  This is because such properties could otherwise specify
functions to be called, and those functions could come from file
local variables.

@node Header Lines
@subsection Window Header Lines
@cindex header line (of a window)
@cindex window header line

  A window can have a @dfn{header line} at the top, just as it can have
a mode line at the bottom.  The header line feature works just like the
mode line feature, except that it's controlled by
@code{header-line-format}:

@defvar header-line-format
This variable, local in every buffer, specifies how to display the
header line, for windows displaying the buffer.  The format of the value
is the same as for @code{mode-line-format} (@pxref{Mode Line Data}).
It is normally @code{nil}, so that ordinary buffers have no header
line.
@end defvar

If @code{display-line-numbers-mode} is turned on in a buffer
(@pxref{Display Custom, display-line-numbers-mode,, emacs, The GNU
Emacs Manual}), the buffer text is indented on display by the amount
of screen space needed to show the line numbers.  By contrast, text of
the header line is not automatically indented, because a header line
never displays a line number, and because the text of the header line
is not necessarily directly related to buffer text below it.  If a
Lisp program needs the header-line text to be aligned with buffer text
(for example, if the buffer displays columnar data, like
@code{tabulated-list-mode} does, @pxref{Tabulated List Mode}), it
should turn on the minor mode @code{header-line-indent-mode}.

@deffn Command header-line-indent-mode
This buffer-local minor mode tracks the changes of the width of the
line-number display on screen (which may vary depending on the range
of line numbers shown in the window), and allows Lisp programs to
arrange that header-line text is always aligned with buffer text when
the line-number width changes.  Such Lisp programs should turn on this
mode in the buffer, and use the variables @code{header-line-indent}
and @code{header-line-indent-width} in the @code{header-line-format}
to ensure it is adjusted to the text indentation at all times.
@end deffn

@defvar header-line-indent
This variable's value is a whitespace string whose width is kept equal
to the current width of line-numbers on display, provided that
@code{header-line-indent-mode} is turned on in the buffer shown in the
window.  The number of spaces is calculated under the assumption that
the face of the header-line text uses the same font, including size,
as the frame's default font; if that assumption is false, use
@code{header-line-indent-width}, described below, instead.  This
variable is intended to be used in simple situations where the
header-line text needs to be indented as a whole to be realigned with
buffer text, by prepending this variable's value to the actual
header-line text.  For example, the following definition of
@code{header-line-format}:

@lisp
(setq header-line-format
      `("" header-line-indent ,my-header-line))
@end lisp

@noindent
where @code{my-header-line} is the format string that produces the
actual text of the header line, will make sure the header-line text
is always indented like the buffer text below it.
@end defvar

@defvar header-line-indent-width
This variable's value is kept updated to provide the current width, in
units of the frame's canonical character width, used for displaying
the line numbers, provided that @code{header-line-indent-mode} is
turned on in the buffer shown in the window.  It can be used for
aligning the header-line text with the buffer text when
@code{header-line-indent} is not flexible enough.  For example, if the
header line uses a font whose metrics is different from the default
face's font, your Lisp program can calculate the width of line-number
display in pixels, by multiplying the value of this variable by the
value returned by @code{frame-char-width} (@pxref{Frame Font}), and
then use the result to align header-line text using the
@code{:align-to} display property spec (@pxref{Specified Space}) in
pixels on the relevant parts of @code{header-line-frormat}.
@end defvar

@defun window-header-line-height &optional window
This function returns the height in pixels of @var{window}'s header
line.  @var{window} must be a live window, and defaults to the
selected window.
@end defun

  A window that is just one line tall never displays a header line.  A
window that is two lines tall cannot display both a mode line and a
header line at once; if it has a mode line, then it does not display a
header line.

@node Emulating Mode Line
@subsection Emulating Mode Line Formatting

  You can use the function @code{format-mode-line} to compute the text
that would appear in a mode line or header line based on a certain
mode line construct.

@defun format-mode-line format &optional face window buffer
This function formats a line of text according to @var{format} as if it
were generating the mode line for @var{window}, but it also returns the
text as a string.  The argument @var{window} defaults to the selected
window.  If @var{buffer} is non-@code{nil}, all the information used is
taken from @var{buffer}; by default, it comes from @var{window}'s
buffer.

The value string normally has text properties that correspond to the
faces, keymaps, etc., that the mode line would have.  Any character for
which no @code{face} property is specified by @var{format} gets a
default value determined by @var{face}.  If @var{face} is @code{t}, that
stands for either @code{mode-line} if @var{window} is selected,
otherwise @code{mode-line-inactive}.  If @var{face} is @code{nil} or
omitted, that stands for the default face.  If @var{face} is an integer,
the value returned by this function will have no text properties.

You can also specify other valid faces as the value of @var{face}.
If specified, that face provides the @code{face} property for characters
whose face is not specified by @var{format}.

Note that using @code{mode-line}, @code{mode-line-inactive}, or
@code{header-line} as @var{face} will actually redisplay the mode line
or the header line, respectively, using the current definitions of the
corresponding face, in addition to returning the formatted string.
(Other faces do not cause redisplay.)

For example, @code{(format-mode-line header-line-format)} returns the
text that would appear in the selected window's header line (@code{""}
if it has no header line).  @code{(format-mode-line header-line-format
'header-line)} returns the same text, with each character
carrying the face that it will have in the header line itself, and also
redraws the header line.
@end defun

@node Imenu
@section Imenu

@cindex Imenu
  @dfn{Imenu} is a feature that lets users select a definition or
section in the buffer, from a menu which lists all of them, to go
directly to that location in the buffer.  Imenu works by constructing
a buffer index which lists the names and buffer positions of the
definitions, or other named portions of the buffer; then the user can
choose one of them and move point to it.  Major modes can add a menu
bar item to use Imenu using @code{imenu-add-to-menubar}.

@deffn Command imenu-add-to-menubar name
This function defines a local menu bar item named @var{name}
to run Imenu.
@end deffn

  The user-level commands for using Imenu are described in the Emacs
Manual (@pxref{Imenu,, Imenu, emacs, the Emacs Manual}).  This section
explains how to customize Imenu's method of finding definitions or
buffer portions for a particular major mode.

  The usual and simplest way is to set the variable
@code{imenu-generic-expression}:

@defvar imenu-generic-expression
This variable, if non-@code{nil}, is a list that specifies regular
expressions for finding definitions for Imenu.  Simple elements of
@code{imenu-generic-expression} look like this:

@example
(@var{menu-title} @var{regexp} @var{index})
@end example

Here, if @var{menu-title} is non-@code{nil}, it says that the matches
for this element should go in a submenu of the buffer index;
@var{menu-title} itself specifies the name for the submenu.  If
@var{menu-title} is @code{nil}, the matches for this element go directly
in the top level of the buffer index.

The second item in the list, @var{regexp}, is a regular expression
(@pxref{Regular Expressions}); anything in the buffer that it matches
is considered a definition, something to mention in the buffer index.
The third item, @var{index}, is a non-negative integer that indicates
which subexpression in @var{regexp} matches the definition's name.

An element can also look like this:

@example
(@var{menu-title} @var{regexp} @var{index} @var{function} @var{arguments}@dots{})
@end example

Each match for this element creates an index item, and when the index
item is selected by the user, it calls @var{function} with arguments
consisting of the item name, the buffer position, and @var{arguments}.

For Emacs Lisp mode, @code{imenu-generic-expression} could look like
this:

@c should probably use imenu-syntax-alist and \\sw rather than [-A-Za-z0-9+]
@example
@group
((nil "^\\s-*(def\\(un\\|subst\\|macro\\|advice\\)\
\\s-+\\([-A-Za-z0-9+]+\\)" 2)
@end group
@group
 ("*Vars*" "^\\s-*(def\\(var\\|const\\)\
\\s-+\\([-A-Za-z0-9+]+\\)" 2)
@end group
@group
 ("*Types*"
  "^\\s-*\
(def\\(type\\|struct\\|class\\|ine-condition\\)\
\\s-+\\([-A-Za-z0-9+]+\\)" 2))
@end group
@end example

Setting this variable makes it buffer-local in the current buffer.
@end defvar

@defvar imenu-case-fold-search
This variable controls whether matching against the regular
expressions in the value of @code{imenu-generic-expression} is
case-sensitive: @code{t}, the default, means matching should ignore
case.

Setting this variable makes it buffer-local in the current buffer.
@end defvar

@defvar imenu-syntax-alist
This variable is an alist of syntax table modifiers to use while
processing @code{imenu-generic-expression}, to override the syntax table
of the current buffer.  Each element should have this form:

@example
(@var{characters} . @var{syntax-description})
@end example

The @sc{car}, @var{characters}, can be either a character or a string.
The element says to give that character or characters the syntax
specified by @var{syntax-description}, which is passed to
@code{modify-syntax-entry} (@pxref{Syntax Table Functions}).

This feature is typically used to give word syntax to characters which
normally have symbol syntax, and thus to simplify
@code{imenu-generic-expression} and speed up matching.
For example, Fortran mode uses it this way:

@example
(setq imenu-syntax-alist '(("_$" . "w")))
@end example

The @code{imenu-generic-expression} regular expressions can then use
@samp{\\sw+} instead of @samp{\\(\\sw\\|\\s_\\)+}.  Note that this
technique may be inconvenient when the mode needs to limit the initial
character of a name to a smaller set of characters than are allowed in
the rest of a name.

Setting this variable makes it buffer-local in the current buffer.
@end defvar

  Another way to customize Imenu for a major mode is to set the
variables @code{imenu-prev-index-position-function} and
@code{imenu-extract-index-name-function}:

@defvar imenu-prev-index-position-function
If this variable is non-@code{nil}, its value should be a function that
finds the next definition to put in the buffer index, scanning
backward in the buffer from point.  It should return @code{nil} if it
doesn't find another definition before point.  Otherwise it should
leave point at the place it finds a definition and return any
non-@code{nil} value.

Setting this variable makes it buffer-local in the current buffer.
@end defvar

@defvar imenu-extract-index-name-function
If this variable is non-@code{nil}, its value should be a function to
return the name for a definition, assuming point is in that definition
as the @code{imenu-prev-index-position-function} function would leave
it.

Setting this variable makes it buffer-local in the current buffer.
@end defvar

  The last way to customize Imenu for a major mode is to set the
variable @code{imenu-create-index-function}:

@defvar imenu-create-index-function
This variable specifies the function to use for creating a buffer
index.  The function should take no arguments, and return an index
alist for the current buffer.  It is called within
@code{save-excursion}, so where it leaves point makes no difference.

The index alist can have three types of elements.  Simple elements
look like this:

@example
(@var{index-name} . @var{index-position})
@end example

Selecting a simple element has the effect of moving to position
@var{index-position} in the buffer.  Special elements look like this:

@example
(@var{index-name} @var{index-position} @var{function} @var{arguments}@dots{})
@end example

Selecting a special element performs:

@example
(funcall @var{function}
         @var{index-name} @var{index-position} @var{arguments}@dots{})
@end example

A nested sub-alist element looks like this:

@example
(@var{menu-title} . @var{sub-alist})
@end example

It creates the submenu @var{menu-title} specified by @var{sub-alist}.

The default value of @code{imenu-create-index-function} is
@code{imenu-default-create-index-function}.  This function calls the
value of @code{imenu-prev-index-position-function} and the value of
@code{imenu-extract-index-name-function} to produce the index alist.
However, if either of these two variables is @code{nil}, the default
function uses @code{imenu-generic-expression} instead.

Setting this variable makes it buffer-local in the current buffer.
@end defvar

If built with tree-sitter, Emacs can automatically generate an Imenu
index if the major mode sets relevant variables.

@defvar treesit-simple-imenu-settings
This variable instructs Emacs how to generate Imenu indexes.  It
should be a list of @w{(@var{category} @var{regexp} @var{pred}
@var{name-fn})}.

@var{category} should be the name of a category, like "Function",
"Class", etc.  @var{regexp} should be a regexp matching the type of
nodes that belong to @var{category}.  @var{pred} should be either
@code{nil} or a function that takes a node as the argument.  It should
return non-@code{nil} if the node is a valid node for @var{category},
or @code{nil} if not.

@var{category} could also be @code{nil}, in which case the entries
matched by @var{regexp} and @var{pred} are not grouped under
@var{category}.

@var{name-fn} should be either @code{nil} or a function that takes a
defun node and returns the name of that defun, e.g., the function name
for a function definition.  If @var{name-fn} is @var{nil},
@code{treesit-defun-name} is used instead.

@code{treesit-major-mode-setup} automatically sets up Imenu if this
variable is non-@code{nil}.
@end defvar

@node Font Lock Mode
@section Font Lock Mode
@cindex Font Lock mode
@cindex syntax highlighting and coloring

  @dfn{Font Lock mode} is a buffer-local minor mode that automatically
attaches @code{face} properties to certain parts of the buffer based on
their syntactic role.  How it parses the buffer depends on the major
mode; most major modes define syntactic criteria for which faces to use
in which contexts.  This section explains how to customize Font Lock for
a particular major mode.

  Font Lock mode finds text to highlight in two ways: through
syntactic parsing based on the syntax table, and through searching
(usually for regular expressions).  Syntactic fontification happens
first; it finds comments and string constants and highlights them.
Search-based fontification happens second.

@menu
* Font Lock Basics::            Overview of customizing Font Lock.
* Search-based Fontification::  Fontification based on regexps.
* Customizing Keywords::        Customizing search-based fontification.
* Other Font Lock Variables::   Additional customization facilities.
* Levels of Font Lock::         Each mode can define alternative levels
                                  so that the user can select more or less.
* Precalculated Fontification::  How Lisp programs that produce the buffer
                                  contents can also specify how to fontify it.
* Faces for Font Lock::         Special faces specifically for Font Lock.
* Syntactic Font Lock::         Fontification based on syntax tables.
* Multiline Font Lock::         How to coerce Font Lock into properly
                                  highlighting multiline constructs.
@end menu

@node Font Lock Basics
@subsection Font Lock Basics

  The Font Lock functionality is based on several basic functions.
Each of these calls the function specified by the corresponding
variable.  This indirection allows major and minor modes to modify the
way fontification works in the buffers of that mode, and even use the
Font Lock mechanisms for features that have nothing to do with
fontification.  (This is why the description below says ``should''
when it describes what the functions do: the mode can customize the
values of the corresponding variables to do something entirely
different.)  The variables mentioned below are described in @ref{Other
Font Lock Variables}.

@ftable @code
@item font-lock-fontify-buffer
This function should fontify the current buffer's accessible portion,
by calling the function specified by
@code{font-lock-fontify-buffer-function}.

@item font-lock-unfontify-buffer
Used when turning Font Lock off to remove the fontification.  Calls
the function specified by @code{font-lock-unfontify-buffer-function}.

@item font-lock-fontify-region beg end &optional loudly
Should fontify the region between @var{beg} and @var{end}.  If
@var{loudly} is non-@code{nil}, should display status messages while
fontifying.  Calls the function specified by
@code{font-lock-fontify-region-function}.

@item font-lock-unfontify-region beg end
Should remove fontification from the region between @var{beg} and
@var{end}.  Calls the function specified by
@code{font-lock-unfontify-region-function}.

@item font-lock-flush &optional beg end
This function should mark the fontification of the region between
@var{beg} and @var{end} as outdated.  If not specified or @code{nil},
@var{beg} and @var{end} default to the beginning and end of the
buffer's accessible portion.  Calls the function specified by
@code{font-lock-flush-function}.

@item font-lock-ensure &optional beg end
This function should make sure the region between @var{beg} and
@var{end} has been fontified.  The optional arguments @var{beg} and
@var{end} default to the beginning and the end of the buffer's
accessible portion.  Calls the function specified by
@code{font-lock-ensure-function}.
@end ftable

  There are several variables that control how Font Lock mode highlights
text.  But major modes should not set any of these variables directly.
Instead, they should set @code{font-lock-defaults} as a buffer-local
variable.  The value assigned to this variable is used, if and when Font
Lock mode is enabled, to set all the other variables.

@defvar font-lock-defaults
This variable is set by modes to specify how to fontify text in that
mode.  It automatically becomes buffer-local when set.  If its value
is @code{nil}, Font Lock mode does no highlighting, and you can use
the @samp{Faces} menu (under @samp{Edit} and then @samp{Text
Properties} in the menu bar) to assign faces explicitly to text in the
buffer.

If non-@code{nil}, the value should look like this:

@example
(@var{keywords} [@var{keywords-only} [@var{case-fold}
 [@var{syntax-alist} @var{other-vars}@dots{}]]])
@end example

The first element, @var{keywords}, indirectly specifies the value of
@code{font-lock-keywords} which directs search-based fontification.
It can be a symbol, a variable or a function whose value is the list
to use for @code{font-lock-keywords}.  It can also be a list of
several such symbols, one for each possible level of fontification.
The first symbol specifies the @samp{mode default} level of
fontification, the next symbol level 1 fontification, the next level 2,
and so on.  The @samp{mode default} level is normally the same as level
1.  It is used when @code{font-lock-maximum-decoration} has a @code{nil}
value.  @xref{Levels of Font Lock}.

The second element, @var{keywords-only}, specifies the value of the
variable @code{font-lock-keywords-only}.  If this is omitted or
@code{nil}, syntactic fontification (of strings and comments) is also
performed.  If this is non-@code{nil}, syntactic fontification is not
performed.  @xref{Syntactic Font Lock}.

The third element, @var{case-fold}, specifies the value of
@code{font-lock-keywords-case-fold-search}.  If it is non-@code{nil},
Font Lock mode ignores case during search-based fontification.

If the fourth element, @var{syntax-alist}, is non-@code{nil}, it should
be a list of cons cells of the form @code{(@var{char-or-string}
. @var{string})}.  These are used to set up a syntax table for syntactic
fontification; the resulting syntax table is stored in
@code{font-lock-syntax-table}.  If @var{syntax-alist} is omitted or
@code{nil}, syntactic fontification uses the syntax table returned by
the @code{syntax-table} function.  @xref{Syntax Table Functions}.

All the remaining elements (if any) are collectively called
@var{other-vars}.  Each of these elements should have the form
@code{(@var{variable} . @var{value})}---which means, make
@var{variable} buffer-local and then set it to @var{value}.  You can
use these @var{other-vars} to set other variables that affect
fontification, aside from those you can control with the first five
elements.  @xref{Other Font Lock Variables}.
@end defvar

  If your mode fontifies text explicitly by adding
@code{font-lock-face} properties, it can specify @code{(nil t)} for
@code{font-lock-defaults} to turn off all automatic fontification.
However, this is not required; it is possible to fontify some things
using @code{font-lock-face} properties and set up automatic
fontification for other parts of the text.

@node Search-based Fontification
@subsection Search-based Fontification

  The variable which directly controls search-based fontification is
@code{font-lock-keywords}, which is typically specified via the
@var{keywords} element in @code{font-lock-defaults}.

@defvar font-lock-keywords
The value of this variable is a list of the keywords to highlight.  Lisp
programs should not set this variable directly.  Normally, the value is
automatically set by Font Lock mode, using the @var{keywords} element in
@code{font-lock-defaults}.  The value can also be altered using the
functions @code{font-lock-add-keywords} and
@code{font-lock-remove-keywords} (@pxref{Customizing Keywords}).
@end defvar

  Each element of @code{font-lock-keywords} specifies how to find
certain cases of text, and how to highlight those cases.  Font Lock mode
processes the elements of @code{font-lock-keywords} one by one, and for
each element, it finds and handles all matches.  Ordinarily, once
part of the text has been fontified already, this cannot be overridden
by a subsequent match in the same text; but you can specify different
behavior using the @var{override} element of a @var{subexp-highlighter}.

  Each element of @code{font-lock-keywords} should have one of these
forms:

@table @code
@item @var{regexp}
Highlight all matches for @var{regexp} using
@code{font-lock-keyword-face}.  For example,

@example
;; @r{Highlight occurrences of the word @samp{foo}}
;; @r{using @code{font-lock-keyword-face}.}
"\\<foo\\>"
@end example

Be careful when composing these regular expressions; a poorly written
pattern can dramatically slow things down!  The function
@code{regexp-opt} (@pxref{Regexp Functions}) is useful for calculating
optimal regular expressions to match several keywords.

@item @var{function}
Find text by calling @var{function}, and highlight the matches
it finds using @code{font-lock-keyword-face}.

When @var{function} is called, it receives one argument, the limit of
the search; it should begin searching at point, and not search beyond the
limit.  It should return non-@code{nil} if it succeeds, and set the
match data to describe the match that was found.  Returning @code{nil}
indicates failure of the search.

Fontification will call @var{function} repeatedly with the same limit,
and with point where the previous invocation left it, until
@var{function} fails.  On failure, @var{function} need not reset point
in any particular way.

@item (@var{matcher} . @var{subexp})
In this kind of element, @var{matcher} is either a regular
expression or a function, as described above.  The @sc{cdr},
@var{subexp}, specifies which subexpression of @var{matcher} should be
highlighted (instead of the entire text that @var{matcher} matched).

@example
;; @r{Highlight the @samp{bar} in each occurrence of @samp{fubar},}
;; @r{using @code{font-lock-keyword-face}.}
("fu\\(bar\\)" . 1)
@end example

@item (@var{matcher} . @var{facespec})
In this kind of element, @var{facespec} is an expression whose value
specifies the face to use for highlighting.  In the simplest case,
@var{facespec} is a Lisp variable (a symbol) whose value is a face
name.

@example
;; @r{Highlight occurrences of @samp{fubar},}
;; @r{using the face which is the value of @code{fubar-face}.}
("fubar" . fubar-face)
@end example

However, @var{facespec} can also evaluate to a list of this form:

@example
(@var{subexp}
(face @var{face} @var{prop1} @var{val1} @var{prop2} @var{val2}@dots{}))
@end example

@noindent
to specify the face @var{face} and various additional text properties
to put on the text that matches.  If you do this, be sure to add the
other text property names that you set in this way to the value of
@code{font-lock-extra-managed-props} so that the properties will also
be cleared out when they are no longer appropriate.  Alternatively,
you can set the variable @code{font-lock-unfontify-region-function} to
a function that clears these properties.  @xref{Other Font Lock
Variables}.

@item (@var{matcher} . @var{subexp-highlighter})
In this kind of element, @var{subexp-highlighter} is a list
which specifies how to highlight matches found by @var{matcher}.
It has the form:

@example
(@var{subexp} @var{facespec} [@var{override} [@var{laxmatch}]])
@end example

The @sc{car}, @var{subexp}, is an integer specifying which subexpression
of the match to fontify (0 means the entire matching text).  The second
subelement, @var{facespec}, is an expression whose value specifies the
face, as described above.

The last two values in @var{subexp-highlighter}, @var{override} and
@var{laxmatch}, are optional flags.  If @var{override} is @code{t},
this element can override existing fontification made by previous
elements of @code{font-lock-keywords}.  If it is @code{keep}, then
each character is fontified if it has not been fontified already by
some other element.  If it is @code{prepend}, the face specified by
@var{facespec} is added to the beginning of the @code{font-lock-face}
property.  If it is @code{append}, the face is added to the end of the
@code{font-lock-face} property.

If @var{laxmatch} is non-@code{nil}, it means there should be no error
if there is no subexpression numbered @var{subexp} in @var{matcher}.
Obviously, fontification of the subexpression numbered @var{subexp} will
not occur.  However, fontification of other subexpressions (and other
regexps) will continue.  If @var{laxmatch} is @code{nil}, and the
specified subexpression is missing, then an error is signaled which
terminates search-based fontification.

Here are some examples of elements of this kind, and what they do:

@smallexample
;; @r{Highlight occurrences of either @samp{foo} or @samp{bar}, using}
;; @r{@code{foo-bar-face}, even if they have already been highlighted.}
;; @r{@code{foo-bar-face} should be a variable whose value is a face.}
("foo\\|bar" 0 foo-bar-face t)

;; @r{Highlight the first subexpression within each occurrence}
;; @r{that the function @code{fubar-match} finds,}
;; @r{using the face which is the value of @code{fubar-face}.}
(fubar-match 1 fubar-face)
@end smallexample

@item (@var{matcher} . @var{anchored-highlighter})
In this kind of element, @var{anchored-highlighter} specifies how to
highlight text that follows a match found by @var{matcher}.  So a
match found by @var{matcher} acts as the anchor for further searches
specified by @var{anchored-highlighter}.  @var{anchored-highlighter}
is a list of the following form:

@c Don't wrap the line in the next @example, because that tends to
@c produce ugly indentation in Info
@example
(@var{anchored-matcher} @var{pre-form} @var{post-form} @var{subexp-highlighters}@dots{})
@end example

Here, @var{anchored-matcher}, like @var{matcher}, is either a regular
expression or a function.  After a match of @var{matcher} is found,
point is at the end of the match.  Now, Font Lock evaluates the form
@var{pre-form}.  Then it searches for matches of
@var{anchored-matcher} and uses @var{subexp-highlighters} to highlight
these.  A @var{subexp-highlighter} is as described above.  Finally,
Font Lock evaluates @var{post-form}.

The forms @var{pre-form} and @var{post-form} can be used to initialize
before, and cleanup after, @var{anchored-matcher} is used.  Typically,
@var{pre-form} is used to move point to some position relative to the
match of @var{matcher}, before starting with @var{anchored-matcher}.
@var{post-form} might be used to move back, before resuming with
@var{matcher}.

After Font Lock evaluates @var{pre-form}, it does not search for
@var{anchored-matcher} beyond the end of the line.  However, if
@var{pre-form} returns a buffer position that is greater than the
position of point after @var{pre-form} is evaluated, then the position
returned by @var{pre-form} is used as the limit of the search instead.
It is generally a bad idea to return a position greater than the end
of the line; in other words, the @var{anchored-matcher} search should
not span lines.

For example,

@smallexample
;; @r{Highlight occurrences of the word @samp{item} following}
;; @r{an occurrence of the word @samp{anchor} (on the same line)}
;; @r{in the value of @code{item-face}.}
("\\<anchor\\>" "\\<item\\>" nil nil (0 item-face))
@end smallexample

Here, @var{pre-form} and @var{post-form} are @code{nil}.  Therefore
searching for @samp{item} starts at the end of the match of
@samp{anchor}, and searching for subsequent instances of @samp{anchor}
resumes from where searching for @samp{item} concluded.

@item (@var{matcher} @var{highlighters}@dots{})
This sort of element specifies several @var{highlighter} lists for a
single @var{matcher}.  A @var{highlighter} list can be of the type
@var{subexp-highlighter} or @var{anchored-highlighter} as described
above.

For example,

@smallexample
;; @r{Highlight occurrences of the word @samp{anchor} in the value}
;; @r{of @code{anchor-face}, and subsequent occurrences of the word}
;; @r{@samp{item} (on the same line) in the value of @code{item-face}.}
("\\<anchor\\>" (0 anchor-face)
                ("\\<item\\>" nil nil (0 item-face)))
@end smallexample

@item (eval . @var{form})
Here @var{form} is an expression to be evaluated the first time
this value of @code{font-lock-keywords} is used in a buffer.
Its value should have one of the forms described in this table.
@end table

@strong{Warning:} Do not design an element of @code{font-lock-keywords}
to match text which spans lines; this does not work reliably.
For details, @pxref{Multiline Font Lock}.

You can use @var{case-fold} in @code{font-lock-defaults} to specify
the value of @code{font-lock-keywords-case-fold-search} which says
whether search-based fontification should be case-insensitive.

@defvar font-lock-keywords-case-fold-search
Non-@code{nil} means that regular expression matching for the sake of
@code{font-lock-keywords} should be case-insensitive.
@end defvar

@node Customizing Keywords
@subsection Customizing Search-Based Fontification

  You can use @code{font-lock-add-keywords} to add additional
search-based fontification rules to a major mode, and
@code{font-lock-remove-keywords} to remove rules.  You can also
customize the @code{font-lock-ignore} option to selectively disable
fontification rules for keywords that match certain criteria.

@defun font-lock-add-keywords mode keywords &optional how
This function adds highlighting @var{keywords}, for the current buffer
or for major mode @var{mode}.  The argument @var{keywords} should be a
list with the same format as the variable @code{font-lock-keywords}.

If @var{mode} is a symbol which is a major mode command name, such as
@code{c-mode}, the effect is that enabling Font Lock mode in
@var{mode} will add @var{keywords} to @code{font-lock-keywords}.
Calling with a non-@code{nil} value of @var{mode} is correct only in
your @file{~/.emacs} file.

If @var{mode} is @code{nil}, this function adds @var{keywords} to
@code{font-lock-keywords} in the current buffer.  This way of calling
@code{font-lock-add-keywords} is usually used in mode hook functions.

By default, @var{keywords} are added at the beginning of
@code{font-lock-keywords}.  If the optional argument @var{how} is
@code{set}, they are used to replace the value of
@code{font-lock-keywords}.  If @var{how} is any other non-@code{nil}
value, they are added at the end of @code{font-lock-keywords}.

Some modes provide specialized support you can use in additional
highlighting patterns.  See the variables
@code{c-font-lock-extra-types}, @code{c++-font-lock-extra-types},
and @code{java-font-lock-extra-types}, for example.

@strong{Warning:} Major mode commands must not call
@code{font-lock-add-keywords} under any circumstances, either directly
or indirectly, except through their mode hooks.  (Doing so would lead to
incorrect behavior for some minor modes.)  They should set up their
rules for search-based fontification by setting
@code{font-lock-keywords}.
@end defun

@defun font-lock-remove-keywords mode keywords
This function removes @var{keywords} from @code{font-lock-keywords}
for the current buffer or for major mode @var{mode}.  As in
@code{font-lock-add-keywords}, @var{mode} should be a major mode
command name or @code{nil}.  All the caveats and requirements for
@code{font-lock-add-keywords} apply here too.  The argument
@var{keywords} must exactly match the one used by the corresponding
@code{font-lock-add-keywords}.
@end defun

  For example, the following code adds two fontification patterns for C
mode: one to fontify the word @samp{FIXME}, even in comments, and
another to fontify the words @samp{and}, @samp{or} and @samp{not} as
keywords.

@smallexample
(font-lock-add-keywords 'c-mode
 '(("\\<\\(FIXME\\):" 1 font-lock-warning-face prepend)
   ("\\<\\(and\\|or\\|not\\)\\>" . font-lock-keyword-face)))
@end smallexample

@noindent
This example affects only C mode proper.  To add the same patterns to C
mode @emph{and} all modes derived from it, do this instead:

@smallexample
(add-hook 'c-mode-hook
 (lambda ()
  (font-lock-add-keywords nil
   '(("\\<\\(FIXME\\):" 1 font-lock-warning-face prepend)
     ("\\<\\(and\\|or\\|not\\)\\>" .
      font-lock-keyword-face)))))
@end smallexample

@defopt font-lock-ignore
@cindex selectively disabling font-lock fontifications
This option defines conditions for selectively disabling
fontifications due to certain Font Lock keywords.  If non-@code{nil},
its value is a list of elements of the following form:

@example
(@var{symbol} @var{condition} @dots{})
@end example

Here, @var{symbol} is a symbol, usually a major or minor mode.  The
subsequent @var{condition}s of a @var{symbol}'s list element will be in
effect if @var{symbol} is bound and its value is non-@code{nil}.  For
a mode's symbol, it means that the current major mode is derived from
that mode, or that minor mode is enabled in the buffer.  When a
@var{condition} is in effect, any fontifications caused by
@code{font-lock-keywords} elements that match the @var{condition} will
be disabled.

Each @var{condition} can be one of the following:

@table @asis
@item a symbol
This condition matches any element of Font Lock keywords that
references the symbol.  This is usually a face, but can be any symbol
referenced by an element of the @code{font-lock-keywords} list.  The
symbol can contain wildcards: @code{*} matches any string in the
symbol'ss name, @code{?} matches a single character, and
@code{[@var{char-set}]}, where @var{char-set} is a string of one or
more characters, matches a single character from the set.

@item a string
This condition matches any element of Font Lock keywords whose
@var{matcher} is a regexp which matches the string.  In other words,
this condition matches a Font Lock rule which highlights the string.
Thus, the string could be a specific program keyword whose
highlighting you want to disable.

@item @code{(pred @var{function})}
This condition matches any element of Font Lock keywords for which
@var{function}, when called with the element as the argument, returns
non-@code{nil}.

@item @code{(not @var{condition})}
This matches if @var{condition} doesn't.

@item @code{(and @var{condition} @dots{})}
This matches if each of the @var{condition}s matches.

@item @code{(or @var{condition} @dots{})}
This matches if at least one of the @var{condition}s matches.

@item @code{(except @var{condition})}
This condition can only be used at top level or inside an
@code{or} clause.  It undoes the effect of a previously matching
condition on the same level.
@end table
@end defopt

As an example, consider the following setting:

@smallexample
(setq font-lock-ignore
      '((prog-mode font-lock-*-face
                   (except help-echo))
        (emacs-lisp-mode (except ";;;###autoload)")
        (whitespace-mode whitespace-empty-at-bob-regexp)
        (makefile-mode (except *))))
@end smallexample

Line by line, this does the following:

@enumerate
@item
In all programming modes, disable fontifications due to all font-lock
keywords that apply one of the standard font-lock faces (excluding
strings and comments, which are covered by syntactic Font Lock).

@item
However, keep any keywords that add a @code{help-echo} text property.

@item
In Emacs Lisp mode, also keep the highlighting of autoload cookies,
which would have been excluded by the first condition.

@item
When @code{whitespace-mode} (a minor mode) is enabled, also don't
highlight an empty line at beginning of buffer.

@item
Finally, in Makefile mode, don't apply any conditions.
@end enumerate

@node Other Font Lock Variables
@subsection Other Font Lock Variables

  This section describes additional variables that a major mode can
set by means of @var{other-vars} in @code{font-lock-defaults}
(@pxref{Font Lock Basics}).

@defvar font-lock-mark-block-function
If this variable is non-@code{nil}, it should be a function that is
called with no arguments, to choose an enclosing range of text for
refontification for the command @kbd{M-x font-lock-fontify-block}.

The function should report its choice by placing the region around it.
A good choice is a range of text large enough to give proper results,
but not too large so that refontification becomes slow.  Typical values
are @code{mark-defun} for programming modes or @code{mark-paragraph} for
textual modes.
@end defvar

@defvar font-lock-extra-managed-props
This variable specifies additional properties (other than
@code{font-lock-face}) that are being managed by Font Lock mode.  It
is used by @code{font-lock-default-unfontify-region}, which normally
only manages the @code{font-lock-face} property.  If you want Font
Lock to manage other properties as well, you must specify them in a
@var{facespec} in @code{font-lock-keywords} as well as add them to
this list.  @xref{Search-based Fontification}.
@end defvar

@defvar font-lock-fontify-buffer-function
Function to use for fontifying the buffer.  The default value is
@code{font-lock-default-fontify-buffer}.
@end defvar

@defvar font-lock-unfontify-buffer-function
Function to use for unfontifying the buffer.  This is used when
turning off Font Lock mode.  The default value is
@code{font-lock-default-unfontify-buffer}.
@end defvar

@defvar font-lock-fontify-region-function
Function to use for fontifying a region.  It should take two
arguments, the beginning and end of the region, and an optional third
argument @var{verbose}.  If @var{verbose} is non-@code{nil}, the
function should print status messages.  The default value is
@code{font-lock-default-fontify-region}.
@end defvar

@defvar font-lock-unfontify-region-function
Function to use for unfontifying a region.  It should take two
arguments, the beginning and end of the region.  The default value is
@code{font-lock-default-unfontify-region}.
@end defvar

@defvar font-lock-flush-function
Function to use for declaring that a region's fontification is out of
date.  It takes two arguments, the beginning and end of the region.
The default value of this variable is
@code{font-lock-after-change-function}.
@end defvar

@defvar font-lock-ensure-function
Function to use for making sure a region of the current buffer has
been fontified.  It is called with two arguments, the beginning and
end of the region.  The default value of this variable is a function
that calls @code{font-lock-default-fontify-buffer} if the buffer is
not fontified; the effect is to make sure the entire accessible
portion of the buffer is fontified.
@end defvar

@defun jit-lock-register function &optional contextual
This function tells Font Lock mode to run the Lisp function
@var{function} any time it has to fontify or refontify part of the
current buffer.  It calls @var{function} before calling the default
fontification functions, and gives it two arguments, @var{start} and
@var{end}, which specify the region to be fontified or refontified.
If @var{function} performs fontifications, it can return a list of the
form @w{@code{(jit-lock-bounds @var{beg} . @var{end})}}, to indicate
the bounds of the region it actually fontified; Just-In-Time (a.k.a.@:
@acronym{``JIT''}) font-lock will use
this information to optimize subsequent redisplay cycles and regions
of buffer text it will pass to future calls to @var{function}.

The optional argument @var{contextual}, if non-@code{nil}, forces Font
Lock mode to always refontify a syntactically relevant part of the
buffer, and not just the modified lines.  This argument can usually be
omitted.

When Font Lock is activated in a buffer, it calls this function with a
non-@code{nil} value of @var{contextual} if the value of
@code{font-lock-keywords-only} (@pxref{Syntactic Font Lock}) is
@code{nil}.
@end defun

@defun jit-lock-unregister function
If @var{function} was previously registered as a fontification
function using @code{jit-lock-register}, this function unregisters it.
@end defun

@cindex debugging font-lock
@cindex jit-lock functions, debugging
@deffn Command jit-lock-debug-mode &optional arg
This is a minor mode whose purpose is to help in debugging code that
is run by JIT font-lock.  When this mode is enabled, most of the code
that JIT font-lock normally runs during redisplay cycles, where Lisp
errors are suppressed, is instead run by a timer.  Thus, this mode
allows using debugging aids such as @code{debug-on-error}
(@pxref{Error Debugging}) and Edebug (@pxref{Edebug}) for finding and
fixing problems in font-lock code and any other code run by JIT
font-lock.  Another command that could be useful when developing and
debugging font-lock is @code{font-lock-debug-fontify}, see @ref{Font
Lock Basics}.
@end deffn

@node Levels of Font Lock
@subsection Levels of Font Lock

  Some major modes offer three different levels of fontification.  You
can define multiple levels by using a list of symbols for @var{keywords}
in @code{font-lock-defaults}.  Each symbol specifies one level of
fontification; it is up to the user to choose one of these levels,
normally by setting @code{font-lock-maximum-decoration} (@pxref{Font
Lock,,, emacs, the GNU Emacs Manual}).  The chosen level's symbol value
is used to initialize @code{font-lock-keywords}.

  Here are the conventions for how to define the levels of
fontification:

@itemize @bullet
@item
Level 1: highlight function declarations, file directives (such as include or
import directives), strings and comments.  The idea is speed, so only
the most important and top-level components are fontified.

@item
Level 2: in addition to level 1, highlight all language keywords,
including type names that act like keywords, as well as named constant
values.  The idea is that all keywords (either syntactic or semantic)
should be fontified appropriately.

@item
Level 3: in addition to level 2, highlight the symbols being defined in
function and variable declarations, and all builtin function names,
wherever they appear.
@end itemize

@node Precalculated Fontification
@subsection Precalculated Fontification

  Some major modes such as @code{list-buffers} and @code{occur}
construct the buffer text programmatically.  The easiest way for them
to support Font Lock mode is to specify the faces of text when they
insert the text in the buffer.

  The way to do this is to specify the faces in the text with the
special text property @code{font-lock-face} (@pxref{Special
Properties}).  When Font Lock mode is enabled, this property controls
the display, just like the @code{face} property.  When Font Lock mode
is disabled, @code{font-lock-face} has no effect on the display.

  It is ok for a mode to use @code{font-lock-face} for some text and
also use the normal Font Lock machinery.  But if the mode does not use
the normal Font Lock machinery, it should not set the variable
@code{font-lock-defaults}.  In this case the @code{face} property will
not be overridden, so using the @code{face} property could work too.
However, using @code{font-lock-face} is generally preferable as it
allows the user to control the fontification by toggling
@code{font-lock-mode}, and lets the code work regardless of whether
the mode uses Font Lock machinery or not.

@node Faces for Font Lock
@subsection Faces for Font Lock
@cindex faces for font lock
@cindex font lock faces

  Font Lock mode can highlight using any face, but Emacs defines several
faces specifically for Font Lock to use to highlight text.  These
@dfn{Font Lock faces} are listed below.  They can also be used by major
modes for syntactic highlighting outside of Font Lock mode (@pxref{Major
Mode Conventions}).

  Each of these symbols is both a face name, and a variable whose
default value is the symbol itself.  Thus, the default value of
@code{font-lock-comment-face} is @code{font-lock-comment-face}.

  The faces are listed with descriptions of their typical usage, and in
order of greater to lesser prominence.  If a mode's syntactic
categories do not fit well with the usage descriptions, the faces can be
assigned using the ordering as a guide.

@table @code
@item font-lock-warning-face
@vindex font-lock-warning-face
for a construct that is peculiar (e.g., an unescaped confusable quote
in an Emacs Lisp symbol like @samp{‘foo}), or that greatly changes the meaning of
other text, like @samp{;;;###autoload} in Emacs Lisp and @samp{#error}
in C.

@item font-lock-function-name-face
@vindex font-lock-function-name-face
for the name of a function being defined or declared.

@item font-lock-function-call-face
@vindex font-lock-function-call-face
for the name of a function being called.  This face inherits, by
default, from @code{font-lock-function-name-face}.

@item font-lock-variable-name-face
@vindex font-lock-variable-name-face
for the name of a variable being defined or declared.

@item font-lock-variable-use-face
@vindex font-lock-variable-use-face
for the name of a variable being referenced.  This face inherits, by
default, from @code{font-lock-variable-name-face}.

@item font-lock-keyword-face
@vindex font-lock-keyword-face
for a keyword with special syntactic significance, like @samp{for} and
@samp{if} in C.

@item font-lock-comment-face
@vindex font-lock-comment-face
for comments.

@item font-lock-comment-delimiter-face
@vindex font-lock-comment-delimiter-face
for comments delimiters, like @samp{/*} and @samp{*/} in C@.  On most
terminals, this inherits from @code{font-lock-comment-face}.

@item font-lock-type-face
@vindex font-lock-type-face
for the names of user-defined data types.

@item font-lock-constant-face
@vindex font-lock-constant-face
for the names of constants, like @samp{NULL} in C.

@item font-lock-builtin-face
@vindex font-lock-builtin-face
for the names of built-in functions.

@item font-lock-preprocessor-face
@vindex font-lock-preprocessor-face
for preprocessor commands.  This inherits, by default, from
@code{font-lock-builtin-face}.

@item font-lock-string-face
@vindex font-lock-string-face
for string constants.

@item font-lock-doc-face
@vindex font-lock-doc-face
for documentation embedded in program code inside specially-formed
comments or strings.  This face inherits, by default, from
@code{font-lock-string-face}.

@item font-lock-doc-markup-face
@vindex font-lock-doc-markup-face
for mark-up elements in text using @code{font-lock-doc-face}.
It is typically used for the mark-up constructs in documentation embedded
in program code, following conventions such as Haddock, Javadoc or Doxygen.
This face inherits, by default, from @code{font-lock-constant-face}.

@item font-lock-negation-char-face
@vindex font-lock-negation-char-face
for easily-overlooked negation characters.
@end table

@node Syntactic Font Lock
@subsection Syntactic Font Lock
@cindex syntactic font lock

Syntactic fontification uses a syntax table (@pxref{Syntax Tables}) to
find and highlight syntactically relevant text.  If enabled, it runs
prior to search-based fontification.  The variable
@code{font-lock-syntactic-face-function}, documented below, determines
which syntactic constructs to highlight.  There are several variables
that affect syntactic fontification; you should set them by means of
@code{font-lock-defaults} (@pxref{Font Lock Basics}).

  Whenever Font Lock mode performs syntactic fontification on a stretch
of text, it first calls the function specified by
@code{syntax-propertize-function}.  Major modes can use this to apply
@code{syntax-table} text properties to override the buffer's syntax
table in special cases.  @xref{Syntax Properties}.

@defvar font-lock-keywords-only
If the value of this variable is non-@code{nil}, Font Lock does not do
syntactic fontification, only search-based fontification based on
@code{font-lock-keywords}.  It is normally set by Font Lock mode based
on the @var{keywords-only} element in @code{font-lock-defaults}.  If
the value is @code{nil}, Font Lock will call @code{jit-lock-register}
(@pxref{Other Font Lock Variables}) to set up for automatic
refontification of buffer text following a modified line to reflect
the new syntactic context due to the change.

To use only syntactic fontification, this variable should
be non-@code{nil}, while @code{font-lock-keywords} should be set to
@code{nil} (@pxref{Font Lock Basics}).
@end defvar

@defvar font-lock-syntax-table
This variable holds the syntax table to use for fontification of
comments and strings.  It is normally set by Font Lock mode based on the
@var{syntax-alist} element in @code{font-lock-defaults}.  If this value
is @code{nil}, syntactic fontification uses the buffer's syntax table
(the value returned by the function @code{syntax-table}; @pxref{Syntax
Table Functions}).
@end defvar

@defvar font-lock-syntactic-face-function
If this variable is non-@code{nil}, it should be a function to determine
which face to use for a given syntactic element (a string or a comment).

The function is called with one argument, the parse state at point
returned by @code{parse-partial-sexp}, and should return a face.  The
default value returns @code{font-lock-comment-face} for comments and
@code{font-lock-string-face} for strings (@pxref{Faces for Font
Lock}).

This variable is normally set through the ``other'' elements in
@code{font-lock-defaults}:

@lisp
(setq-local font-lock-defaults
            `(,python-font-lock-keywords
              nil nil nil nil
              (font-lock-syntactic-face-function
               . python-font-lock-syntactic-face-function)))
@end lisp
@end defvar

@node Multiline Font Lock
@subsection Multiline Font Lock Constructs
@cindex multiline font lock

  Normally, elements of @code{font-lock-keywords} should not match
across multiple lines; that doesn't work reliably, because Font Lock
usually scans just part of the buffer, and it can miss a multi-line
construct that crosses the line boundary where the scan starts.  (The
scan normally starts at the beginning of a line.)

  Making elements that match multiline constructs work properly has
two aspects: correct @emph{identification} and correct
@emph{rehighlighting}.  The first means that Font Lock finds all
multiline constructs.  The second means that Font Lock will correctly
rehighlight all the relevant text when a multiline construct is
changed---for example, if some of the text that was previously part of
a multiline construct ceases to be part of it.  The two aspects are
closely related, and often getting one of them to work will appear to
make the other also work.  However, for reliable results you must
attend explicitly to both aspects.

  There are three ways to ensure correct identification of multiline
constructs:

@itemize
@item
Add a function to @code{font-lock-extend-region-functions} that does
the @emph{identification} and extends the scan so that the scanned
text never starts or ends in the middle of a multiline construct.
@item
Use the @code{font-lock-fontify-region-function} hook similarly to
extend the scan so that the scanned text never starts or ends in the
middle of a multiline construct.
@item
Somehow identify the multiline construct right when it gets inserted
into the buffer (or at any point after that but before font-lock
tries to highlight it), and mark it with a @code{font-lock-multiline}
which will instruct font-lock not to start or end the scan in the
middle of the construct.
@end itemize

  There are several ways to do rehighlighting of multiline constructs:

@itemize
@item
Place a @code{font-lock-multiline} property on the construct.  This
will rehighlight the whole construct if any part of it is changed.  In
some cases you can do this automatically by setting the
@code{font-lock-multiline} variable, which see.
@item
Make sure @code{jit-lock-contextually} is set and rely on it doing its
job.  This will only rehighlight the part of the construct that
follows the actual change, and will do it after a short delay.
This only works if the highlighting of the various parts of your
multiline construct never depends on text in subsequent lines.
Since @code{jit-lock-contextually} is activated by default, this can
be an attractive solution.
@item
Place a @code{jit-lock-defer-multiline} property on the construct.
This works only if @code{jit-lock-contextually} is used, and with the
same delay before rehighlighting, but like @code{font-lock-multiline},
it also handles the case where highlighting depends on
subsequent lines.
@item
If parsing the @emph{syntax} of a construct depends on it being parsed in one
single chunk, you can add the @code{syntax-multiline} text property
over the construct in question.  The most common use for this is when
the syntax property to apply to @samp{FOO} depend on some later text
@samp{BAR}: By placing this text property over the whole of
@samp{FOO...BAR}, you make sure that any change of @samp{BAR} will
also cause the syntax property of @samp{FOO} to be recomputed.
Note: For this to work, the mode needs to add
@code{syntax-propertize-multiline} to
@code{syntax-propertize-extend-region-functions}.
@end itemize

@menu
* Font Lock Multiline::         Marking multiline chunks with a text property.
* Region to Refontify::         Controlling which region gets refontified
                                  after a buffer change.
@end menu

@node Font Lock Multiline
@subsubsection Font Lock Multiline

  One way to ensure reliable rehighlighting of multiline Font Lock
constructs is to put on them the text property @code{font-lock-multiline}.
It should be present and non-@code{nil} for text that is part of a
multiline construct.

  When Font Lock is about to highlight a range of text, it first
extends the boundaries of the range as necessary so that they do not
fall within text marked with the @code{font-lock-multiline} property.
Then it removes any @code{font-lock-multiline} properties from the
range, and highlights it.  The highlighting specification (mostly
@code{font-lock-keywords}) must reinstall this property each time,
whenever it is appropriate.

  @strong{Warning:} don't use the @code{font-lock-multiline} property
on large ranges of text, because that will make rehighlighting slow.

@defvar font-lock-multiline
If the @code{font-lock-multiline} variable is set to @code{t}, Font
Lock will try to add the @code{font-lock-multiline} property
automatically on multiline constructs.  This is not a universal
solution, however, since it slows down Font Lock somewhat.  It can
miss some multiline constructs, or make the property larger or smaller
than necessary.

For elements whose @var{matcher} is a function, the function should
ensure that submatch 0 covers the whole relevant multiline construct,
even if only a small subpart will be highlighted.  It is often just as
easy to add the @code{font-lock-multiline} property by hand.
@end defvar

  The @code{font-lock-multiline} property is meant to ensure proper
refontification; it does not automatically identify new multiline
constructs.  Identifying them requires that Font Lock mode operate on
large enough chunks at a time.  This will happen by accident on many
cases, which may give the impression that multiline constructs magically
work.  If you set the @code{font-lock-multiline} variable
non-@code{nil}, this impression will be even stronger, since the
highlighting of those constructs which are found will be properly
updated from then on.  But that does not work reliably.

  To find multiline constructs reliably, you must either manually place
the @code{font-lock-multiline} property on the text before Font Lock
mode looks at it, or use @code{font-lock-fontify-region-function}.

@node Region to Refontify
@subsubsection Region to Fontify after a Buffer Change

  When a buffer is changed, the region that Font Lock refontifies is
by default the smallest sequence of whole lines that spans the change.
While this works well most of the time, sometimes it doesn't---for
example, when a change alters the syntactic meaning of text on an
earlier line.

  You can enlarge (or even reduce) the region to refontify by setting
the following variable:

@defvar font-lock-extend-after-change-region-function
This buffer-local variable is either @code{nil} or a function for Font
Lock mode to call to determine the region to scan and fontify.

The function is given three parameters, the standard @var{beg},
@var{end}, and @var{old-len} from @code{after-change-functions}
(@pxref{Change Hooks}).  It should return either a cons of the
beginning and end buffer positions (in that order) of the region to
fontify, or @code{nil} (which means choose the region in the standard
way).  This function needs to preserve point, the match-data, and the
current restriction.  The region it returns may start or end in the
middle of a line.

Since this function is called after every buffer change, it should be
reasonably fast.
@end defvar

@node Auto-Indentation
@section Automatic Indentation of code

For programming languages, an important feature of a major mode is to
provide automatic indentation.  There are two parts: one is to decide what
is the right indentation of a line, and the other is to decide when to
reindent a line.  By default, Emacs reindents a line whenever you
type a character in @code{electric-indent-chars}, which by default only
includes Newline.  Major modes can add chars to @code{electric-indent-chars}
according to the syntax of the language.

Deciding what is the right indentation is controlled in Emacs by
@code{indent-line-function} (@pxref{Mode-Specific Indent}).  For some modes,
the @emph{right} indentation cannot be known reliably, typically because
indentation is significant so several indentations are valid but with different
meanings.  In that case, the mode should set @code{electric-indent-inhibit} to
make sure the line is not constantly re-indented against the user's wishes.

Writing a good indentation function can be difficult and to a large extent it
is still a black art.  Many major mode authors will start by writing a simple
indentation function that works for simple cases, for example by comparing with
the indentation of the previous text line.  For most programming languages that
are not really line-based, this tends to scale very poorly: improving
such a function to let it handle more diverse situations tends to become more
and more difficult, resulting in the end with a large, complex, unmaintainable
indentation function which nobody dares to touch.

A good indentation function will usually need to actually parse the
text, according to the syntax of the language.  Luckily, it is not
necessary to parse the text in as much detail as would be needed
for a compiler, but on the other hand, the parser embedded in the
indentation code will want to be somewhat friendly to syntactically
incorrect code.

Good maintainable indentation functions usually fall into two categories:
either parsing forward from some safe starting point until the
position of interest, or parsing backward from the position of interest.
Neither of the two is a clearly better choice than the other: parsing
backward is often more difficult than parsing forward because
programming languages are designed to be parsed forward, but for the
purpose of indentation it has the advantage of not needing to
guess a safe starting point, and it generally enjoys the property
that only a minimum of text will be analyzed to decide the indentation
of a line, so indentation will tend to be less affected by syntax errors in
some earlier unrelated piece of code.  Parsing forward on the other hand
is usually easier and has the advantage of making it possible to
reindent efficiently a whole region at a time, with a single parse.

Rather than write your own indentation function from scratch, it is
often preferable to try and reuse some existing ones or to rely
on a generic indentation engine.  There are sadly few such
engines.  The CC-mode indentation code (used with C, C++, Java, Awk
and a few other such modes) has been made more generic over the years,
so if your language seems somewhat similar to one of those languages,
you might try to use that engine.  @c FIXME: documentation?
Another one is SMIE which takes an approach in the spirit
of Lisp sexps and adapts it to non-Lisp languages.

@menu
* SMIE::                        A simple minded indentation engine.
@end menu

@node SMIE
@subsection Simple Minded Indentation Engine
@cindex SMIE

SMIE is a package that provides a generic navigation and indentation
engine.  Based on a very simple parser using an operator precedence
grammar, it lets major modes extend the sexp-based navigation of Lisp
to non-Lisp languages as well as provide a simple to use but reliable
auto-indentation.

Operator precedence grammar is a very primitive technology for parsing
compared to some of the more common techniques used in compilers.
It has the following characteristics: its parsing power is very limited,
and it is largely unable to detect syntax errors, but it has the
advantage of being algorithmically efficient and able to parse forward
just as well as backward.  In practice that means that SMIE can use it
for indentation based on backward parsing, that it can provide both
@code{forward-sexp} and @code{backward-sexp} functionality, and that it
will naturally work on syntactically incorrect code without any extra
effort.  The downside is that it also means that most programming
languages cannot be parsed correctly using SMIE, at least not without
resorting to some special tricks (@pxref{SMIE Tricks}).

@menu
* SMIE setup::                  SMIE setup and features.
* Operator Precedence Grammars::  A very simple parsing technique.
* SMIE Grammar::                Defining the grammar of a language.
* SMIE Lexer::                  Defining tokens.
* SMIE Tricks::                 Working around the parser's limitations.
* SMIE Indentation::            Specifying indentation rules.
* SMIE Indentation Helpers::    Helper functions for indentation rules.
* SMIE Indentation Example::    Sample indentation rules.
* SMIE Customization::          Customizing indentation.
@end menu

@node SMIE setup
@subsubsection SMIE Setup and Features

SMIE is meant to be a one-stop shop for structural navigation and
various other features which rely on the syntactic structure of code, in
particular automatic indentation.  The main entry point is
@code{smie-setup} which is a function typically called while setting
up a major mode.

@defun smie-setup grammar rules-function &rest keywords
Setup SMIE navigation and indentation.
@var{grammar} is a grammar table generated by @code{smie-prec2->grammar}.
@var{rules-function} is a set of indentation rules for use on
@code{smie-rules-function}.
@var{keywords} are additional arguments, which can include the following
keywords:
@itemize
@item
@code{:forward-token} @var{fun}: Specify the forward lexer to use.
@item
@code{:backward-token} @var{fun}: Specify the backward lexer to use.
@end itemize
@end defun

Calling this function is sufficient to make commands such as
@code{forward-sexp}, @code{backward-sexp}, and @code{transpose-sexps} be
able to properly handle structural elements other than just the paired
parentheses already handled by syntax tables.  For example, if the
provided grammar is precise enough, @code{transpose-sexps} can correctly
transpose the two arguments of a @code{+} operator, taking into account
the precedence rules of the language.

Calling @code{smie-setup} is also sufficient to make @key{TAB}
indentation work in the expected way, extends
@code{blink-matching-paren} to apply to elements like
@code{begin...end}, and provides some commands that you can bind in
the major mode keymap.

@deffn Command smie-close-block
This command closes the most recently opened (and not yet closed) block.
@end deffn

@deffn Command smie-down-list &optional arg
This command is like @code{down-list} but it also pays attention to
nesting of tokens other than parentheses, such as @code{begin...end}.
@end deffn

@node Operator Precedence Grammars
@subsubsection Operator Precedence Grammars

SMIE's precedence grammars simply give to each token a pair of
precedences: the left-precedence and the right-precedence.  We say
@code{T1 < T2} if the right-precedence of token @code{T1} is less than
the left-precedence of token @code{T2}.  A good way to read this
@code{<} is as a kind of parenthesis: if we find @code{... T1 something
T2 ...}  then that should be parsed as @code{... T1 (something T2 ...}
rather than as @code{... T1 something) T2 ...}.  The latter
interpretation would be the case if we had @code{T1 > T2}.  If we have
@code{T1 = T2}, it means that token T2 follows token T1 in the same
syntactic construction, so typically we have @code{"begin" = "end"}.
Such pairs of precedences are sufficient to express left-associativity
or right-associativity of infix operators, nesting of tokens like
parentheses and many other cases.

@c Let's leave this undocumented to leave it more open for change!
@c @defvar smie-grammar
@c The value of this variable is an alist specifying the left and right
@c precedence of each token.  It is meant to be initialized by using one of
@c the functions below.
@c @end defvar

@defun smie-prec2->grammar table
This function takes a @emph{prec2} grammar @var{table} and returns an
alist suitable for use in @code{smie-setup}.  The @emph{prec2}
@var{table} is itself meant to be built by one of the functions below.
@end defun

@defun smie-merge-prec2s &rest tables
This function takes several @emph{prec2} @var{tables} and merges them
into a new @emph{prec2} table.
@end defun

@defun smie-precs->prec2 precs
This function builds a @emph{prec2} table from a table of precedences
@var{precs}.  @var{precs} should be a list, sorted by precedence (for
example @code{"+"} will come before @code{"*"}), of elements of the form
@code{(@var{assoc} @var{op} ...)}, where each @var{op} is a token that
acts as an operator; @var{assoc} is their associativity, which can be
either @code{left}, @code{right}, @code{assoc}, or @code{nonassoc}.
All operators in a given element share the same precedence level
and associativity.
@end defun

@defun smie-bnf->prec2 bnf &rest resolvers
This function lets you specify the grammar using a BNF notation.
It accepts a @var{bnf} description of the grammar along with a set of
conflict resolution rules @var{resolvers}, and
returns a @emph{prec2} table.

@var{bnf} is a list of nonterminal definitions of the form
@code{(@var{nonterm} @var{rhs1} @var{rhs2} ...)} where each @var{rhs}
is a (non-empty) list of terminals (aka tokens) or non-terminals.

Not all grammars are accepted:
@itemize
@item
An @var{rhs} cannot be an empty list (an empty list is never needed,
since SMIE allows all non-terminals to match the empty string anyway).
@item
An @var{rhs} cannot have 2 consecutive non-terminals: each pair of
non-terminals needs to be separated by a terminal (aka token).
This is a fundamental limitation of operator precedence grammars.
@end itemize

Additionally, conflicts can occur:
@itemize
@item
The returned @emph{prec2} table holds constraints between pairs of tokens, and
for any given pair only one constraint can be present: T1 < T2,
T1 = T2, or T1 > T2.
@item
A token can be an @code{opener} (something similar to an open-paren),
a @code{closer} (like a close-paren), or @code{neither} of the two
(e.g., an infix operator, or an inner token like @code{"else"}).
@end itemize

Precedence conflicts can be resolved via @var{resolvers}, which
is a list of @emph{precs} tables (see @code{smie-precs->prec2}): for
each precedence conflict, if those @code{precs} tables
specify a particular constraint, then the conflict is resolved by using
this constraint instead, else a conflict is reported and one of the
conflicting constraints is picked arbitrarily and the others are
simply ignored.
@end defun

@node SMIE Grammar
@subsubsection Defining the Grammar of a Language
@cindex SMIE grammar
@cindex grammar, SMIE

The usual way to define the SMIE grammar of a language is by
defining a new global variable that holds the precedence table by
giving a set of BNF rules.
For example, the grammar definition for a small Pascal-like language
could look like:
@example
@group
(require 'smie)
(defvar sample-smie-grammar
  (smie-prec2->grammar
   (smie-bnf->prec2
@end group
@group
    '((id)
      (inst ("begin" insts "end")
            ("if" exp "then" inst "else" inst)
            (id ":=" exp)
            (exp))
      (insts (insts ";" insts) (inst))
      (exp (exp "+" exp)
           (exp "*" exp)
           ("(" exps ")"))
      (exps (exps "," exps) (exp)))
@end group
@group
    '((assoc ";"))
    '((assoc ","))
    '((assoc "+") (assoc "*")))))
@end group
@end example

@noindent
A few things to note:

@itemize
@item
The above grammar does not explicitly mention the syntax of function
calls: SMIE will automatically allow any sequence of sexps, such as
identifiers, balanced parentheses, or @code{begin ... end} blocks
to appear anywhere anyway.
@item
The grammar category @code{id} has no right hand side: this does not
mean that it can match only the empty string, since as mentioned any
sequence of sexps can appear anywhere anyway.
@item
Because non terminals cannot appear consecutively in the BNF grammar, it
is difficult to correctly handle tokens that act as terminators, so the
above grammar treats @code{";"} as a statement @emph{separator} instead,
which SMIE can handle very well.
@item
Separators used in sequences (such as @code{","} and @code{";"} above)
are best defined with BNF rules such as @code{(foo (foo "separator" foo) ...)}
which generate precedence conflicts which are then resolved by giving
them an explicit @code{(assoc "separator")}.
@item
The @code{("(" exps ")")} rule was not needed to pair up parens, since
SMIE will pair up any characters that are marked as having paren syntax
in the syntax table.  What this rule does instead (together with the
definition of @code{exps}) is to make it clear that @code{","} should
not appear outside of parentheses.
@item
Rather than have a single @emph{precs} table to resolve conflicts, it is
preferable to have several tables, so as to let the BNF part of the
grammar specify relative precedences where possible.
@item
Unless there is a very good reason to prefer @code{left} or
@code{right}, it is usually preferable to mark operators as associative,
using @code{assoc}.  For that reason @code{"+"} and @code{"*"} are
defined above as @code{assoc}, although the language defines them
formally as left associative.
@end itemize

@node SMIE Lexer
@subsubsection Defining Tokens
@cindex SMIE lexer
@cindex defining tokens, SMIE

SMIE comes with a predefined lexical analyzer which uses syntax tables
in the following way: any sequence of characters that have word or
symbol syntax is considered a token, and so is any sequence of
characters that have punctuation syntax.  This default lexer is
often a good starting point but is rarely actually correct for any given
language.  For example, it will consider @code{"2,+3"} to be composed
of 3 tokens: @code{"2"}, @code{",+"}, and @code{"3"}.

To describe the lexing rules of your language to SMIE, you need
2 functions, one to fetch the next token, and another to fetch the
previous token.  Those functions will usually first skip whitespace and
comments and then look at the next chunk of text to see if it
is a special token.  If so it should skip the token and
return a description of this token.  Usually this is simply the string
extracted from the buffer, but it can be anything you want.
For example:
@example
@group
(defvar sample-keywords-regexp
  (regexp-opt '("+" "*" "," ";" ">" ">=" "<" "<=" ":=" "=")))
@end group
@group
(defun sample-smie-forward-token ()
  (forward-comment (point-max))
  (cond
   ((looking-at sample-keywords-regexp)
    (goto-char (match-end 0))
    (match-string-no-properties 0))
   (t (buffer-substring-no-properties
       (point)
       (progn (skip-syntax-forward "w_")
              (point))))))
@end group
@group
(defun sample-smie-backward-token ()
  (forward-comment (- (point)))
  (cond
   ((looking-back sample-keywords-regexp (- (point) 2) t)
    (goto-char (match-beginning 0))
    (match-string-no-properties 0))
   (t (buffer-substring-no-properties
       (point)
       (progn (skip-syntax-backward "w_")
              (point))))))
@end group
@end example

Notice how those lexers return the empty string when in front of
parentheses.  This is because SMIE automatically takes care of the
parentheses defined in the syntax table.  More specifically if the lexer
returns @code{nil} or an empty string, SMIE tries to handle the corresponding
text as a sexp according to syntax tables.

@node SMIE Tricks
@subsubsection Living With a Weak Parser

The parsing technique used by SMIE does not allow tokens to behave
differently in different contexts.  For most programming languages, this
manifests itself by precedence conflicts when converting the
BNF grammar.

Sometimes, those conflicts can be worked around by expressing the
grammar slightly differently.  For example, for Modula-2 it might seem
natural to have a BNF grammar that looks like this:

@example
  ...
  (inst ("IF" exp "THEN" insts "ELSE" insts "END")
        ("CASE" exp "OF" cases "END")
        ...)
  (cases (cases "|" cases)
         (caselabel ":" insts)
         ("ELSE" insts))
  ...
@end example

But this will create conflicts for @code{"ELSE"}: on the one hand, the
IF rule implies (among many other things) that @code{"ELSE" = "END"};
but on the other hand, since @code{"ELSE"} appears within @code{cases},
which appears left of @code{"END"}, we also have @code{"ELSE" > "END"}.
We can solve the conflict either by using:
@example
  ...
  (inst ("IF" exp "THEN" insts "ELSE" insts "END")
        ("CASE" exp "OF" cases "END")
        ("CASE" exp "OF" cases "ELSE" insts "END")
        ...)
  (cases (cases "|" cases) (caselabel ":" insts))
  ...
@end example
or
@example
  ...
  (inst ("IF" exp "THEN" else "END")
        ("CASE" exp "OF" cases "END")
        ...)
  (else (insts "ELSE" insts))
  (cases (cases "|" cases) (caselabel ":" insts) (else))
  ...
@end example

Reworking the grammar to try and solve conflicts has its downsides, tho,
because SMIE assumes that the grammar reflects the logical structure of
the code, so it is preferable to keep the BNF closer to the intended
abstract syntax tree.

Other times, after careful consideration you may conclude that those
conflicts are not serious and simply resolve them via the
@var{resolvers} argument of @code{smie-bnf->prec2}.  Usually this is
because the grammar is simply ambiguous: the conflict does not affect
the set of programs described by the grammar, but only the way those
programs are parsed.  This is typically the case for separators and
associative infix operators, where you want to add a resolver like
@code{'((assoc "|"))}.  Another case where this can happen is for the
classic @emph{dangling else} problem, where you will use @code{'((assoc
"else" "then"))}.  It can also happen for cases where the conflict is
real and cannot really be resolved, but it is unlikely to pose a problem
in practice.

Finally, in many cases some conflicts will remain despite all efforts to
restructure the grammar.  Do not despair: while the parser cannot be
made more clever, you can make the lexer as smart as you want.  So, the
solution is then to look at the tokens involved in the conflict and to
split one of those tokens into 2 (or more) different tokens.  E.g., if
the grammar needs to distinguish between two incompatible uses of the
token @code{"begin"}, make the lexer return different tokens (say
@code{"begin-fun"} and @code{"begin-plain"}) depending on which kind of
@code{"begin"} it finds.  This pushes the work of distinguishing the
different cases to the lexer, which will thus have to look at the
surrounding text to find ad-hoc clues.

@node SMIE Indentation
@subsubsection Specifying Indentation Rules
@cindex indentation rules, SMIE

Based on the provided grammar, SMIE will be able to provide automatic
indentation without any extra effort.  But in practice, this default
indentation style will probably not be good enough.  You will want to
tweak it in many different cases.

SMIE indentation is based on the idea that indentation rules should be
as local as possible.  To this end, it relies on the idea of
@emph{virtual} indentation, which is the indentation that a particular
program point would have if it were at the beginning of a line.
Of course, if that program point is indeed at the beginning of a line,
its virtual indentation is its current indentation.  But if not, then
SMIE uses the indentation algorithm to compute the virtual indentation
of that point.  Now in practice, the virtual indentation of a program
point does not have to be identical to the indentation it would have if
we inserted a newline before it.  To see how this works, the SMIE rule
for indentation after a @code{@{} in C does not care whether the
@code{@{} is standing on a line of its own or is at the end of the
preceding line.  Instead, these different cases are handled in the
indentation rule that decides how to indent before a @code{@{}.

Another important concept is the notion of @emph{parent}: The
@emph{parent} of a token, is the head token of the nearest enclosing
syntactic construct.  For example, the parent of an @code{else} is the
@code{if} to which it belongs, and the parent of an @code{if}, in turn,
is the lead token of the surrounding construct.  The command
@code{backward-sexp} jumps from a token to its parent, but there are
some caveats: for @emph{openers} (tokens which start a construct, like
@code{if}), you need to start with point before the token, while for
others you need to start with point after the token.
@code{backward-sexp} stops with point before the parent token if that is
the @emph{opener} of the token of interest, and otherwise it stops with
point after the parent token.

SMIE indentation rules are specified using a function that takes two
arguments @var{method} and @var{arg} where the meaning of @var{arg} and the
expected return value depend on @var{method}.

@var{method} can be:
@itemize
@item
@code{:after}, in which case @var{arg} is a token and the function
should return the @var{offset} to use for indentation after @var{arg}.
@item
@code{:before}, in which case @var{arg} is a token and the function
should return the @var{offset} to use to indent @var{arg} itself.
@item
@code{:elem}, in which case the function should return either the offset
to use to indent function arguments (if @var{arg} is the symbol
@code{arg}) or the basic indentation step (if @var{arg} is the symbol
@code{basic}).
@item
@code{:list-intro}, in which case @var{arg} is a token and the function
should return non-@code{nil} if the token is followed by a list of
expressions (not separated by any token) rather than an expression.
@end itemize

When @var{arg} is a token, the function is called with point just before
that token.  A return value of @code{nil} always means to fallback on the
default behavior, so the function should return @code{nil} for arguments it
does not expect.

@var{offset} can be:
@itemize
@item
@code{nil}: use the default indentation rule.
@item
@code{(column . @var{column})}: indent to column @var{column}.
@item
@var{number}: offset by @var{number}, relative to a base token which is
the current token for @code{:after} and its parent for @code{:before}.
@end itemize

@node SMIE Indentation Helpers
@subsubsection Helper Functions for Indentation Rules

SMIE provides various functions designed specifically for use in the
indentation rules function (several of those functions break if used in
another context).  These functions all start with the prefix
@code{smie-rule-}.

@defun smie-rule-bolp
Return non-@code{nil} if the current token is the first on the line.
@end defun

@defun smie-rule-hanging-p
Return non-@code{nil} if the current token is @emph{hanging}.
A token is @emph{hanging} if it is the last token on the line
and if it is preceded by other tokens: a lone token on a line is not
hanging.
@end defun

@defun smie-rule-next-p &rest tokens
Return non-@code{nil} if the next token is among @var{tokens}.
@end defun

@defun smie-rule-prev-p &rest tokens
Return non-@code{nil} if the previous token is among @var{tokens}.
@end defun

@defun smie-rule-parent-p &rest parents
Return non-@code{nil} if the current token's parent is among @var{parents}.
@end defun

@defun smie-rule-sibling-p
Return non-@code{nil} if the current token's parent is actually a
sibling.  This is the case for example when the parent of a @code{","}
is just the previous @code{","}.
@end defun

@defun smie-rule-parent &optional offset
Return the proper offset to align the current token with the parent.
If non-@code{nil}, @var{offset} should be an integer giving an
additional offset to apply.
@end defun

@defun smie-rule-separator method
Indent current token as a @emph{separator}.

By @emph{separator}, we mean here a token whose sole purpose is to
separate various elements within some enclosing syntactic construct, and
which does not have any semantic significance in itself (i.e., it would
typically not exist as a node in an abstract syntax tree).

Such a token is expected to have an associative syntax and be closely
tied to its syntactic parent.  Typical examples are @code{","} in lists
of arguments (enclosed inside parentheses), or @code{";"} in sequences
of instructions (enclosed in a @code{@{...@}} or @code{begin...end}
block).

@var{method} should be the method name that was passed to
@code{smie-rules-function}.
@end defun

@node SMIE Indentation Example
@subsubsection Sample Indentation Rules

Here is an example of an indentation function:

@example
(defun sample-smie-rules (kind token)
  (pcase (cons kind token)
    (`(:elem . basic) sample-indent-basic)
    (`(,_ . ",") (smie-rule-separator kind))
    (`(:after . ":=") sample-indent-basic)
    (`(:before . ,(or `"begin" `"(" `"@{"))
     (if (smie-rule-hanging-p) (smie-rule-parent)))
    (`(:before . "if")
     (and (not (smie-rule-bolp)) (smie-rule-prev-p "else")
          (smie-rule-parent)))))
@end example

@noindent
A few things to note:

@itemize
@item
The first case indicates the basic indentation increment to use.
If @code{sample-indent-basic} is @code{nil}, then SMIE uses the global
setting @code{smie-indent-basic}.  The major mode could have set
@code{smie-indent-basic} buffer-locally instead, but that
is discouraged.

@item
The rule for the token @code{","} make SMIE try to be more clever when
the comma separator is placed at the beginning of lines.  It tries to
outdent the separator so as to align the code after the comma; for
example:

@example
x = longfunctionname (
        arg1
      , arg2
    );
@end example

@item
The rule for indentation after @code{":="} exists because otherwise
SMIE would treat @code{":="} as an infix operator and would align the
right argument with the left one.

@item
The rule for indentation before @code{"begin"} is an example of the use
of virtual indentation:  This rule is used only when @code{"begin"} is
hanging, which can happen only when @code{"begin"} is not at the
beginning of a line.  So this is not used when indenting
@code{"begin"} itself but only when indenting something relative to this
@code{"begin"}.  Concretely, this rule changes the indentation from:

@example
    if x > 0 then begin
            dosomething(x);
        end
@end example
to
@example
    if x > 0 then begin
        dosomething(x);
    end
@end example

@item
The rule for indentation before @code{"if"} is similar to the one for
@code{"begin"}, but where the purpose is to treat @code{"else if"}
as a single unit, so as to align a sequence of tests rather than indent
each test further to the right.  This function does this only in the
case where the @code{"if"} is not placed on a separate line, hence the
@code{smie-rule-bolp} test.

If we know that the @code{"else"} is always aligned with its @code{"if"}
and is always at the beginning of a line, we can use a more efficient
rule:
@example
((equal token "if")
 (and (not (smie-rule-bolp))
      (smie-rule-prev-p "else")
      (save-excursion
        (sample-smie-backward-token)
        (cons 'column (current-column)))))
@end example

The advantage of this formulation is that it reuses the indentation of
the previous @code{"else"}, rather than going all the way back to the
first @code{"if"} of the sequence.
@end itemize

@c In some sense this belongs more in the Emacs manual.
@node SMIE Customization
@subsubsection Customizing Indentation

If you are using a mode whose indentation is provided by SMIE, you can
customize the indentation to suit your preferences.  You can do this
on a per-mode basis (using the option @code{smie-config}), or a
per-file basis (using the function @code{smie-config-local} in a
file-local variable specification).

@defopt smie-config
This option lets you customize indentation on a per-mode basis.
It is an alist with elements of the form @code{(@var{mode} . @var{rules})}.
For the precise form of rules, see the variable's documentation; but
you may find it easier to use the command @code{smie-config-guess}.
@end defopt

@deffn Command smie-config-guess
This command tries to work out appropriate settings to produce
your preferred style of indentation.  Simply call the command while
visiting a file that is indented with your style.
@end deffn

@deffn Command smie-config-save
Call this command after using @code{smie-config-guess}, to save your
settings for future sessions.
@end deffn

@deffn Command smie-config-show-indent &optional move
This command displays the rules that are used to indent the current
line.
@end deffn

@deffn Command smie-config-set-indent
This command adds a local rule to adjust the indentation of the current line.
@end deffn

@defun smie-config-local rules
This function adds @var{rules} as indentation rules for the current buffer.
These add to any mode-specific rules defined by the @code{smie-config} option.
To specify custom indentation rules for a specific file, add an entry
to the file's local variables of the form:
@code{eval: (smie-config-local '(@var{rules}))}.
@end defun

<<<<<<< HEAD
=======
@node Parser-based Indentation
@subsection Parser-based Indentation
@cindex parser-based indentation

@c This node is written when the only parser Emacs has is tree-sitter;
@c if in the future more parsers are supported, this should be
@c reorganized and rewritten to describe multiple parsers in parallel.

When built with the tree-sitter library (@pxref{Parsing Program
Source}), Emacs is capable of parsing the program source and producing
a syntax tree.  This syntax tree can be used for guiding the program
source indentation commands.  For maximum flexibility, it is possible
to write a custom indentation function that queries the syntax tree
and indents accordingly for each language, but that is a lot of work.
It is more convenient to use the simple indentation engine described
below: then the major mode needs only write some indentation rules,
and the engine takes care of the rest.

To enable the parser-based indentation engine, either set
@code{treesit-simple-indent-rules} and call
@code{treesit-major-mode-setup}, or equivalently, set the value of
@code{indent-line-function} to @code{treesit-indent}.

@defvar treesit-indent-function
This variable stores the actual function called by
@code{treesit-indent}.  By default, its value is
@code{treesit-simple-indent}.  In the future we might add other,
more complex indentation engines.
@end defvar

@heading Writing indentation rules
@cindex indentation rules, for parser-based indentation

@defvar treesit-simple-indent-rules
This local variable stores indentation rules for every language.  It
is an alist with elements of the form @w{@code{(@var{language}
. @var{rules})}}, where @var{language} is a language symbol, and
@var{rules} is a list with elements of the form
@w{@code{(@var{matcher} @var{anchor} @var{offset})}}.

First, Emacs passes the smallest tree-sitter node at the beginning of
the current line to @var{matcher}; if it returns non-@code{nil}, this
rule is applicable.  Then Emacs passes the node to @var{anchor}, which
returns a buffer position.  Emacs takes the column number of that
position, adds @var{offset} to it, and the result is the indentation
column for the current line.

The @var{matcher} and @var{anchor} are functions, and Emacs provides
convenient defaults for them.

Each @var{matcher} or @var{anchor} is a function that takes three
arguments: @var{node}, @var{parent}, and @var{bol}.  The argument
@var{bol} is the buffer position whose indentation is required: the
position of the first non-whitespace character after the beginning of
the line.  The argument @var{node} is the largest node that starts at
that position (and is not a root node); and @var{parent} is the parent
of @var{node}.  However, when that position is in a whitespace or
inside a multi-line string, no node can start at that position, so
@var{node} is @code{nil}.  In that case, @var{parent} would be the
smallest node that spans that position.

@var{matcher} should return non-@code{nil} if the rule is applicable,
and @var{anchor} should return a buffer position.

@var{offset} can be an integer, a variable whose value is an integer,
or a function that returns an integer.  If it is a function, it is
passed @var{node}, @var{parent}, and @var{bol}, like matchers and
anchors.
@end defvar

@defvar treesit-simple-indent-presets
This is a list of defaults for @var{matcher}s and @var{anchor}s in
@code{treesit-simple-indent-rules}.  Each of them represents a
function that takes 3 arguments: @var{node}, @var{parent}, and
@var{bol}.  The available default functions are:

@ftable @code
@item no-node
This matcher is a function that is called with 3 arguments:
@var{node}, @var{parent}, and @var{bol}.  It returns non-@code{nil},
indicating a match, if @var{node} is @code{nil}, i.e., there is no
node that starts at @var{bol}.  This is the case when @var{bol} is on
an empty line or inside a multi-line string, etc.

@item parent-is
This matcher is a function of one argument, @var{type}; it returns a
function that is called with 3 arguments: @var{node}, @var{parent},
and @var{bol}, and returns non-@code{nil} (i.e., a match) if
@var{parent}'s type matches regexp @var{type}.

@item node-is
This matcher is a function of one argument, @var{type}; it returns a
function that is called with 3 arguments: @var{node}, @var{parent},
and @var{bol}, and returns non-@code{nil} if @var{node}'s type matches
regexp @var{type}.

@item field-is
This matcher is a function of one argument, @var{name}; it returns a
function that is called with 3 arguments: @var{node}, @var{parent},
and @var{bol}, and returns non-@code{nil} if @var{node}'s field name
in @var{parent} matches regexp @var{name}.

@item query
This matcher is a function of one argument, @var{query}; it returns a
function that is called with 3 arguments: @var{node}, @var{parent},
and @var{bol}, and returns non-@code{nil} if querying @var{parent}
with @var{query} captures @var{node} (@pxref{Pattern Matching}).

@item match
This matcher is a function of 5 arguments: @var{node-type},
@var{parent-type}, @var{node-field}, @var{node-index-min}, and
@var{node-index-max}).  It returns a function that is called with 3
arguments: @var{node}, @var{parent}, and @var{bol}, and returns
non-@code{nil} if @var{node}'s type matches regexp @var{node-type},
@var{parent}'s type matches regexp @var{parent-type}, @var{node}'s
field name in @var{parent} matches regexp @var{node-field}, and
@var{node}'s index among its siblings is between @var{node-index-min}
and @var{node-index-max}.  If the value of an argument is @code{nil},
this matcher doesn't check that argument.  For example, to match the
first child where parent is @code{argument_list}, use

@example
(match nil "argument_list" nil 0 0)
@end example

In addition, @var{node-type} can be a special value @code{null},
which matches when the value of @var{node} is @code{nil}.

@item n-p-gp
Short for ``node-parent-grandparent'', this matcher is a function of 3
arguments: @var{node-type}, @var{parent-type}, and
@var{grandparent-type}.  It returns a function that is called with 3
arguments: @var{node}, @var{parent}, and @var{bol}, and returns
non-@code{nil} if: (1) @var{node-type} matches @var{node}'s type, and
(2) @var{parent-type} matches @var{parent}'s type, and (3)
@var{grandparent-type} matches @var{parent}'s parent's type.  If any
of @var{node-type}, @var{parent-type}, and @var{grandparent-type} is
@code{nil}, this function doesn't check for it.

@item comment-end
This matcher is a function that is called with 3 arguments:
@var{node}, @var{parent}, and @var{bol}, and returns non-@code{nil} if
point is before a comment-ending token.  Comment-ending tokens are
defined by regexp @code{comment-end-skip}.

@item catch-all
This matcher is a function that is called with 3 arguments:
@var{node}, @var{parent}, and @var{bol}.  It always returns
non-@code{nil}, indicating a match.

@item first-sibling
This anchor is a function that is called with 3 arguments: @var{node},
@var{parent}, and @var{bol}, and returns the start of the first child
of @var{parent}.

@item nth-sibling
This anchor is a function of two arguments: @var{n}, and an optional
argument @var{named}.  It returns a function that is called with 3
arguments: @var{node}, @var{parent}, and @var{bol}, and returns the
start of the @var{n}th child of @var{parent}.  If @var{named} is
non-@code{nil}, only named children are counted (@pxref{tree-sitter
named node, named node}).

@item parent
This anchor is a function that is called with 3 arguments: @var{node},
@var{parent}, and @var{bol}, and returns the start of @var{parent}.

@item grand-parent
This anchor is a function that is called with 3 arguments: @var{node},
@var{parent}, and @var{bol}, and returns the start of @var{parent}'s
parent.

@item great-grand-parent
This anchor is a function that is called with 3 arguments: @var{node},
@var{parent}, and @var{bol}, and returns the start of @var{parent}'s
parent's parent.

@item parent-bol
This anchor is a function that is called with 3 arguments: @var{node},
@var{parent}, and @var{bol}, and returns the first non-space character
on the line which @var{parent}'s start is on.

@item standalone-parent
This anchor is a function that is called with 3 arguments: @var{node},
@var{parent}, and @var{bol}.  It finds the first ancestor node
(parent, grandparent, etc.@:) of @var{node} that starts on its own
line, and return the start of that node.  ``Starting on its own line''
means there is only whitespace character before the node on the line
which the node's start is on.

@item prev-sibling
This anchor is a function that is called with 3 arguments: @var{node},
@var{parent}, and @var{bol}, and returns the start of the previous
sibling of @var{node}.

@item no-indent
This anchor is a function that is called with 3 arguments: @var{node},
@var{parent}, and @var{bol}, and returns the start of @var{node}.

@item prev-line
This anchor is a function that is called with 3 arguments: @var{node},
@var{parent}, and @var{bol}, and returns the first non-whitespace
character on the previous line.

@item column-0
This anchor is a function that is called with 3 arguments: @var{node},
@var{parent}, and @var{bol}, and returns the beginning of the current
line, which is at column 0.

@item comment-start
This anchor is a function that is called with 3 arguments: @var{node},
@var{parent}, and @var{bol}, and returns the position after the
comment-start token.  Comment-start tokens are defined by regular
expression @code{comment-start-skip}.  This function assumes
@var{parent} is the comment node.

@item prev-adaptive-prefix
This anchor is a function that is called with 3 arguments: @var{node},
@var{parent}, and @var{bol}.  It tries to match
@code{adaptive-fill-regexp} to the text at the beginning of the
previous non-empty line.  If there is a match, this function returns
the end of the match, otherwise it returns @code{nil}.  However, if
the current line begins with a prefix (e.g., @samp{-}), return the
beginning of the prefix of the previous line instead, so that the two
prefixes align.  This anchor is useful for an
@code{indent-relative}-like indent behavior for block comments.

@end ftable
@end defvar

@heading Indentation utilities
@cindex utility functions for parser-based indentation

Here are some utility functions that can help writing parser-based
indentation rules.

@deffn Command treesit-check-indent mode
This command checks the current buffer's indentation against major
mode @var{mode}.  It indents the current buffer according to
@var{mode} and compares the results with the current indentation.
Then it pops up a buffer showing the differences.  Correct
indentation (target) is shown in green color, current indentation is
shown in red color.  @c Are colors customizable? faces?
@end deffn

It is also helpful to use @code{treesit-inspect-mode} (@pxref{Language
Grammar}) when writing indentation rules.
>>>>>>> c9d77405

@node Desktop Save Mode
@section Desktop Save Mode
@cindex desktop save mode

@dfn{Desktop Save Mode} is a feature to save the state of Emacs from
one session to another.  The user-level commands for using Desktop
Save Mode are described in the GNU Emacs Manual (@pxref{Saving Emacs
Sessions,,, emacs, the GNU Emacs Manual}).  Modes whose buffers visit
a file, don't have to do anything to use this feature.

For buffers not visiting a file to have their state saved, the major
mode must bind the buffer local variable @code{desktop-save-buffer} to
a non-@code{nil} value.

@defvar desktop-save-buffer
If this buffer-local variable is non-@code{nil}, the buffer will have
its state saved in the desktop file at desktop save.  If the value is
a function, it is called at desktop save with argument
@var{desktop-dirname}, and its value is saved in the desktop file along
with the state of the buffer for which it was called.  When file names
are returned as part of the auxiliary information, they should be
formatted using the call

@example
(desktop-file-name @var{file-name} @var{desktop-dirname})
@end example

@end defvar

For buffers not visiting a file to be restored, the major mode must
define a function to do the job, and that function must be listed in
the alist @code{desktop-buffer-mode-handlers}.

@defvar desktop-buffer-mode-handlers
Alist with elements

@example
(@var{major-mode} . @var{restore-buffer-function})
@end example

The function @var{restore-buffer-function} will be called with
argument list

@example
(@var{buffer-file-name} @var{buffer-name} @var{desktop-buffer-misc})
@end example

and it should return the restored buffer.
Here @var{desktop-buffer-misc} is the value returned by the function
optionally bound to @code{desktop-save-buffer}.
@end defvar<|MERGE_RESOLUTION|>--- conflicted
+++ resolved
@@ -4704,256 +4704,6 @@
 @code{eval: (smie-config-local '(@var{rules}))}.
 @end defun
 
-<<<<<<< HEAD
-=======
-@node Parser-based Indentation
-@subsection Parser-based Indentation
-@cindex parser-based indentation
-
-@c This node is written when the only parser Emacs has is tree-sitter;
-@c if in the future more parsers are supported, this should be
-@c reorganized and rewritten to describe multiple parsers in parallel.
-
-When built with the tree-sitter library (@pxref{Parsing Program
-Source}), Emacs is capable of parsing the program source and producing
-a syntax tree.  This syntax tree can be used for guiding the program
-source indentation commands.  For maximum flexibility, it is possible
-to write a custom indentation function that queries the syntax tree
-and indents accordingly for each language, but that is a lot of work.
-It is more convenient to use the simple indentation engine described
-below: then the major mode needs only write some indentation rules,
-and the engine takes care of the rest.
-
-To enable the parser-based indentation engine, either set
-@code{treesit-simple-indent-rules} and call
-@code{treesit-major-mode-setup}, or equivalently, set the value of
-@code{indent-line-function} to @code{treesit-indent}.
-
-@defvar treesit-indent-function
-This variable stores the actual function called by
-@code{treesit-indent}.  By default, its value is
-@code{treesit-simple-indent}.  In the future we might add other,
-more complex indentation engines.
-@end defvar
-
-@heading Writing indentation rules
-@cindex indentation rules, for parser-based indentation
-
-@defvar treesit-simple-indent-rules
-This local variable stores indentation rules for every language.  It
-is an alist with elements of the form @w{@code{(@var{language}
-. @var{rules})}}, where @var{language} is a language symbol, and
-@var{rules} is a list with elements of the form
-@w{@code{(@var{matcher} @var{anchor} @var{offset})}}.
-
-First, Emacs passes the smallest tree-sitter node at the beginning of
-the current line to @var{matcher}; if it returns non-@code{nil}, this
-rule is applicable.  Then Emacs passes the node to @var{anchor}, which
-returns a buffer position.  Emacs takes the column number of that
-position, adds @var{offset} to it, and the result is the indentation
-column for the current line.
-
-The @var{matcher} and @var{anchor} are functions, and Emacs provides
-convenient defaults for them.
-
-Each @var{matcher} or @var{anchor} is a function that takes three
-arguments: @var{node}, @var{parent}, and @var{bol}.  The argument
-@var{bol} is the buffer position whose indentation is required: the
-position of the first non-whitespace character after the beginning of
-the line.  The argument @var{node} is the largest node that starts at
-that position (and is not a root node); and @var{parent} is the parent
-of @var{node}.  However, when that position is in a whitespace or
-inside a multi-line string, no node can start at that position, so
-@var{node} is @code{nil}.  In that case, @var{parent} would be the
-smallest node that spans that position.
-
-@var{matcher} should return non-@code{nil} if the rule is applicable,
-and @var{anchor} should return a buffer position.
-
-@var{offset} can be an integer, a variable whose value is an integer,
-or a function that returns an integer.  If it is a function, it is
-passed @var{node}, @var{parent}, and @var{bol}, like matchers and
-anchors.
-@end defvar
-
-@defvar treesit-simple-indent-presets
-This is a list of defaults for @var{matcher}s and @var{anchor}s in
-@code{treesit-simple-indent-rules}.  Each of them represents a
-function that takes 3 arguments: @var{node}, @var{parent}, and
-@var{bol}.  The available default functions are:
-
-@ftable @code
-@item no-node
-This matcher is a function that is called with 3 arguments:
-@var{node}, @var{parent}, and @var{bol}.  It returns non-@code{nil},
-indicating a match, if @var{node} is @code{nil}, i.e., there is no
-node that starts at @var{bol}.  This is the case when @var{bol} is on
-an empty line or inside a multi-line string, etc.
-
-@item parent-is
-This matcher is a function of one argument, @var{type}; it returns a
-function that is called with 3 arguments: @var{node}, @var{parent},
-and @var{bol}, and returns non-@code{nil} (i.e., a match) if
-@var{parent}'s type matches regexp @var{type}.
-
-@item node-is
-This matcher is a function of one argument, @var{type}; it returns a
-function that is called with 3 arguments: @var{node}, @var{parent},
-and @var{bol}, and returns non-@code{nil} if @var{node}'s type matches
-regexp @var{type}.
-
-@item field-is
-This matcher is a function of one argument, @var{name}; it returns a
-function that is called with 3 arguments: @var{node}, @var{parent},
-and @var{bol}, and returns non-@code{nil} if @var{node}'s field name
-in @var{parent} matches regexp @var{name}.
-
-@item query
-This matcher is a function of one argument, @var{query}; it returns a
-function that is called with 3 arguments: @var{node}, @var{parent},
-and @var{bol}, and returns non-@code{nil} if querying @var{parent}
-with @var{query} captures @var{node} (@pxref{Pattern Matching}).
-
-@item match
-This matcher is a function of 5 arguments: @var{node-type},
-@var{parent-type}, @var{node-field}, @var{node-index-min}, and
-@var{node-index-max}).  It returns a function that is called with 3
-arguments: @var{node}, @var{parent}, and @var{bol}, and returns
-non-@code{nil} if @var{node}'s type matches regexp @var{node-type},
-@var{parent}'s type matches regexp @var{parent-type}, @var{node}'s
-field name in @var{parent} matches regexp @var{node-field}, and
-@var{node}'s index among its siblings is between @var{node-index-min}
-and @var{node-index-max}.  If the value of an argument is @code{nil},
-this matcher doesn't check that argument.  For example, to match the
-first child where parent is @code{argument_list}, use
-
-@example
-(match nil "argument_list" nil 0 0)
-@end example
-
-In addition, @var{node-type} can be a special value @code{null},
-which matches when the value of @var{node} is @code{nil}.
-
-@item n-p-gp
-Short for ``node-parent-grandparent'', this matcher is a function of 3
-arguments: @var{node-type}, @var{parent-type}, and
-@var{grandparent-type}.  It returns a function that is called with 3
-arguments: @var{node}, @var{parent}, and @var{bol}, and returns
-non-@code{nil} if: (1) @var{node-type} matches @var{node}'s type, and
-(2) @var{parent-type} matches @var{parent}'s type, and (3)
-@var{grandparent-type} matches @var{parent}'s parent's type.  If any
-of @var{node-type}, @var{parent-type}, and @var{grandparent-type} is
-@code{nil}, this function doesn't check for it.
-
-@item comment-end
-This matcher is a function that is called with 3 arguments:
-@var{node}, @var{parent}, and @var{bol}, and returns non-@code{nil} if
-point is before a comment-ending token.  Comment-ending tokens are
-defined by regexp @code{comment-end-skip}.
-
-@item catch-all
-This matcher is a function that is called with 3 arguments:
-@var{node}, @var{parent}, and @var{bol}.  It always returns
-non-@code{nil}, indicating a match.
-
-@item first-sibling
-This anchor is a function that is called with 3 arguments: @var{node},
-@var{parent}, and @var{bol}, and returns the start of the first child
-of @var{parent}.
-
-@item nth-sibling
-This anchor is a function of two arguments: @var{n}, and an optional
-argument @var{named}.  It returns a function that is called with 3
-arguments: @var{node}, @var{parent}, and @var{bol}, and returns the
-start of the @var{n}th child of @var{parent}.  If @var{named} is
-non-@code{nil}, only named children are counted (@pxref{tree-sitter
-named node, named node}).
-
-@item parent
-This anchor is a function that is called with 3 arguments: @var{node},
-@var{parent}, and @var{bol}, and returns the start of @var{parent}.
-
-@item grand-parent
-This anchor is a function that is called with 3 arguments: @var{node},
-@var{parent}, and @var{bol}, and returns the start of @var{parent}'s
-parent.
-
-@item great-grand-parent
-This anchor is a function that is called with 3 arguments: @var{node},
-@var{parent}, and @var{bol}, and returns the start of @var{parent}'s
-parent's parent.
-
-@item parent-bol
-This anchor is a function that is called with 3 arguments: @var{node},
-@var{parent}, and @var{bol}, and returns the first non-space character
-on the line which @var{parent}'s start is on.
-
-@item standalone-parent
-This anchor is a function that is called with 3 arguments: @var{node},
-@var{parent}, and @var{bol}.  It finds the first ancestor node
-(parent, grandparent, etc.@:) of @var{node} that starts on its own
-line, and return the start of that node.  ``Starting on its own line''
-means there is only whitespace character before the node on the line
-which the node's start is on.
-
-@item prev-sibling
-This anchor is a function that is called with 3 arguments: @var{node},
-@var{parent}, and @var{bol}, and returns the start of the previous
-sibling of @var{node}.
-
-@item no-indent
-This anchor is a function that is called with 3 arguments: @var{node},
-@var{parent}, and @var{bol}, and returns the start of @var{node}.
-
-@item prev-line
-This anchor is a function that is called with 3 arguments: @var{node},
-@var{parent}, and @var{bol}, and returns the first non-whitespace
-character on the previous line.
-
-@item column-0
-This anchor is a function that is called with 3 arguments: @var{node},
-@var{parent}, and @var{bol}, and returns the beginning of the current
-line, which is at column 0.
-
-@item comment-start
-This anchor is a function that is called with 3 arguments: @var{node},
-@var{parent}, and @var{bol}, and returns the position after the
-comment-start token.  Comment-start tokens are defined by regular
-expression @code{comment-start-skip}.  This function assumes
-@var{parent} is the comment node.
-
-@item prev-adaptive-prefix
-This anchor is a function that is called with 3 arguments: @var{node},
-@var{parent}, and @var{bol}.  It tries to match
-@code{adaptive-fill-regexp} to the text at the beginning of the
-previous non-empty line.  If there is a match, this function returns
-the end of the match, otherwise it returns @code{nil}.  However, if
-the current line begins with a prefix (e.g., @samp{-}), return the
-beginning of the prefix of the previous line instead, so that the two
-prefixes align.  This anchor is useful for an
-@code{indent-relative}-like indent behavior for block comments.
-
-@end ftable
-@end defvar
-
-@heading Indentation utilities
-@cindex utility functions for parser-based indentation
-
-Here are some utility functions that can help writing parser-based
-indentation rules.
-
-@deffn Command treesit-check-indent mode
-This command checks the current buffer's indentation against major
-mode @var{mode}.  It indents the current buffer according to
-@var{mode} and compares the results with the current indentation.
-Then it pops up a buffer showing the differences.  Correct
-indentation (target) is shown in green color, current indentation is
-shown in red color.  @c Are colors customizable? faces?
-@end deffn
-
-It is also helpful to use @code{treesit-inspect-mode} (@pxref{Language
-Grammar}) when writing indentation rules.
->>>>>>> c9d77405
 
 @node Desktop Save Mode
 @section Desktop Save Mode
