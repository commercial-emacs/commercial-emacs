@c -*-texinfo-*-
@c This is part of the GNU Emacs Lisp Reference Manual.
@c Copyright (C) 1990--1995, 1998--1999, 2001--2023 Free Software
@c Foundation, Inc.
@c See the file elisp.texi for copying conditions.
@node Modes
@chapter Major and Minor Modes
@cindex mode

  A @dfn{mode} is a set of definitions that customize Emacs behavior
in useful ways.  There are two varieties of modes: @dfn{minor modes},
which provide features that users can turn on and off while editing;
and @dfn{major modes}, which are used for editing or interacting with
a particular kind of text.  Each buffer has exactly one @dfn{major
mode} at a time.

  This chapter describes how to write both major and minor modes, how to
indicate them in the mode line, and how they run hooks supplied by the
user.  For related topics such as keymaps and syntax tables, see
@ref{Keymaps}, and @ref{Syntax Tables}.

@menu
* Hooks::             How to use hooks; how to write code that provides hooks.
* Major Modes::       Defining major modes.
* Minor Modes::       Defining minor modes.
* Mode Line Format::  Customizing the text that appears in the mode line.
* Imenu::             Providing a menu of definitions made in a buffer.
* Font Lock Mode::    How modes can highlight text according to syntax.
* Auto-Indentation::  How to teach Emacs to indent for a major mode.
* Desktop Save Mode:: How modes can have buffer state saved between
                        Emacs sessions.
@end menu

@node Hooks
@section Hooks
@cindex hooks

  A @dfn{hook} is a variable where you can store a function or
functions (@pxref{What Is a Function}) to be called on a particular
occasion by an existing program.  Emacs provides hooks for the sake of
customization.  Most often, hooks are set up in the init file
(@pxref{Init File}), but Lisp programs can set them also.
@xref{Standard Hooks}, for a list of some standard hook variables.

@cindex normal hook
  Most of the hooks in Emacs are @dfn{normal hooks}.  These variables
contain lists of functions to be called with no arguments.  By
convention, whenever the hook name ends in @samp{-hook}, that tells
you it is normal.  We try to make all hooks normal, as much as
possible, so that you can use them in a uniform way.

  Every major mode command is supposed to run a normal hook called the
@dfn{mode hook} as one of the last steps of initialization.  This makes
it easy for a user to customize the behavior of the mode, by overriding
the buffer-local variable assignments already made by the mode.  Most
minor mode functions also run a mode hook at the end.  But hooks are
used in other contexts too.  For example, the hook @code{suspend-hook}
runs just before Emacs suspends itself (@pxref{Suspending Emacs}).

@cindex abnormal hook
  If the hook variable's name does not end with @samp{-hook}, that
indicates it is probably an @dfn{abnormal hook}.  These differ from
normal hooks in two ways: they can be called with one or more
arguments, and their return values can be used in some way.  The
hook's documentation says how the functions are called and how their
return values are used.  Any functions added to an abnormal hook must
follow the hook's calling convention.  By convention, abnormal hook
names end in @samp{-functions}.

@cindex single-function hook
If the name of the variable ends in @samp{-predicate} or
@samp{-function} (singular) then its value must be a function, not a
list of functions.  As with abnormal hooks, the expected arguments and
meaning of the return value vary across such @emph{single function
hooks}.  The details are explained in each variable's docstring.

  Since hooks (both multi and single function) are variables, their
values can be modified with @code{setq} or temporarily with
@code{let}.  However, it is often useful to add or remove a particular
function from a hook while preserving any other functions it might
have.  For multi function hooks, the recommended way of doing this is
with @code{add-hook} and @code{remove-hook} (@pxref{Setting Hooks}).
Most normal hook variables are initially void; @code{add-hook} knows
how to deal with this.  You can add hooks either globally or
buffer-locally with @code{add-hook}.  For hooks which hold only a
single function, @code{add-hook} is not appropriate, but you can use
@code{add-function} (@pxref{Advising Functions}) to combine new
functions with the hook.  Note that some single function hooks may be
@code{nil} which @code{add-function} cannot deal with, so you must
check for that before calling @code{add-function}.

@menu
* Running Hooks::    How to run a hook.
* Setting Hooks::    How to put functions on a hook, or remove them.
@end menu

@node Running Hooks
@subsection Running Hooks

  In this section, we document the @code{run-hooks} function, which is
used to run a normal hook.  We also document the functions for running
various kinds of abnormal hooks.

@defun run-hooks &rest hookvars
This function takes one or more normal hook variable names as
arguments, and runs each hook in turn.  Each argument should be a
symbol that is a normal hook variable.  These arguments are processed
in the order specified.

If a hook variable has a non-@code{nil} value, that value should be a
list of functions.  @code{run-hooks} calls all the functions, one by
one, with no arguments.

The hook variable's value can also be a single function---either a
lambda expression or a symbol with a function definition---which
@code{run-hooks} calls.  But this usage is obsolete.

If the hook variable is buffer-local, the buffer-local variable will
be used instead of the global variable.  However, if the buffer-local
variable contains the element @code{t}, the global hook variable will
be run as well.
@end defun

@defun run-hook-with-args hook &rest args
This function runs an abnormal hook by calling all the hook functions in
@var{hook}, passing each one the arguments @var{args}.
@end defun

@defun run-hook-with-args-until-failure hook &rest args
This function runs an abnormal hook by calling each hook function in
turn, stopping if one of them fails by returning @code{nil}.  Each
hook function is passed the arguments @var{args}.  If this function
stops because one of the hook functions fails, it returns @code{nil};
otherwise it returns a non-@code{nil} value.
@end defun

@defun run-hook-with-args-until-success hook &rest args
This function runs an abnormal hook by calling each hook function,
stopping if one of them succeeds by returning a non-@code{nil}
value.  Each hook function is passed the arguments @var{args}.  If this
function stops because one of the hook functions returns a
non-@code{nil} value, it returns that value; otherwise it returns
@code{nil}.
@end defun

@node Setting Hooks
@subsection Setting Hooks

  Here's an example that adds a function to a mode hook to turn
on Auto Fill mode when in Lisp Interaction mode:

@example
(add-hook 'lisp-interaction-mode-hook 'auto-fill-mode)
@end example

  The value of a hook variable should be a list of functions.  You can
manipulate that list using the normal Lisp facilities, but the modular
way is to use the functions @code{add-hook} and @code{remove-hook},
defined below.  They take care to handle some unusual situations and
avoid problems.

  It works to put a @code{lambda}-expression function on a hook, but
we recommend avoiding this because it can lead to confusion.  If you
add the same @code{lambda}-expression a second time but write it
slightly differently, you will get two equivalent but distinct
functions on the hook.  If you then remove one of them, the other will
still be on it.

@defun add-hook hook function &optional depth local
This function is the handy way to add function @var{function} to hook
variable @var{hook}.  You can use it for abnormal hooks as well as for
normal hooks.  @var{function} can be any Lisp function that can accept
the proper number of arguments for @var{hook}.  For example,

@example
(add-hook 'text-mode-hook 'my-text-hook-function)
@end example

@noindent
adds @code{my-text-hook-function} to the hook called @code{text-mode-hook}.

If @var{function} is already present in @var{hook} (comparing using
@code{equal}), then @code{add-hook} does not add it a second time.

If @var{function} has a non-@code{nil} property
@code{permanent-local-hook}, then @code{kill-all-local-variables} (or
changing major modes) won't delete it from the hook variable's local
value.

For a normal hook, hook functions should be designed so that the order
in which they are executed does not matter.  Any dependence on the order
is asking for trouble.  However, the order is predictable: normally,
@var{function} goes at the front of the hook list, so it is executed
first (barring another @code{add-hook} call).

In some cases, it is important to control the relative ordering of functions
on the hook.  The optional argument @var{depth} lets you indicate where the
function should be inserted in the list: it should then be a number
between -100 and 100 where the higher the value, the closer to the end of the
list the function should go.  The @var{depth} defaults to 0 and for backward
compatibility when @var{depth} is a non-@code{nil} symbol it is interpreted as a depth
of 90.  Furthermore, when @var{depth} is strictly greater than 0 the function
is added @emph{after} rather than before functions of the same depth.
One should never use a depth of 100 (or -100), because one can never be
sure that no other function will ever need to come before (or after) us.

@code{add-hook} can handle the cases where @var{hook} is void or its
value is a single function; it sets or changes the value to a list of
functions.

If @var{local} is non-@code{nil}, that says to add @var{function} to the
buffer-local hook list instead of to the global hook list.  This makes
the hook buffer-local and adds @code{t} to the buffer-local value.  The
latter acts as a flag to run the hook functions in the default value as
well as in the local value.
@end defun

@defun remove-hook hook function &optional local
This function removes @var{function} from the hook variable
@var{hook}.  It compares @var{function} with elements of @var{hook}
using @code{equal}, so it works for both symbols and lambda
expressions.

If @var{local} is non-@code{nil}, that says to remove @var{function}
from the buffer-local hook list instead of from the global hook list.
@end defun

@node Major Modes
@section Major Modes
@cindex major mode

@cindex major mode command
@cindex suspend major mode temporarily
  Major modes specialize Emacs for editing or interacting with
particular kinds of text.  Each buffer has exactly one major mode at a
time.  Every major mode is associated with a @dfn{major mode command},
whose name should end in @samp{-mode}.  This command takes care of
switching to that mode in the current buffer, by setting various
buffer-local variables such as a local keymap.  @xref{Major Mode
Conventions}.  Note that unlike minor modes there is no way to ``turn
off'' a major mode, instead the buffer must be switched to a different
one.  However, you can temporarily @dfn{suspend} a major mode and later
@dfn{restore} the suspended mode, see below.

  The least specialized major mode is called @dfn{Fundamental mode},
which has no mode-specific definitions or variable settings.

@deffn Command fundamental-mode
This is the major mode command for Fundamental mode.  Unlike other mode
commands, it does @emph{not} run any mode hooks (@pxref{Major Mode
Conventions}), since you are not supposed to customize this mode.
@end deffn

@defun major-mode-suspend
This function works like @code{fundamental-mode}, in that it kills all
buffer-local variables, but it also records the major mode in effect,
so that it could subsequently be restored.  This function and
@code{major-mode-restore} (described next) are useful when you need to
put a buffer under some specialized mode other than the one Emacs
chooses for it automatically (@pxref{Auto Major Mode}), but would also
like to be able to switch back to the original mode later.
@end defun

@defun major-mode-restore &optional avoided-modes
This function restores the major mode recorded by
@code{major-mode-suspend}.  If no major mode was recorded, this
function calls @code{normal-mode} (@pxref{Auto Major Mode,
normal-mode}), but tries to force it not to choose any modes in
@var{avoided-modes}, if that argument is non-@code{nil}.
@end defun

@defun clean-mode
Changing the major mode clears out most local variables, but it
doesn't remove all artifacts in the buffer (like text properties and
overlays).  It's rare to change a buffer from one major mode to
another (except from @code{fundamental-mode} to everything else), so
this is usually not a concern.  It can sometimes be convenient (mostly
when debugging a problem in a buffer) to do a ``full reset'' of the
buffer, and that's what the @code{clean-mode} major mode offers.  It
will kill all local variables (even the permanently local ones), and
also removes all overlays and text properties.
@end defun

  The easiest way to write a major mode is to use the macro
@code{define-derived-mode}, which sets up the new mode as a variant of
an existing major mode.  @xref{Derived Modes}.  We recommend using
@code{define-derived-mode} even if the new mode is not an obvious
derivative of another mode, as it automatically enforces many coding
conventions for you.  @xref{Basic Major Modes}, for common modes to
derive from.

  The standard GNU Emacs Lisp directory tree contains the code for
several major modes, in files such as @file{text-mode.el},
@file{texinfo.el}, @file{lisp-mode.el}, and @file{rmail.el}.  You can
study these libraries to see how modes are written.

@defopt major-mode
The buffer-local value of this variable holds the symbol for the current
major mode.  Its default value holds the default major mode for new
buffers.  The standard default value is @code{fundamental-mode}.

If the default value is @code{nil}, then whenever Emacs creates a new
buffer via a command such as @kbd{C-x b} (@code{switch-to-buffer}), the
new buffer is put in the major mode of the previously current buffer.
As an exception, if the major mode of the previous buffer has a
@code{mode-class} symbol property with value @code{special}, the new
buffer is put in Fundamental mode (@pxref{Major Mode Conventions}).
@end defopt

@menu
* Major Mode Conventions::  Coding conventions for keymaps, etc.
* Auto Major Mode::         How Emacs chooses the major mode automatically.
* Mode Help::               Finding out how to use a mode.
* Derived Modes::           Defining a new major mode based on another major
                              mode.
* Basic Major Modes::       Modes that other modes are often derived from.
* Mode Hooks::              Hooks run at the end of major mode functions.
* Tabulated List Mode::     Parent mode for buffers containing tabulated data.
* Generic Modes::           Defining a simple major mode that supports
                              comment syntax and Font Lock mode.
* Example Major Modes::     Text mode and Lisp modes.
@end menu

@node Major Mode Conventions
@subsection Major Mode Conventions
@cindex major mode conventions
@cindex conventions for writing major modes

  The code for every major mode should follow various coding
conventions, including conventions for local keymap and syntax table
initialization, function and variable names, and hooks.

  If you use the @code{define-derived-mode} macro, it will take care of
many of these conventions automatically.  @xref{Derived Modes}.  Note
also that Fundamental mode is an exception to many of these conventions,
because it represents the default state of Emacs.

  The following list of conventions is only partial.  Each major mode
should aim for consistency in general with other Emacs major modes, as
this makes Emacs as a whole more coherent.  It is impossible to list
here all the possible points where this issue might come up; if the
Emacs developers point out an area where your major mode deviates from
the usual conventions, please make it compatible.

@itemize @bullet
@item
Define a major mode command whose name ends in @samp{-mode}.  When
called with no arguments, this command should switch to the new mode in
the current buffer by setting up the keymap, syntax table, and
buffer-local variables in an existing buffer.  It should not change the
buffer's contents.

@item
Write a documentation string for this command that describes the special
commands available in this mode.  @xref{Mode Help}.

The documentation string may include the special documentation
substrings, @samp{\[@var{command}]}, @samp{\@{@var{keymap}@}}, and
@samp{\<@var{keymap}>}, which allow the help display to adapt
automatically to the user's own key bindings.  @xref{Keys in
Documentation}.

@item
The major mode command should start by calling
@code{kill-all-local-variables}.  This runs the normal hook
@code{change-major-mode-hook}, then gets rid of the buffer-local
variables of the major mode previously in effect.  @xref{Creating
Buffer-Local}.

@item
The major mode command should set the variable @code{major-mode} to the
major mode command symbol.  This is how @code{describe-mode} discovers
which documentation to print.

@item
The major mode command should set the variable @code{mode-name} to the
``pretty'' name of the mode, usually a string (but see @ref{Mode Line
Data}, for other possible forms).  The name of the mode appears
in the mode line.

@item
Calling the major mode command twice in direct succession should not
fail and should do the same thing as calling the command only once.
In other words, the major mode command should be idempotent.

@item
@cindex functions in modes
Since all global names are in the same name space, all the global
variables, constants, and functions that are part of the mode should
have names that start with the major mode name (or with an abbreviation
of it if the name is long).  @xref{Coding Conventions}.

@item
In a major mode for editing some kind of structured text, such as a
programming language, indentation of text according to structure is
probably useful.  So the mode should set @code{indent-line-function}
to a suitable function, and probably customize other variables
for indentation.  @xref{Auto-Indentation}.

@item
@cindex keymaps in modes
The major mode should usually have its own keymap, which is used as the
local keymap in all buffers in that mode.  The major mode command should
call @code{use-local-map} to install this local map.  @xref{Active
Keymaps}, for more information.

This keymap should be stored permanently in a global variable named
@code{@var{modename}-mode-map}.  Normally the library that defines the
mode sets this variable.

@xref{Tips for Defining}, for advice about how to write the code to set
up the mode's keymap variable.

@item
The key sequences bound in a major mode keymap should usually start with
@kbd{C-c}, followed by a control character, a digit, or @kbd{@{},
@kbd{@}}, @kbd{<}, @kbd{>}, @kbd{:} or @kbd{;}.  The other punctuation
characters are reserved for minor modes, and ordinary letters are
reserved for users.

A major mode can also rebind the keys @kbd{M-n}, @kbd{M-p} and
@kbd{M-s}.  The bindings for @kbd{M-n} and @kbd{M-p} should normally
be some kind of moving forward and backward, but this does not
necessarily mean cursor motion.

It is legitimate for a major mode to rebind a standard key sequence if
it provides a command that does the same job in a way better
suited to the text this mode is used for.  For example, a major mode
for editing a programming language might redefine @kbd{C-M-a} to
move to the beginning of a function in a way that works better for
that language.  The recommended way of tailoring @kbd{C-M-a} to the
needs of a major mode is to set @code{beginning-of-defun-function}
(@pxref{List Motion}) to invoke the function specific to the mode.

It is also legitimate for a major mode to rebind a standard key
sequence whose standard meaning is rarely useful in that mode.  For
instance, minibuffer modes rebind @kbd{M-r}, whose standard meaning is
rarely of any use in the minibuffer.  Major modes such as Dired or
Rmail that do not allow self-insertion of text can reasonably redefine
letters and other printing characters as special commands.

@item
Major modes for editing text should not define @key{RET} to do
anything other than insert a newline.  However, it is ok for
specialized modes for text that users don't directly edit, such as
Dired and Info modes, to redefine @key{RET} to do something entirely
different.

@item
Major modes should not alter options that are primarily a matter of user
preference, such as whether Auto-Fill mode is enabled.  Leave this to
each user to decide.  However, a major mode should customize other
variables so that Auto-Fill mode will work usefully @emph{if} the user
decides to use it.

@item
@cindex syntax tables in modes
The mode may have its own syntax table or may share one with other
related modes.  If it has its own syntax table, it should store this in
a variable named @code{@var{modename}-mode-syntax-table}.  @xref{Syntax
Tables}.

@item
If the mode handles a language that has a syntax for comments, it should
set the variables that define the comment syntax.  @xref{Options for
Comments,, Options Controlling Comments, emacs, The GNU Emacs Manual}.

@item
@cindex abbrev tables in modes
The mode may have its own abbrev table or may share one with other
related modes.  If it has its own abbrev table, it should store this
in a variable named @code{@var{modename}-mode-abbrev-table}.  If the
major mode command defines any abbrevs itself, it should pass @code{t}
for the @var{system-flag} argument to @code{define-abbrev}.
@xref{Defining Abbrevs}.

@item
The mode should specify how to do highlighting for Font Lock mode, by
setting up a buffer-local value for the variable
@code{font-lock-defaults} (@pxref{Font Lock Mode}).

@item
Each face that the mode defines should, if possible, inherit from an
existing Emacs face.  @xref{Basic Faces}, and @ref{Faces for Font Lock}.

@item
Consider adding a mode-specific menu to the menu bar.  This should
preferably include the most important menu-specific settings and
commands that will allow users discovering the main features quickly
and efficiently.

@item
@cindex context menus, for a major mode
@vindex context-menu-functions
Consider adding mode-specific context menus for the mode, to be used
if and when users activate the @code{context-menu-mode} (@pxref{Menu
Mouse Clicks,,, emacs, The Emacs Manual}).  To this end, define a
mode-specific function which builds one or more menus depending on the
location of the @kbd{mouse-3} click in the buffer, and then add that
function to the buffer-local value of @code{context-menu-functions}.

@item
The mode should specify how Imenu should find the definitions or
sections of a buffer, by setting up a buffer-local value for the
variable @code{imenu-generic-expression}, for the two variables
@code{imenu-prev-index-position-function} and
@code{imenu-extract-index-name-function}, or for the variable
@code{imenu-create-index-function} (@pxref{Imenu}).

@item
The mode can tell ElDoc mode how to retrieve different types of
documentation for whatever is at point, by adding one or more
buffer-local entries to the special hook
@code{eldoc-documentation-functions}.

@item
The mode can specify how to complete various keywords by adding one or
more buffer-local entries to the special hook
@code{completion-at-point-functions}.  @xref{Completion in Buffers}.

@item
@cindex buffer-local variables in modes
To make a buffer-local binding for an Emacs customization variable, use
@code{make-local-variable} in the major mode command, not
@code{make-variable-buffer-local}.  The latter function would make the
variable local to every buffer in which it is subsequently set, which
would affect buffers that do not use this mode.  It is undesirable for a
mode to have such global effects.  @xref{Buffer-Local Variables}.

With rare exceptions, the only reasonable way to use
@code{make-variable-buffer-local} in a Lisp package is for a variable
which is used only within that package.  Using it on a variable used by
other packages would interfere with them.

@item
@cindex mode hook
@cindex major mode hook
Each major mode should have a normal @dfn{mode hook} named
@code{@var{modename}-mode-hook}.  The very last thing the major mode command
should do is to call @code{run-mode-hooks}.  This runs the normal
hook @code{change-major-mode-after-body-hook}, the mode hook, the
function @code{hack-local-variables} (when the buffer is visiting a file),
and then the normal hook @code{after-change-major-mode-hook}.
@xref{Mode Hooks}.

@item
The major mode command may start by calling some other major mode
command (called the @dfn{parent mode}) and then alter some of its
settings.  A mode that does this is called a @dfn{derived mode}.  The
recommended way to define one is to use the @code{define-derived-mode}
macro, but this is not required.  Such a mode should call the parent
mode command inside a @code{delay-mode-hooks} form.  (Using
@code{define-derived-mode} does this automatically.)  @xref{Derived
Modes}, and @ref{Mode Hooks}.

@item
If something special should be done if the user switches a buffer from
this mode to any other major mode, this mode can set up a buffer-local
value for @code{change-major-mode-hook} (@pxref{Creating Buffer-Local}).

@item
If this mode is appropriate only for specially-prepared text produced by
the mode itself (rather than by the user typing at the keyboard or by an
external file), then the major mode command symbol should have a
property named @code{mode-class} with value @code{special}, put on as
follows:

@kindex mode-class @r{(property)}
@cindex @code{special} modes
@example
(put 'funny-mode 'mode-class 'special)
@end example

@noindent
This tells Emacs that new buffers created while the current buffer is in
Funny mode should not be put in Funny mode, even though the default
value of @code{major-mode} is @code{nil}.  By default, the value of
@code{nil} for @code{major-mode} means to use the current buffer's major
mode when creating new buffers (@pxref{Auto Major Mode}), but with such
@code{special} modes, Fundamental mode is used instead.  Modes such as
Dired, Rmail, and Buffer List use this feature.

The function @code{view-buffer} does not enable View mode in buffers
whose mode-class is special, because such modes usually provide their
own View-like bindings.

The @code{define-derived-mode} macro automatically marks the derived
mode as special if the parent mode is special.  Special mode is a
convenient parent for such modes to inherit from; @xref{Basic Major
Modes}.

@item
If you want to make the new mode the default for files with certain
recognizable names, add an element to @code{auto-mode-alist} to select
the mode for those file names (@pxref{Auto Major Mode}).  If you
define the mode command to autoload, you should add this element in
the same file that calls @code{autoload}.  If you use an autoload
cookie for the mode command, you can also use an autoload cookie for
the form that adds the element (@pxref{autoload cookie}).  If you do
not autoload the mode command, it is sufficient to add the element in
the file that contains the mode definition.

@item
@cindex mode loading
The top-level forms in the file defining the mode should be written so
that they may be evaluated more than once without adverse consequences.
For instance, use @code{defvar} or @code{defcustom} to set mode-related
variables, so that they are not reinitialized if they already have a
value (@pxref{Defining Variables}).

@end itemize

@node Auto Major Mode
@subsection How Emacs Chooses a Major Mode
@cindex major mode, automatic selection

  When Emacs visits a file, it automatically selects a major mode for
the buffer based on information in the file name or in the file itself.
It also processes local variables specified in the file text.

@deffn Command normal-mode &optional find-file
This function establishes the proper major mode and buffer-local
variable bindings for the current buffer.  It calls
@code{set-auto-mode} (see below).  As of Emacs 26.1, it no longer
runs @code{hack-local-variables}, this now being done in
@code{run-mode-hooks} at the initialization of major modes
(@pxref{Mode Hooks}).

If the @var{find-file} argument to @code{normal-mode} is non-@code{nil},
@code{normal-mode} assumes that the @code{find-file} function is calling
it.  In this case, it may process local variables in the @samp{-*-}
line or at the end of the file.  The variable
@code{enable-local-variables} controls whether to do so.  @xref{File
Variables, , Local Variables in Files, emacs, The GNU Emacs Manual},
for the syntax of the local variables section of a file.

If you run @code{normal-mode} interactively, the argument
@var{find-file} is normally @code{nil}.  In this case,
@code{normal-mode} unconditionally processes any file local variables.

The function calls @code{set-auto-mode} to choose and set a major
mode.  If this does not specify a mode, the buffer stays in the major
mode determined by the default value of @code{major-mode} (see below).

@cindex file mode specification error
@code{normal-mode} uses @code{condition-case} around the call to the
major mode command, so errors are caught and reported as a @samp{File
mode specification error}, followed by the original error message.
@end deffn

@defun set-auto-mode &optional keep-mode-if-same
@cindex visited file mode
  This function selects and sets the major mode that is appropriate
for the current buffer.  It bases its decision (in order of
precedence) on the @w{@samp{-*-}} line, on any @samp{mode:} local
variable near the end of a file, on the @w{@samp{#!}} line (using
@code{interpreter-mode-alist}), on the text at the beginning of the
buffer (using @code{magic-mode-alist}), and finally on the visited
file name (using @code{auto-mode-alist}).  @xref{Choosing Modes, , How
Major Modes are Chosen, emacs, The GNU Emacs Manual}.  If
@code{enable-local-variables} is @code{nil}, @code{set-auto-mode} does
not check the @w{@samp{-*-}} line, or near the end of the file, for
any mode tag.

@vindex inhibit-local-variables-regexps
There are some file types where it is not appropriate to scan the file
contents for a mode specifier.  For example, a tar archive may happen to
contain, near the end of the file, a member file that has a local
variables section specifying a mode for that particular file.  This
should not be applied to the containing tar file.  Similarly, a tiff
image file might just happen to contain a first line that seems to
match the @w{@samp{-*-}} pattern.  For these reasons, both these file
extensions are members of the list @code{inhibit-local-variables-regexps}.
Add patterns to this list to prevent Emacs searching them for local
variables of any kind (not just mode specifiers).

If @var{keep-mode-if-same} is non-@code{nil}, this function does not
call the mode command if the buffer is already in the proper major
mode.  For instance, @code{set-visited-file-name} sets this to
@code{t} to avoid killing buffer local variables that the user may
have set.
@end defun

@defun set-buffer-major-mode buffer
This function sets the major mode of @var{buffer} to the default value of
@code{major-mode}; if that is @code{nil}, it uses the
current buffer's major mode (if that is suitable).  As an exception,
if @var{buffer}'s name is @file{*scratch*}, it sets the mode to
@code{initial-major-mode}.

The low-level primitives for creating buffers do not use this function,
but medium-level commands such as @code{switch-to-buffer} and
@code{find-file-noselect} use it whenever they create buffers.
@end defun

@defopt initial-major-mode
@cindex @file{*scratch*}
The value of this variable determines the major mode of the initial
@file{*scratch*} buffer.  The value should be a symbol that is a major
mode command.  The default value is @code{lisp-interaction-mode}.
@end defopt

@defvar interpreter-mode-alist
This variable specifies major modes to use for scripts that specify a
command interpreter in a @samp{#!} line.  Its value is an alist with
elements of the form @code{(@var{regexp} . @var{mode})}; this says to
use mode @var{mode} if the file specifies an interpreter which matches
@code{\\`@var{regexp}\\'}.  For example, one of the default elements
is @code{("python[0-9.]*" . python-mode)}.
@end defvar

@defvar magic-mode-alist
This variable's value is an alist with elements of the form
@code{(@var{regexp} .  @var{function})}, where @var{regexp} is a
regular expression and @var{function} is a function or @code{nil}.
After visiting a file, @code{set-auto-mode} calls @var{function} if
the text at the beginning of the buffer matches @var{regexp} and
@var{function} is non-@code{nil}; if @var{function} is @code{nil},
@code{auto-mode-alist} gets to decide the mode.
@end defvar

@defvar magic-fallback-mode-alist
This works like @code{magic-mode-alist}, except that it is handled
only if @code{auto-mode-alist} does not specify a mode for this file.
@end defvar

@defvar auto-mode-alist
This variable contains an association list of file name patterns
(regular expressions) and corresponding major mode commands.  Usually,
the file name patterns test for suffixes, such as @samp{.el} and
@samp{.c}, but this need not be the case.  An ordinary element of the
alist looks like @code{(@var{regexp} .  @var{mode-function})}.

For example,

@smallexample
@group
(("\\`/tmp/fol/" . text-mode)
 ("\\.texinfo\\'" . texinfo-mode)
 ("\\.texi\\'" . texinfo-mode)
@end group
@group
 ("\\.el\\'" . emacs-lisp-mode)
 ("\\.c\\'" . c-mode)
 ("\\.h\\'" . c-mode)
 @dots{})
@end group
@end smallexample

When you visit a file whose expanded file name (@pxref{File Name
Expansion}), with version numbers and backup suffixes removed using
@code{file-name-sans-versions} (@pxref{File Name Components}), matches
a @var{regexp}, @code{set-auto-mode} calls the corresponding
@var{mode-function}.  This feature enables Emacs to select the proper
major mode for most files.

If an element of @code{auto-mode-alist} has the form @code{(@var{regexp}
@var{function} t)}, then after calling @var{function}, Emacs searches
@code{auto-mode-alist} again for a match against the portion of the file
name that did not match before.  This feature is useful for
uncompression packages: an entry of the form @code{("\\.gz\\'"
@var{function} t)} can uncompress the file and then put the uncompressed
file in the proper mode according to the name sans @samp{.gz}.

If @code{auto-mode-alist} has more than one element whose @var{regexp}
matches the file name, Emacs will use the first match.

Here is an example of how to prepend several pattern pairs to
@code{auto-mode-alist}.  (You might use this sort of expression in your
init file.)

@smallexample
@group
(setq auto-mode-alist
  (append
   ;; @r{File name (within directory) starts with a dot.}
   '(("/\\.[^/]*\\'" . fundamental-mode)
     ;; @r{File name has no dot.}
     ("/[^\\./]*\\'" . fundamental-mode)
     ;; @r{File name ends in @samp{.C}.}
     ("\\.C\\'" . c++-mode))
   auto-mode-alist))
@end group
@end smallexample
@end defvar

@node Mode Help
@subsection Getting Help about a Major Mode
@cindex mode help
@cindex help for major mode
@cindex documentation for major mode

  The @code{describe-mode} function provides information about major
modes.  It is normally bound to @kbd{C-h m}.  It uses the value of the
variable @code{major-mode} (@pxref{Major Modes}), which is why every
major mode command needs to set that variable.

@deffn Command describe-mode &optional buffer
This command displays the documentation of the current buffer's major
mode and minor modes.  It uses the @code{documentation} function to
retrieve the documentation strings of the major and minor mode
commands (@pxref{Accessing Documentation}).

If called from Lisp with a non-@code{nil} @var{buffer} argument, this
function displays the documentation for that buffer's major and minor
modes, rather than those of the current buffer.
@end deffn

@node Derived Modes
@subsection Defining Derived Modes
@cindex derived mode

  The recommended way to define a new major mode is to derive it from an
existing one using @code{define-derived-mode}.  If there is no closely
related mode, you should inherit from either @code{text-mode},
@code{special-mode}, or @code{prog-mode}.  @xref{Basic Major Modes}.  If
none of these are suitable, you can inherit from @code{fundamental-mode}
(@pxref{Major Modes}).

@defmac define-derived-mode variant parent name docstring keyword-args@dots{} body@dots{}
This macro defines @var{variant} as a major mode command, using
@var{name} as the string form of the mode name.  @var{variant} and
@var{parent} should be unquoted symbols.

The new command @var{variant} is defined to call the function
@var{parent}, then override certain aspects of that parent mode:

@itemize @bullet
@item
The new mode has its own sparse keymap, named
@code{@var{variant}-map}.  @code{define-derived-mode}
makes the parent mode's keymap the parent of the new map, unless
@code{@var{variant}-map} is already set and already has a parent.

@item
The new mode has its own syntax table, kept in the variable
@code{@var{variant}-syntax-table}, unless you override this using the
@code{:syntax-table} keyword (see below).  @code{define-derived-mode}
makes the parent mode's syntax-table the parent of
@code{@var{variant}-syntax-table}, unless the latter is already set
and already has a parent different from the standard syntax table.

@item
The new mode has its own abbrev table, kept in the variable
@code{@var{variant}-abbrev-table}, unless you override this using the
@code{:abbrev-table} keyword (see below).

@item
The new mode has its own mode hook, @code{@var{variant}-hook}.  It
runs this hook, after running the hooks of its ancestor modes, with
@code{run-mode-hooks}, as the last thing it does, apart from running
any @code{:after-hook} form it may have.  @xref{Mode Hooks}.
@end itemize

In addition, you can specify how to override other aspects of
@var{parent} with @var{body}.  The command @var{variant}
evaluates the forms in @var{body} after setting up all its usual
overrides, just before running the mode hooks.

If @var{parent} has a non-@code{nil} @code{mode-class} symbol
property, then @code{define-derived-mode} sets the @code{mode-class}
property of @var{variant} to the same value.  This ensures, for
example, that if @var{parent} is a special mode, then @var{variant} is
also a special mode (@pxref{Major Mode Conventions}).

You can also specify @code{nil} for @var{parent}.  This gives the new
mode no parent.  Then @code{define-derived-mode} behaves as described
above, but, of course, omits all actions connected with @var{parent}.

The argument @var{docstring} specifies the documentation string for the
new mode.  @code{define-derived-mode} adds some general information
about the mode's hook, followed by the mode's keymap, at the end of this
documentation string.  If you omit @var{docstring},
@code{define-derived-mode} generates a documentation string.

The @var{keyword-args} are pairs of keywords and values.  The values,
except for @code{:after-hook}'s, are evaluated.  The following
keywords are currently supported:

@table @code
@item :syntax-table
You can use this to explicitly specify a syntax table for the new
mode.  If you specify a @code{nil} value, the new mode uses the same
syntax table as @var{parent}, or the standard syntax table if
@var{parent} is @code{nil}.  (Note that this does @emph{not} follow
the convention used for non-keyword arguments that a @code{nil} value
is equivalent with not specifying the argument.)

@item :abbrev-table
You can use this to explicitly specify an abbrev table for the new
mode.  If you specify a @code{nil} value, the new mode uses the same
abbrev table as @var{parent}, or @code{fundamental-mode-abbrev-table}
if @var{parent} is @code{nil}.  (Again, a @code{nil} value is
@emph{not} equivalent to not specifying this keyword.)

@item :interactive
Modes are interactive commands by default.  If you specify a
@code{nil} value, the mode defined here won't be interactive.  This is
useful for modes that are never meant to be activated by users
manually, but are only supposed to be used in some specially-formatted
buffer.

@item :group
If this is specified, the value should be the customization group for
this mode.  (Not all major modes have one.)  The command
@code{customize-mode} uses this.  @code{define-derived-mode} does
@emph{not} automatically define the specified customization group.

@item :after-hook
This optional keyword specifies a single Lisp form to evaluate as the
final act of the mode function, after the mode hooks have been run.
It should not be quoted.  Since the form might be evaluated after the
mode function has terminated, it should not access any element of the
mode function's local state.  An @code{:after-hook} form is useful for
setting up aspects of the mode which depend on the user's settings,
which in turn may have been changed in a mode hook.
@end table

Here is a hypothetical example:

@example
(defvar-keymap hypertext-mode-map
  "<down-mouse-3>" #'do-hyper-link)

(define-derived-mode hypertext-mode
  text-mode "Hypertext"
  "Major mode for hypertext."
  (setq-local case-fold-search nil))
@end example

Do not write an @code{interactive} spec in the definition;
@code{define-derived-mode} does that automatically.
@end defmac

@defun derived-mode-p &rest modes
This function returns non-@code{nil} if the current major mode is
derived from any of the major modes given by the symbols @var{modes}.
@end defun

@node Basic Major Modes
@subsection Basic Major Modes

  Apart from Fundamental mode, there are three major modes that other
major modes commonly derive from: Text mode, Prog mode, and Special
mode.  While Text mode is useful in its own right (e.g., for editing
files ending in @file{.txt}), Prog mode and Special mode exist mainly to
let other modes derive from them.

@vindex prog-mode-hook
  As far as possible, new major modes should be derived, either directly
or indirectly, from one of these three modes.  One reason is that this
allows users to customize a single mode hook
(e.g., @code{prog-mode-hook}) for an entire family of relevant modes
(e.g., all programming language modes).

@deffn Command text-mode
Text mode is a major mode for editing human languages.  It defines the
@samp{"} and @samp{\} characters as having punctuation syntax
(@pxref{Syntax Class Table}), and binds @kbd{M-@key{TAB}} to
@code{ispell-complete-word} (@pxref{Spelling,,, emacs, The GNU Emacs
Manual}).

An example of a major mode derived from Text mode is HTML mode.
@xref{HTML Mode,,SGML and HTML Modes, emacs, The GNU Emacs Manual}.
@end deffn

@deffn Command prog-mode
Prog mode is a basic major mode for buffers containing programming
language source code.  Most of the programming language major modes
built into Emacs are derived from it.

Prog mode binds @code{parse-sexp-ignore-comments} to @code{t}
(@pxref{Motion via Parsing}) and @code{bidi-paragraph-direction} to
@code{left-to-right} (@pxref{Bidirectional Display}).
@end deffn

@deffn Command special-mode
Special mode is a basic major mode for buffers containing text that is
produced specially by Emacs, rather than directly from a file.  Major
modes derived from Special mode are given a @code{mode-class} property
of @code{special} (@pxref{Major Mode Conventions}).

Special mode sets the buffer to read-only.  Its keymap defines several
common bindings, including @kbd{q} for @code{quit-window} and @kbd{g}
for @code{revert-buffer} (@pxref{Reverting}).

An example of a major mode derived from Special mode is Buffer Menu
mode, which is used by the @file{*Buffer List*} buffer.  @xref{List
Buffers,,Listing Existing Buffers, emacs, The GNU Emacs Manual}.
@end deffn

  In addition, modes for buffers of tabulated data can inherit from
Tabulated List mode, which is in turn derived from Special mode.
@xref{Tabulated List Mode}.

@node Mode Hooks
@subsection Mode Hooks

  Every major mode command should finish by running the mode-independent
normal hook @code{change-major-mode-after-body-hook}, its mode hook,
and the normal hook @code{after-change-major-mode-hook}.
It does this by calling @code{run-mode-hooks}.  If the major mode is a
derived mode, that is if it calls another major mode (the parent mode)
in its body, it should do this inside @code{delay-mode-hooks} so that
the parent won't run these hooks itself.  Instead, the derived mode's
call to @code{run-mode-hooks} runs the parent's mode hook too.
@xref{Major Mode Conventions}.

  Emacs versions before Emacs 22 did not have @code{delay-mode-hooks}.
Versions before 24 did not have @code{change-major-mode-after-body-hook}.
When user-implemented major modes do not use @code{run-mode-hooks} and
have not been updated to use these newer features, they won't entirely
follow these conventions: they may run the parent's mode hook too early,
or fail to run @code{after-change-major-mode-hook}.  If you encounter
such a major mode, please correct it to follow these conventions.

  When you define a major mode using @code{define-derived-mode}, it
automatically makes sure these conventions are followed.  If you
define a major mode ``by hand'', not using @code{define-derived-mode},
use the following functions to handle these conventions automatically.

@defun run-mode-hooks &rest hookvars
Major modes should run their mode hook using this function.  It is
similar to @code{run-hooks} (@pxref{Hooks}), but it also runs
@code{change-major-mode-after-body-hook}, @code{hack-local-variables}
(when the buffer is visiting a file) (@pxref{File Local Variables}),
and @code{after-change-major-mode-hook}.  The last thing it does is to
evaluate any @code{:after-hook} forms declared by parent modes
(@pxref{Derived Modes}).

When this function is called during the execution of a
@code{delay-mode-hooks} form, it does not run the hooks or
@code{hack-local-variables} or evaluate the forms immediately.
Instead, it arranges for the next call to @code{run-mode-hooks} to run
them.
@end defun

@defmac delay-mode-hooks body@dots{}
When one major mode command calls another, it should do so inside of
@code{delay-mode-hooks}.

This macro executes @var{body}, but tells all @code{run-mode-hooks}
calls during the execution of @var{body} to delay running their hooks.
The hooks will actually run during the next call to
@code{run-mode-hooks} after the end of the @code{delay-mode-hooks}
construct.
@end defmac

@defvar change-major-mode-after-body-hook
This is a normal hook run by @code{run-mode-hooks}.  It is run before
the mode hooks.
@end defvar

@defvar after-change-major-mode-hook
This is a normal hook run by @code{run-mode-hooks}.  It is run at the
very end of every properly-written major mode command.
@end defvar

@node Tabulated List Mode
@subsection Tabulated List mode
@cindex Tabulated List mode

  Tabulated List mode is a major mode for displaying tabulated data,
i.e., data consisting of @dfn{entries}, each entry occupying one row
of text with its contents divided into columns.  Tabulated List mode
provides facilities for pretty-printing rows and columns, and sorting
the rows according to the values in each column.  It is derived from
Special mode (@pxref{Basic Major Modes}).

@findex make-vtable
@cindex variable pitch tables
  Tabulated List mode is geared towards displaying text using
monospaced fonts, using a single font and text size.  If you want to
display a table using variable pitch fonts or images,
@code{make-vtable} can be used instead.  vtable also support having
more than a single table in a buffer, or having a buffer that contains
both a table and additional text in it.  @xref{Introduction,,, vtable},
for more information.

  Tabulated List mode is intended to be used as a parent mode by a more
specialized major mode.  Examples include Process Menu mode
(@pxref{Process Information}) and Package Menu mode (@pxref{Package
Menu,,, emacs, The GNU Emacs Manual}).

@findex tabulated-list-mode
  Such a derived mode should use @code{define-derived-mode} in the usual
way, specifying @code{tabulated-list-mode} as the second argument
(@pxref{Derived Modes}).  The body of the @code{define-derived-mode}
form should specify the format of the tabulated data, by assigning
values to the variables documented below; optionally, it can then call
the function @code{tabulated-list-init-header}, which will populate a
header with the names of the columns.

  The derived mode should also define a @dfn{listing command}.  This,
not the mode command, is what the user calls (e.g., @kbd{M-x
list-processes}).  The listing command should create or switch to a
buffer, turn on the derived mode, specify the tabulated data, and
finally call @code{tabulated-list-print} to populate the buffer.

@defopt tabulated-list-gui-sort-indicator-asc
This variable specifies the character to be used on GUI frames as an
indication that the column is sorted in the ascending order.

Whenever you change the sort direction in Tabulated List buffers, this
indicator toggles between ascending (``asc'') and descending (``desc'').
@end defopt

@defopt tabulated-list-gui-sort-indicator-desc
Like @code{tabulated-list-gui-sort-indicator-asc}, but used when the
column is sorted in the descending order.
@end defopt

@defopt tabulated-list-tty-sort-indicator-asc
Like @code{tabulated-list-gui-sort-indicator-asc}, but used for
text-mode frames.
@end defopt

@defopt tabulated-list-tty-sort-indicator-desc
Like @code{tabulated-list-tty-sort-indicator-asc}, but used when the
column is sorted in the descending order.
@end defopt

@defvar tabulated-list-format
This buffer-local variable specifies the format of the Tabulated List
data.  Its value should be a vector.  Each element of the vector
represents a data column, and should be a list @code{(@var{name}
@var{width} @var{sort})}, where

@itemize
@item
@var{name} is the column's name (a string).

@item
@var{width} is the width to reserve for the column (an integer).  This
is meaningless for the last column, which runs to the end of each line.

@item
@var{sort} specifies how to sort entries by the column.  If @code{nil},
the column cannot be used for sorting.  If @code{t}, the column is
sorted by comparing string values.  Otherwise, this should be a
predicate function for @code{sort} (@pxref{Rearrangement}), which
accepts two arguments with the same form as the elements of
@code{tabulated-list-entries} (see below).
@end itemize
@end defvar

@defvar tabulated-list-entries
This buffer-local variable specifies the entries displayed in the
Tabulated List buffer.  Its value should be either a list, or a
function.

If the value is a list, each list element corresponds to one entry, and
should have the form @w{@code{(@var{id} @var{contents})}}, where

@itemize
@item
@var{id} is either @code{nil}, or a Lisp object that identifies the
entry.  If the latter, the cursor stays on the same entry when
re-sorting entries.  Comparison is done with @code{equal}.

@item
@var{contents} is a vector with the same number of elements as
@code{tabulated-list-format}.  Each vector element is either a string,
which is inserted into the buffer as-is; an image descriptor, which is
used to insert an image (@pxref{Image Descriptors}); or a list
@w{@code{(@var{label} . @var{properties})}}, which means to insert a
text button by calling @code{insert-text-button} with @var{label} and
@var{properties} as arguments (@pxref{Making Buttons}).

There should be no newlines in any of these strings.
@end itemize

Otherwise, the value should be a function which returns a list of the
above form when called with no arguments.
@end defvar

@defvar tabulated-list-revert-hook
This normal hook is run prior to reverting a Tabulated List buffer.  A
derived mode can add a function to this hook to recompute
@code{tabulated-list-entries}.
@end defvar

@defvar tabulated-list-printer
The value of this variable is the function called to insert an entry at
point, including its terminating newline.  The function should accept
two arguments, @var{id} and @var{contents}, having the same meanings as
in @code{tabulated-list-entries}.  The default value is a function which
inserts an entry in a straightforward way; a mode which uses Tabulated
List mode in a more complex way can specify another function.
@end defvar

@defvar tabulated-list-sort-key
The value of this variable specifies the current sort key for the
Tabulated List buffer.  If it is @code{nil}, no sorting is done.
Otherwise, it should have the form @code{(@var{name} . @var{flip})},
where @var{name} is a string matching one of the column names in
@code{tabulated-list-format}, and @var{flip}, if non-@code{nil}, means
to invert the sort order.
@end defvar

@defun tabulated-list-init-header
This function computes and sets @code{header-line-format} for the
Tabulated List buffer (@pxref{Header Lines}), and assigns a keymap to
the header line to allow sorting entries by clicking on column headers.

Modes derived from Tabulated List mode should call this after setting
the above variables (in particular, only after setting
@code{tabulated-list-format}).
@end defun

@defun tabulated-list-print &optional remember-pos update
This function populates the current buffer with entries.  It should be
called by the listing command.  It erases the buffer, sorts the entries
specified by @code{tabulated-list-entries} according to
@code{tabulated-list-sort-key}, then calls the function specified by
@code{tabulated-list-printer} to insert each entry.

If the optional argument @var{remember-pos} is non-@code{nil}, this
function looks for the @var{id} element on the current line, if any, and
tries to move to that entry after all the entries are (re)inserted.

If the optional argument @var{update} is non-@code{nil}, this function
will only erase or add entries that have changed since the last print.
This is several times faster if most entries haven't changed since the
last time this function was called.  The only difference in outcome is
that tags placed via @code{tabulated-list-put-tag} will not be removed
from entries that haven't changed (normally all tags are removed).
@end defun

@defun tabulated-list-delete-entry
This function deletes the entry at point.

It returns a list @code{(@var{id} @var{cols})}, where @var{id} is the
ID of the deleted entry and @var{cols} is a vector of its column
descriptors.  It moves point to the beginning of the current line.  It
returns @code{nil} if there is no entry at point.

Note that this function only changes the buffer contents; it does not
alter @code{tabulated-list-entries}.
@end defun

@defun tabulated-list-get-id &optional pos
This @code{defsubst} returns the ID object from
@code{tabulated-list-entries} (if that is a list) or from the list
returned by @code{tabulated-list-entries} (if it is a function).  If
omitted or @code{nil}, @var{pos} defaults to point.
@end defun

@defun tabulated-list-get-entry &optional pos
This @code{defsubst} returns the entry object from
@code{tabulated-list-entries} (if that is a list) or from the list
returned by @code{tabulated-list-entries} (if it is a function).  This
will be a vector for the ID at @var{pos}.  If there is no entry at
@var{pos}, then the function returns @code{nil}.
@end defun

@vindex tabulated-list-use-header-line
@defun tabulated-list-header-overlay-p &optional POS
This @code{defsubst} returns non-@code{nil} if there is a fake header at
@var{pos}.  A fake header is used if
@code{tabulated-list-use-header-line} is @code{nil} to put the column
names at the beginning of the buffer.  If omitted or @code{nil},
@var{pos} defaults to @code{point-min}.
@end defun

@vindex tabulated-list-padding
@defun tabulated-list-put-tag tag &optional advance
This function puts @var{tag} in the padding area of the current line.
The padding area can be empty space at the beginning of the line, the
width of which is governed by @code{tabulated-list-padding}.
@var{tag} should be a string, with a length less than or equal to
@code{tabulated-list-padding}.  If @var{advance} is non-@code{nil}, this
function advances point by one line.
@end defun

@defun tabulated-list-clear-all-tags
This function clears all tags from the padding area in the current
buffer.
@end defun

@defun tabulated-list-set-col col desc &optional change-entry-data
This function changes the tabulated list entry at point, setting
@var{col} to @var{desc}.  @var{col} is the column number to change, or
the name of the column to change.  @var{desc} is the new column
descriptor, which is inserted via @code{tabulated-list-print-col}.

If @var{change-entry-data} is non-@code{nil}, this function modifies the
underlying data (usually the column descriptor in the list
@code{tabulated-list-entries}) by setting the column descriptor of the
vector to @code{desc}.
@end defun


@node Generic Modes
@subsection Generic Modes
@cindex generic mode

  @dfn{Generic modes} are simple major modes with basic support for
comment syntax and Font Lock mode.  To define a generic mode, use the
macro @code{define-generic-mode}.  See the file @file{generic-x.el}
for some examples of the use of @code{define-generic-mode}.

@defmac define-generic-mode mode comment-list keyword-list font-lock-list auto-mode-list function-list &optional docstring
This macro defines a generic mode command named @var{mode} (a symbol,
not quoted).  The optional argument @var{docstring} is the
documentation for the mode command.  If you do not supply it,
@code{define-generic-mode} generates one by default.

The argument @var{comment-list} is a list in which each element is
either a character, a string of one or two characters, or a cons cell.
A character or a string is set up in the mode's syntax table as a
comment starter.  If the entry is a cons cell, the @sc{car} is set
up as a comment starter and the @sc{cdr} as a comment ender.
(Use @code{nil} for the latter if you want comments to end at the end
of the line.)  Note that the syntax table mechanism has limitations
about what comment starters and enders are actually possible.
@xref{Syntax Tables}.

The argument @var{keyword-list} is a list of keywords to highlight
with @code{font-lock-keyword-face}.  Each keyword should be a string.
Meanwhile, @var{font-lock-list} is a list of additional expressions to
highlight.  Each element of this list should have the same form as an
element of @code{font-lock-keywords}.  @xref{Search-based
Fontification}.

The argument @var{auto-mode-list} is a list of regular expressions to
add to the variable @code{auto-mode-alist}.  They are added by the execution
of the @code{define-generic-mode} form, not by expanding the macro call.

Finally, @var{function-list} is a list of functions for the mode
command to call for additional setup.  It calls these functions just
before it runs the mode hook variable @code{@var{mode}-hook}.
@end defmac

@node Example Major Modes
@subsection Major Mode Examples

  Text mode is perhaps the simplest mode besides Fundamental mode.
Here are excerpts from  @file{text-mode.el} that illustrate many of
the conventions listed above:

@smallexample
@group
;; @r{Create the syntax table for this mode.}
(defvar text-mode-syntax-table
  (let ((st (make-syntax-table)))
    (modify-syntax-entry ?\" ".   " st)
    (modify-syntax-entry ?\\ ".   " st)
    ;; Add 'p' so M-c on 'hello' leads to 'Hello', not 'hello'.
    (modify-syntax-entry ?' "w p" st)
    @dots{}
    st)
  "Syntax table used while in `text-mode'.")
@end group

;; @r{Create the keymap for this mode.}
@group
(defvar-keymap text-mode-map
  :doc "Keymap for `text-mode'.
Many other modes, such as `mail-mode' and `outline-mode', inherit all
the commands defined in this map."
  "C-M-i" #'ispell-complete-word)
@end group
@end smallexample

  Here is how the actual mode command is defined now:

@smallexample
@group
(define-derived-mode text-mode nil "Text"
  "Major mode for editing text written for humans to read.
In this mode, paragraphs are delimited only by blank or white lines.
You can thus get the full benefit of adaptive filling
 (see the variable `adaptive-fill-mode').
\\@{text-mode-map@}
Turning on Text mode runs the normal hook `text-mode-hook'."
@end group
@group
  (setq-local text-mode-variant t)
  (setq-local require-final-newline mode-require-final-newline))
@end group
@end smallexample

@cindex @file{lisp-mode.el}
  The three Lisp modes (Lisp mode, Emacs Lisp mode, and Lisp Interaction
mode) have more features than Text mode and the code is correspondingly
more complicated.  Here are excerpts from @file{lisp-mode.el} that
illustrate how these modes are written.

  Here is how the Lisp mode syntax and abbrev tables are defined:

@cindex syntax table example
@smallexample
@group
;; @r{Create mode-specific table variables.}
(define-abbrev-table 'lisp-mode-abbrev-table ()
  "Abbrev table for Lisp mode.")

(defvar lisp-mode-syntax-table
  (let ((table (make-syntax-table lisp--mode-syntax-table)))
    (modify-syntax-entry ?\[ "_   " table)
    (modify-syntax-entry ?\] "_   " table)
    (modify-syntax-entry ?# "' 14" table)
    (modify-syntax-entry ?| "\" 23bn" table)
    table)
  "Syntax table used in `lisp-mode'.")
@end group
@end smallexample

  The three modes for Lisp share much of their code.  For instance,
Lisp mode and Emacs Lisp mode inherit from Lisp Data mode and Lisp
Interaction Mode inherits from Emacs Lisp mode.

@noindent
Amongst other things, Lisp Data mode sets up the @code{comment-start}
variable to handle Lisp comments:

@smallexample
@group
  (setq-local comment-start ";")
  @dots{}
@end group
@end smallexample

  Each of the different Lisp modes has a slightly different keymap.  For
example, Lisp mode binds @kbd{C-c C-z} to @code{run-lisp}, but the other
Lisp modes do not.  However, all Lisp modes have some commands in
common.  The following code sets up the common commands:

@smallexample
@group
(defvar-keymap lisp-mode-shared-map
  :parent prog-mode-map
  :doc "Keymap for commands shared by all sorts of Lisp modes."
  "C-M-q" #'indent-sexp
  "DEL" #'backward-delete-char-untabify)
@end group
@end smallexample

@noindent
And here is the code to set up the keymap for Lisp mode:

@smallexample
@group
(defvar-keymap lisp-mode-map
  :doc "Keymap for ordinary Lisp mode.
All commands in `lisp-mode-shared-map' are inherited by this map."
  :parent lisp-mode-shared-map
  "C-M-x" #'lisp-eval-defun
  "C-c C-z" #'run-lisp)
@end group
@end smallexample

@noindent
Finally, here is the major mode command for Lisp mode:

@smallexample
@group
(define-derived-mode lisp-mode lisp-data-mode "Lisp"
  "Major mode for editing Lisp code for Lisps other than GNU Emacs Lisp.
Commands:
Delete converts tabs to spaces as it moves back.
Blank lines separate paragraphs.  Semicolons start comments.

\\@{lisp-mode-map@}
Note that `run-lisp' may be used either to start an inferior Lisp job
or to switch back to an existing one."
@end group
@group
  (setq-local find-tag-default-function 'lisp-find-tag-default)
  (setq-local comment-start-skip
              "\\(\\(^\\|[^\\\n]\\)\\(\\\\\\\\\\)*\\)\\(;+\\|#|\\) *")
  (setq imenu-case-fold-search t))
@end group
@end smallexample

@node Minor Modes
@section Minor Modes
@cindex minor mode

  A @dfn{minor mode} provides optional features that users may enable or
disable independently of the choice of major mode.  Minor modes can be
enabled individually or in combination.

  Most minor modes implement features that are independent of the major
mode, and can thus be used with most major modes.  For example, Auto
Fill mode works with any major mode that permits text insertion.  A few
minor modes, however, are specific to a particular major mode.  For
example, Diff Auto Refine mode is a minor mode that is intended to be
used only with Diff mode.

  Ideally, a minor mode should have its desired effect regardless of the
other minor modes in effect.  It should be possible to activate and
deactivate minor modes in any order.

@defvar local-minor-modes
This buffer-local variable lists the currently enabled minor modes in
the current buffer, and is a list of symbols.
@end defvar

@defvar global-minor-modes
This variable lists the currently enabled global minor modes, and is a
list of symbols.
@end defvar

@defvar minor-mode-list
The value of this variable is a list of all minor mode commands.
@end defvar

@menu
* Minor Mode Conventions::      Tips for writing a minor mode.
* Keymaps and Minor Modes::     How a minor mode can have its own keymap.
* Defining Minor Modes::        A convenient facility for defining minor modes.
@end menu

@node Minor Mode Conventions
@subsection Conventions for Writing Minor Modes
@cindex minor mode conventions
@cindex conventions for writing minor modes

  There are conventions for writing minor modes just as there are for
major modes (@pxref{Major Modes}).  These conventions are described below.  The easiest way to
follow them is to use the macro @code{define-minor-mode}.
@xref{Defining Minor Modes}.

@itemize @bullet
@item
@cindex mode variable
Define a variable whose name ends in @samp{-mode}.  We call this the
@dfn{mode variable}.  The minor mode command should set this variable.
The value will be @code{nil} if the mode is disabled, and non-@code{nil}
if the mode is enabled.  The variable should be buffer-local if the
minor mode is buffer-local.

This variable is used in conjunction with the @code{minor-mode-alist} to
display the minor mode name in the mode line.  It also determines
whether the minor mode keymap is active, via @code{minor-mode-map-alist}
(@pxref{Controlling Active Maps}).  Individual commands or hooks can
also check its value.

@item
Define a command, called the @dfn{mode command}, whose name is the same
as the mode variable.  Its job is to set the value of the mode variable,
plus anything else that needs to be done to actually enable or disable
the mode's features.

The mode command should accept one optional argument.  If called
interactively with no prefix argument, it should toggle the mode
(i.e., enable if it is disabled, and disable if it is enabled).  If
called interactively with a prefix argument, it should enable the mode
if the argument is positive and disable it otherwise.

If the mode command is called from Lisp (i.e., non-interactively), it
should enable the mode if the argument is omitted or @code{nil}; it
should toggle the mode if the argument is the symbol @code{toggle};
otherwise it should treat the argument in the same way as for an
interactive call with a numeric prefix argument, as described above.

The following example shows how to implement this behavior (it is
similar to the code generated by the @code{define-minor-mode} macro):

@example
(interactive (list (or current-prefix-arg 'toggle)))
(let ((enable
       (if (eq arg 'toggle)
           (not foo-mode) ; @r{this is the mode's mode variable}
         (> (prefix-numeric-value arg) 0))))
  (if enable
      @var{do-enable}
    @var{do-disable}))
@end example

The reason for this somewhat complex behavior is that it lets users
easily toggle the minor mode interactively, and also lets the minor mode
be easily enabled in a mode hook, like this:

@example
(add-hook 'text-mode-hook 'foo-mode)
@end example

@noindent
This behaves correctly whether or not @code{foo-mode} was already
enabled, since the @code{foo-mode} mode command unconditionally enables
the minor mode when it is called from Lisp with no argument.  Disabling
a minor mode in a mode hook is a little uglier:

@example
(add-hook 'text-mode-hook (lambda () (foo-mode -1)))
@end example

@noindent
However, this is not very commonly done.

  Enabling or disabling a minor mode twice in direct succession should
not fail and should do the same thing as enabling or disabling it only
once.  In other words, the minor mode command should be idempotent.

@item
Add an element to @code{minor-mode-alist} for each minor mode
(@pxref{Definition of minor-mode-alist}), if you want to indicate the
minor mode in the mode line.  This element should be a list of the
following form:

@smallexample
(@var{mode-variable} @var{string})
@end smallexample

Here @var{mode-variable} is the variable that controls enabling of the
minor mode, and @var{string} is a short string, starting with a space,
to represent the mode in the mode line.  These strings must be short so
that there is room for several of them at once.

When you add an element to @code{minor-mode-alist}, use @code{assq} to
check for an existing element, to avoid duplication.  For example:

@smallexample
@group
(unless (assq 'leif-mode minor-mode-alist)
  (push '(leif-mode " Leif") minor-mode-alist))
@end group
@end smallexample

@noindent
or like this, using @code{add-to-list} (@pxref{List Variables}):

@smallexample
@group
(add-to-list 'minor-mode-alist '(leif-mode " Leif"))
@end group
@end smallexample
@end itemize

  In addition, several major mode conventions (@pxref{Major Mode
Conventions}) apply to minor modes as well: those regarding the names
of global symbols, the use of a hook at the end of the initialization
function, and the use of keymaps and other tables.

  The minor mode should, if possible, support enabling and disabling via
Custom (@pxref{Customization}).  To do this, the mode variable should be
defined with @code{defcustom}, usually with @code{:type 'boolean}.  If
just setting the variable is not sufficient to enable the mode, you
should also specify a @code{:set} method which enables the mode by
invoking the mode command.  Note in the variable's documentation string
that setting the variable other than via Custom may not take effect.
Also, mark the definition with an autoload cookie (@pxref{autoload
cookie}), and specify a @code{:require} so that customizing the variable
will load the library that defines the mode.  For example:

@smallexample
@group
;;;###autoload
(defcustom msb-mode nil
  "Toggle msb-mode.
Setting this variable directly does not take effect;
use either \\[customize] or the function `msb-mode'."
  :set 'custom-set-minor-mode
  :initialize 'custom-initialize-default
  :version "20.4"
  :type    'boolean
  :group   'msb
  :require 'msb)
@end group
@end smallexample

@node Keymaps and Minor Modes
@subsection Keymaps and Minor Modes

  Each minor mode can have its own keymap, which is active when the mode
is enabled.  To set up a keymap for a minor mode, add an element to the
alist @code{minor-mode-map-alist}.  @xref{Definition of minor-mode-map-alist}.

@cindex @code{self-insert-command}, minor modes
  One use of minor mode keymaps is to modify the behavior of certain
self-inserting characters so that they do something else as well as
self-insert.  (Another way to customize @code{self-insert-command} is
through @code{post-self-insert-hook}, see @ref{Commands for
Insertion}.  Apart from this, the facilities for customizing
@code{self-insert-command} are limited to special cases, designed for
abbrevs and Auto Fill mode.  Do not try substituting your own
definition of @code{self-insert-command} for the standard one.  The
editor command loop handles this function specially.)

Minor modes may bind commands to key sequences consisting of @kbd{C-c}
followed by a punctuation character.  However, sequences consisting of
@kbd{C-c} followed by one of @kbd{@{@}<>:;}, or a control character or
digit, are reserved for major modes.  Also, @kbd{C-c @var{letter}} is
reserved for users.  @xref{Key Binding Conventions}.

@node Defining Minor Modes
@subsection Defining Minor Modes

  The macro @code{define-minor-mode} offers a convenient way of
implementing a mode in one self-contained definition.

@defmac define-minor-mode mode doc keyword-args@dots{} body@dots{}
This macro defines a new minor mode whose name is @var{mode} (a
symbol).  It defines a command named @var{mode} to toggle the minor
mode, with @var{doc} as its documentation string.

The toggle command takes one optional (prefix) argument.
If called interactively with no argument it toggles the mode on or off.
A positive prefix argument enables the mode, any other prefix argument
disables it.  From Lisp, an argument of @code{toggle} toggles the mode,
whereas an omitted or @code{nil} argument enables the mode.
This makes it easy to enable the minor mode in a major mode hook, for example.
If @var{doc} is @code{nil}, the macro supplies a default documentation string
explaining the above.

By default, it also defines a variable named @var{mode}, which is set to
@code{t} or @code{nil} by enabling or disabling the mode.

The @var{keyword-args} consist of keywords followed by
corresponding values.  A few keywords have special meanings:

@table @code
@item :global @var{global}
If non-@code{nil}, this specifies that the minor mode should be global
rather than buffer-local.  It defaults to @code{nil}.

One of the effects of making a minor mode global is that the
@var{mode} variable becomes a customization variable.  Toggling it
through the Customize interface turns the mode on and off, and its
value can be saved for future Emacs sessions (@pxref{Saving
Customizations,,, emacs, The GNU Emacs Manual}.  For the saved
variable to work, you should ensure that the minor mode function
is available each time Emacs starts; usually this is done by
marking the @code{define-minor-mode} form as autoloaded.

@item :init-value @var{init-value}
This is the value to which the @var{mode} variable is initialized.
Except in unusual circumstances (see below), this value must be
@code{nil}.

@item :lighter @var{lighter}
The string @var{lighter} says what to display in the mode line
when the mode is enabled; if it is @code{nil}, the mode is not displayed
in the mode line.

@item :keymap @var{keymap}
The optional argument @var{keymap} specifies the keymap for the minor
mode.  If non-@code{nil}, it should be a variable name (whose value is
a keymap), a keymap, or an alist of the form

@example
(@var{key-sequence} . @var{definition})
@end example

@noindent
where each @var{key-sequence} and @var{definition} are arguments
suitable for passing to @code{define-key} (@pxref{Changing Key
Bindings}).  If @var{keymap} is a keymap or an alist, this also
defines the variable @code{@var{mode}-map}.

@item :variable @var{place}
This replaces the default variable @var{mode}, used to store the state
of the mode.  If you specify this, the @var{mode} variable is not
defined, and any @var{init-value} argument is unused.  @var{place}
can be a different named variable (which you must define yourself), or
anything that can be used with the @code{setf} function
(@pxref{Generalized Variables}).
@var{place} can also be a cons @code{(@var{get} . @var{set})},
where @var{get} is an expression that returns the current state,
and @var{set} is a function of one argument (a state) which should be
assigned to @var{place}.

@item :after-hook @var{after-hook}
This defines a single Lisp form which is evaluated after the mode hooks
have run.  It should not be quoted.

@item :interactive @var{value}
Minor modes are interactive commands by default.  If @var{value} is
@code{nil}, this is inhibited.  If @var{value} is a list of symbols,
it's used to say which major modes this minor mode is useful in.
@end table

Any other keyword arguments are passed directly to the
@code{defcustom} generated for the variable @var{mode}.

The command named @var{mode} first performs the standard actions such as
setting the variable named @var{mode} and then executes the @var{body}
forms, if any.  It then runs the mode hook variable
@code{@var{mode}-hook} and finishes by evaluating any form in
@code{:after-hook}.  (Note that all of this, including running the
hook, is done both when the mode is enabled and disabled.)
@end defmac

  The initial value must be @code{nil} except in cases where (1) the
mode is preloaded in Emacs, or (2) it is painless for loading to
enable the mode even though the user did not request it.  For
instance, if the mode has no effect unless something else is enabled,
and will always be loaded by that time, enabling it by default is
harmless.  But these are unusual circumstances.  Normally, the
initial value must be @code{nil}.

@findex easy-mmode-define-minor-mode
  The name @code{easy-mmode-define-minor-mode} is an alias
for this macro.

  Here is an example of using @code{define-minor-mode}:

@smallexample
(define-minor-mode hungry-mode
  "Toggle Hungry mode.
Interactively with no argument, this command toggles the mode.
A positive prefix argument enables the mode, any other prefix
argument disables it.  From Lisp, argument omitted or nil enables
the mode, `toggle' toggles the state.

When Hungry mode is enabled, the control delete key
gobbles all preceding whitespace except the last.
See the command \\[hungry-electric-delete]."
 ;; The initial value.
 nil
 ;; The indicator for the mode line.
 " Hungry"
 ;; The minor mode bindings.
 '(([C-backspace] . hungry-electric-delete)))
@end smallexample

@noindent
This defines a minor mode named ``Hungry mode'', a command named
@code{hungry-mode} to toggle it, a variable named @code{hungry-mode}
which indicates whether the mode is enabled, and a variable named
@code{hungry-mode-map} which holds the keymap that is active when the
mode is enabled.  It initializes the keymap with a key binding for
@kbd{C-@key{DEL}}.  There are no @var{body} forms---many minor modes
don't need any.

  Here's an equivalent way to write it:

@smallexample
(define-minor-mode hungry-mode
  "Toggle Hungry mode.
...rest of documentation as before..."
 ;; The initial value.
 :init-value nil
 ;; The indicator for the mode line.
 :lighter " Hungry"
 ;; The minor mode bindings.
 :keymap
 '(([C-backspace] . hungry-electric-delete)
   ([C-M-backspace]
    . (lambda ()
        (interactive)
        (hungry-electric-delete t)))))
@end smallexample

@defmac define-globalized-minor-mode global-mode mode turn-on keyword-args@dots{} body@dots{}
This defines a global toggle named @var{global-mode} whose meaning is
to enable or disable the buffer-local minor mode @var{mode} in all (or
some; see below) buffers.  It also executes the @var{body} forms.  To
turn on the minor mode in a buffer, it uses the function
@var{turn-on}; to turn off the minor mode, it calls @var{mode} with
@minus{}1 as argument.  (The function @var{turn-on} is a separate
function so it could determine whether to enable the minor mode or not
when it is not a priori clear that it should always be enabled.)

Globally enabling the mode also affects buffers subsequently created
by visiting files, and buffers that use a major mode other than
Fundamental mode; but it does not detect the creation of a new buffer
in Fundamental mode.

This defines the customization option @var{global-mode} (@pxref{Customization}),
which can be toggled in the Customize interface to turn the minor mode on
and off.  As with @code{define-minor-mode}, you should ensure that the
@code{define-globalized-minor-mode} form is evaluated each time Emacs
starts, for example by providing a @code{:require} keyword.

Use @code{:group @var{group}} in @var{keyword-args} to specify the
custom group for the mode variable of the global minor mode.

By default, the buffer-local minor mode variable that says whether the
mode is switched on or off is the same as the name of the mode itself.
Use @code{:variable @var{variable}} if that's not the case--some minor
modes use a different variable to store this state information.

Generally speaking, when you define a globalized minor mode, you should
also define a non-globalized version, so that people can use (or
disable) it in individual buffers.  This also allows them to disable a
globally enabled minor mode in a specific major mode, by using that
mode's hook.

If given a @code{:predicate} keyword, a user option called the same as
the global mode variable, but with @code{-modes} instead of
@code{-mode} at the end will be created.  The variable is used as a
predicate that specifies which major modes the minor mode should be
activated in.  Valid values include @code{t} (use in all major modes,
@code{nil} (use in no major modes), or a list of mode names (or
@code{(not mode-name ...)}) elements (as well as @code{t} and
@code{nil}).

@example
(c-mode (not mail-mode message-mode) text-mode)
@end example

This means ``use in modes derived from @code{c-mode}, and not in
modes derived from @code{message-mode} or @code{mail-mode}, but do use
in modes derived from @code{text-mode}, and otherwise no other
modes''.

@example
((not c-mode) t)
@end example

This means ``don't use modes derived from @code{c-mode}, but use
everywhere else''.

@example
(text-mode)
@end example

This means ``use in modes derived from @code{text-mode}, but nowhere
else''.  (There's an implicit @code{nil} element at the end.)
@end defmac

@findex buffer-local-restore-state
@defmac buffer-local-set-state variable value...
Minor modes often set buffer-local variables that affect some features
in Emacs.  When a minor mode is switched off, the mode is expected to
restore the previous state of these variables.  This convenience macro
helps with doing that: It works much like @code{setq-local}, but
returns an object that can be used to restore these values back to
their previous values/states (using the companion function
@code{buffer-local-restore-state}).
@end defmac

@node Mode Line Format
@section Mode Line Format
@cindex mode line

  Each Emacs window (aside from minibuffer windows) typically has a mode
line at the bottom, which displays status information about the buffer
displayed in the window.  The mode line contains information about the
buffer, such as its name, associated file, depth of recursive editing,
and major and minor modes.  A window can also have a @dfn{header
line}, which is much like the mode line but appears at the top of the
window.

  This section describes how to control the contents of the mode line
and header line.  We include it in this chapter because much of the
information displayed in the mode line relates to the enabled major and
minor modes.

@menu
* Base: Mode Line Basics.       Basic ideas of mode line control.
* Data: Mode Line Data.         The data structure that controls the mode line.
* Top: Mode Line Top.           The top level variable, mode-line-format.
* Mode Line Variables::         Variables used in that data structure.
* %-Constructs::                Putting information into a mode line.
* Properties in Mode::          Using text properties in the mode line.
* Header Lines::                Like a mode line, but at the top.
* Emulating Mode Line::         Formatting text as the mode line would.
@end menu

@node Mode Line Basics
@subsection Mode Line Basics

  The contents of each mode line are specified by the buffer-local
variable @code{mode-line-format} (@pxref{Mode Line Top}).  This variable
holds a @dfn{mode line construct}: a template that controls what is
displayed on the buffer's mode line.  The value of
@code{header-line-format} specifies the buffer's header line in the same
way.  All windows for the same buffer use the same
@code{mode-line-format} and @code{header-line-format} unless a
@code{mode-line-format} or @code{header-line-format} parameter has been
specified for that window (@pxref{Window Parameters}).

  For efficiency, Emacs does not continuously recompute each window's
mode line and header line.  It does so when circumstances appear to call
for it---for instance, if you change the window configuration, switch
buffers, narrow or widen the buffer, scroll, or modify the buffer.  If
you alter any of the variables referenced by @code{mode-line-format} or
@code{header-line-format} (@pxref{Mode Line Variables}), or any other
data structures that affect how text is displayed (@pxref{Display}), you
should use the function @code{force-mode-line-update} to update the
display.

@defun force-mode-line-update &optional all
This function forces Emacs to update the current buffer's mode line and
header line, based on the latest values of all relevant variables,
during its next redisplay cycle.  If the optional argument @var{all} is
non-@code{nil}, it forces an update for all mode lines and header lines.

This function also forces an update of the menu bar and frame title.
@end defun

  The selected window's mode line is usually displayed in a different
color using the face @code{mode-line-active}.  Other windows' mode
lines appear in the face @code{mode-line-inactive} instead.
@xref{Faces}.

@defun mode-line-window-selected-p
If you want to have more extensive differences between the mode lines
in selected and non-selected windows, you can use this predicate in an
@code{:eval} construct.  For instance, if you want to display the
buffer name in bold in selected windows, but in italics in the other
windows, you can say something like:

@lisp
(setq-default
 mode-line-buffer-identification
 '(:eval (propertize "%12b"
		     'face (if (mode-line-window-selected-p)
			       'bold
			     'italic))))
@end lisp
@end defun

@vindex mode-line-compact
  Some modes put a lot of data in the mode line, pushing elements at
the end of the mode line off to the right.  Emacs can ``compress'' the
mode line if the @code{mode-line-compact} variable is non-@code{nil}
by turning stretches of spaces into a single space.  If this variable
is @code{long}, this is only done when the mode line is wider than the
currently selected window.  (This computation is approximate, based on
the number of characters, and not their displayed width.)  This
variable can be buffer-local to only compress mode-lines in certain
buffers.

@node Mode Line Data
@subsection The Data Structure of the Mode Line
@cindex mode line construct

  The mode line contents are controlled by a data structure called a
@dfn{mode line construct}, made up of lists, strings, symbols, and
numbers kept in buffer-local variables.  Each data type has a specific
meaning for the mode line appearance, as described below.  The same data
structure is used for constructing frame titles (@pxref{Frame Titles})
and header lines (@pxref{Header Lines}).

  A mode line construct may be as simple as a fixed string of text,
but it usually specifies how to combine fixed strings with variables'
values to construct the text.  Many of these variables are themselves
defined to have mode line constructs as their values.

  Here are the meanings of various data types as mode line constructs:

@table @code
@cindex percent symbol in mode line
@item @var{string}
A string as a mode line construct appears verbatim except for
@dfn{@code{%}-constructs} in it.  These stand for substitution of
other data; see @ref{%-Constructs}.

If parts of the string have @code{face} properties, they control
display of the text just as they would text in the buffer.  Any
characters which have no @code{face} properties are displayed, by
default, in the face @code{mode-line} or @code{mode-line-inactive}
(@pxref{Standard Faces,,, emacs, The GNU Emacs Manual}).  The
@code{help-echo} and @code{keymap} properties in @var{string} have
special meanings.  @xref{Properties in Mode}.

@item @var{symbol}
A symbol as a mode line construct stands for its value.  The value of
@var{symbol} is used as a mode line construct, in place of @var{symbol}.
However, the symbols @code{t} and @code{nil} are ignored, as is any
symbol whose value is void.

There is one exception: if the value of @var{symbol} is a string, it is
displayed verbatim: the @code{%}-constructs are not recognized.

Unless @var{symbol} is marked as risky (i.e., it has a
non-@code{nil} @code{risky-local-variable} property), all text
properties specified in @var{symbol}'s value are ignored.  This includes
the text properties of strings in @var{symbol}'s value, as well as all
@code{:eval} and @code{:propertize} forms in it.  (The reason for this
is security: non-risky variables could be set automatically from file
variables without prompting the user.)

@item (@var{string} @var{rest}@dots{})
@itemx (@var{list} @var{rest}@dots{})
A list whose first element is a string or list means to process all
the elements recursively and concatenate the results.  This is the
most common form of mode line construct.  (Note that text properties
are handled specially (for reasons of efficiency) when displaying
strings in the mode line: Only the text property on the first
character of the string are considered, and they are then used over
the entire string.  If you need a string with different text
properties, you have to use the special @code{:propertize} mode line
construct.)

@item (:eval @var{form})
A list whose first element is the symbol @code{:eval} says to evaluate
@var{form}, and use the result as a string to display.  Make sure this
evaluation cannot load any files, as doing so could cause infinite
recursion.

@item (:propertize @var{elt} @var{props}@dots{})
A list whose first element is the symbol @code{:propertize} says to
process the mode line construct @var{elt} recursively, then add the
text properties specified by @var{props} to the result.  The argument
@var{props} should consist of zero or more pairs @var{text-property}
@var{value}.  If @var{elt} is or produces a string with text
properties, all the characters of that string should have the same
properties, or else some of them might be removed by
@code{:propertize}.

@item (@var{symbol} @var{then} @var{else})
A list whose first element is a symbol that is not a keyword specifies
a conditional.  Its meaning depends on the value of @var{symbol}.  If
@var{symbol} has a non-@code{nil} value, the second element,
@var{then}, is processed recursively as a mode line construct.
Otherwise, the third element, @var{else}, is processed recursively.
You may omit @var{else}; then the mode line construct displays nothing
if the value of @var{symbol} is @code{nil} or void.

@item (@var{width} @var{rest}@dots{})
A list whose first element is an integer specifies truncation or
padding of the results of @var{rest}.  The remaining elements
@var{rest} are processed recursively as mode line constructs and
concatenated together.  When @var{width} is positive, the result is
space filled on the right if its width is less than @var{width}.  When
@var{width} is negative, the result is truncated on the right to
@minus{}@var{width} columns if its width exceeds @minus{}@var{width}.

For example, the usual way to show what percentage of a buffer is above
the top of the window is to use a list like this: @code{(-3 "%p")}.
@end table

@node Mode Line Top
@subsection The Top Level of Mode Line Control

  The variable in overall control of the mode line is
@code{mode-line-format}.

@defopt mode-line-format
The value of this variable is a mode line construct that controls the
contents of the mode-line.  It is always buffer-local in all buffers.

If you set this variable to @code{nil} in a buffer, that buffer does not
have a mode line.  (A window that is just one line tall also does not
display a mode line.)
@end defopt

  The default value of @code{mode-line-format} is designed to use the
values of other variables such as @code{mode-line-position} and
@code{mode-line-modes} (which in turn incorporates the values of the
variables @code{mode-name} and @code{minor-mode-alist}).  Very few
modes need to alter @code{mode-line-format} itself.  For most
purposes, it is sufficient to alter some of the variables that
@code{mode-line-format} either directly or indirectly refers to.

  If you do alter @code{mode-line-format} itself, the new value should
use the same variables that appear in the default value (@pxref{Mode
Line Variables}), rather than duplicating their contents or displaying
the information in another fashion.  This way, customizations made by
the user or by Lisp programs (such as @code{display-time} and major
modes) via changes to those variables remain effective.

  Here is a hypothetical example of a @code{mode-line-format} that might
be useful for Shell mode (in reality, Shell mode does not set
@code{mode-line-format}):

@example
@group
(setq mode-line-format
  (list "-"
   'mode-line-mule-info
   'mode-line-modified
   'mode-line-frame-identification
   "%b--"
@end group
@group
   ;; @r{Note that this is evaluated while making the list.}
   ;; @r{It makes a mode line construct which is just a string.}
   (getenv "HOST")
@end group
   ":"
   'default-directory
   "   "
   'global-mode-string
   "   %[("
   '(:eval (format-time-string "%F"))
   'mode-line-process
   'minor-mode-alist
   "%n"
   ")%]--"
@group
   '(which-function-mode ("" which-func-format "--"))
   '(line-number-mode "L%l--")
   '(column-number-mode "C%c--")
   '(-3 "%p")))
@end group
@end example

@noindent
(The variables @code{line-number-mode}, @code{column-number-mode} and
@code{which-function-mode} enable particular minor modes; as usual,
these variable names are also the minor mode command names.)

@node Mode Line Variables
@subsection Variables Used in the Mode Line

  This section describes variables incorporated by the standard value of
@code{mode-line-format} into the text of the mode line.  There is
nothing inherently special about these variables; any other variables
could have the same effects on the mode line if the value of
@code{mode-line-format} is changed to use them.  However, various parts
of Emacs set these variables on the understanding that they will control
parts of the mode line; therefore, practically speaking, it is essential
for the mode line to use them.  Also see
@ref{Optional Mode Line,,, emacs, The GNU Emacs Manual}.

@defvar mode-line-mule-info
This variable holds the value of the mode line construct that displays
information about the language environment, buffer coding system, and
current input method.  @xref{Non-ASCII Characters}.
@end defvar

@defvar mode-line-modified
This variable holds the value of the mode line construct that displays
whether the current buffer is modified.  Its default value displays
@samp{**} if the buffer is modified, @samp{--} if the buffer is not
modified, @samp{%%} if the buffer is read only, and @samp{%*} if the
buffer is read only and modified.

Changing this variable does not force an update of the mode line.
@end defvar

@defvar mode-line-frame-identification
This variable identifies the current frame.  Its default value
displays @code{" "} if you are using a window system which can show
multiple frames, or @code{"-%F "} on an ordinary terminal which shows
only one frame at a time.
@end defvar

@defvar mode-line-buffer-identification
This variable identifies the buffer being displayed in the window.
Its default value displays the buffer name, padded with spaces to at
least 12 columns.
@end defvar

@defvar mode-line-position
This variable indicates the position in the buffer.  Its default value
displays the buffer percentage and, optionally, the buffer size, the
line number and the column number.
@end defvar

@defopt mode-line-percent-position
This option is used in @code{mode-line-position}.  Its value specifies
both the buffer percentage to display (one of @code{nil}, @code{"%o"},
@code{"%p"}, @code{"%P"} or @code{"%q"}, @pxref{%-Constructs}) and a
width to space-fill or truncate to.  You are recommended to set this
option with the @code{customize-variable} facility.
@end defopt

@defvar vc-mode
The variable @code{vc-mode}, buffer-local in each buffer, records
whether the buffer's visited file is maintained with version control,
and, if so, which kind.  Its value is a string that appears in the mode
line, or @code{nil} for no version control.
@end defvar

@defvar mode-line-modes
This variable displays the buffer's major and minor modes.  Its
default value also displays the recursive editing level, information
on the process status, and whether narrowing is in effect.
@end defvar

@defvar mode-line-remote
This variable is used to show whether @code{default-directory} for the
current buffer is remote.
@end defvar

@defvar mode-line-client
This variable is used to identify @code{emacsclient} frames.
@end defvar

  The following three variables are used in @code{mode-line-modes}:

@defvar mode-name
This buffer-local variable holds the ``pretty'' name of the current
buffer's major mode.  Each major mode should set this variable so that
the mode name will appear in the mode line.  The value does not have
to be a string, but can use any of the data types valid in a mode-line
construct (@pxref{Mode Line Data}).  To compute the string that will
identify the mode name in the mode line, use @code{format-mode-line}
(@pxref{Emulating Mode Line}).
@end defvar

@defvar mode-line-process
This buffer-local variable contains the mode line information on process
status in modes used for communicating with subprocesses.  It is
displayed immediately following the major mode name, with no intervening
space.  For example, its value in the @file{*shell*} buffer is
@code{(":%s")}, which allows the shell to display its status along
with the major mode as: @samp{(Shell:run)}.  Normally this variable
is @code{nil}.
@end defvar

@defvar mode-line-front-space
This variable is displayed at the front of the mode line.  By default,
this construct is displayed right at the beginning of the mode line,
except that if there is a memory-full message, it is displayed first.
@end defvar

@defvar mode-line-end-spaces
This variable is displayed at the end of the mode line.
@end defvar

@defvar mode-line-misc-info
Mode line construct for miscellaneous information.  By default, this
shows the information specified by @code{global-mode-string}.
@end defvar

@defvar mode-line-position-line-format
The format used to display line numbers when @code{line-number-mode}
(@pxref{Optional Mode Line,,, emacs, The GNU Emacs Manual}) is
switched on.  @samp{%l} in the format will be replaced with the line
number.
@end defvar

@defvar mode-line-position-column-format
The format used to display column numbers when
@code{column-number-mode} (@pxref{Optional Mode Line,,, emacs, The GNU
Emacs Manual}) is switched on.  @samp{%c} in the format will be
replaced with a zero-based column number, and @samp{%C} will be
replaced with a one-based column number.
@end defvar

@defvar mode-line-position-column-line-format
The format used to display column numbers when both
@code{line-number-mode} and @code{column-number-mode} are switched on.
See the previous two variables for the meaning of the @samp{%l},
@samp{%c} and @samp{%C} format specs.
@end defvar

@defvar minor-mode-alist
@anchor{Definition of minor-mode-alist}
This variable holds an association list whose elements specify how the
mode line should indicate that a minor mode is active.  Each element of
the @code{minor-mode-alist} should be a two-element list:

@example
(@var{minor-mode-variable} @var{mode-line-string})
@end example

More generally, @var{mode-line-string} can be any mode line construct.
It appears in the mode line when the value of @var{minor-mode-variable}
is non-@code{nil}, and not otherwise.  These strings should begin with
spaces so that they don't run together.  Conventionally, the
@var{minor-mode-variable} for a specific mode is set to a non-@code{nil}
value when that minor mode is activated.

@code{minor-mode-alist} itself is not buffer-local.  Each variable
mentioned in the alist should be buffer-local if its minor mode can be
enabled separately in each buffer.
@end defvar

@defvar global-mode-string
This variable holds a mode line construct that, by default, appears in
the mode line just after the @code{which-function-mode} minor mode if
set, else after @code{mode-line-modes}.  Elements that are added to
this construct should normally end in a space (to ensure that
consecutive @code{global-mode-string} elements display properly).  For
instance, the command @code{display-time} sets
@code{global-mode-string} to refer to the variable
@code{display-time-string}, which holds a string containing the time
and load information.

The @samp{%M} construct substitutes the value of
@code{global-mode-string}, but that is obsolete, since the variable is
included in the mode line from @code{mode-line-format}.
@end defvar

Here is a simplified version of the default value of
@code{mode-line-format}.  The real default value also
specifies addition of text properties.

@example
@group
("-"
 mode-line-mule-info
 mode-line-modified
 mode-line-frame-identification
 mode-line-buffer-identification
@end group
 "   "
 mode-line-position
 (vc-mode vc-mode)
 "   "
@group
 mode-line-modes
 (which-function-mode ("" which-func-format "--"))
 (global-mode-string ("--" global-mode-string))
 "-%-")
@end group
@end example

@node %-Constructs
@subsection @code{%}-Constructs in the Mode Line

  Strings used as mode line constructs can use certain
@code{%}-constructs to substitute various kinds of data.  The
following is a list of the defined @code{%}-constructs, and what they
mean.

  In any construct except @samp{%%}, you can add a decimal integer
after the @samp{%} to specify a minimum field width.  If the width is
less, the field is padded to that width.  Purely numeric constructs
(@samp{c}, @samp{i}, @samp{I}, and @samp{l}) are padded by inserting
spaces to the left, and others are padded by inserting spaces to the
right.

@table @code
@item %b
The current buffer name, obtained with the @code{buffer-name} function.
@xref{Buffer Names}.

@item %c
The current column number of point, counting from zero starting at the
left margin of the window.

@item %C
The current column number of point, counting from one starting at the
left margin of the window.

@item %e
When Emacs is nearly out of memory for Lisp objects, a brief message
saying so.  Otherwise, this is empty.

@item %f
The visited file name, obtained with the @code{buffer-file-name}
function.  @xref{Buffer File Name}.

@item %F
The title (only on a window system) or the name of the selected frame.
@xref{Basic Parameters}.

@item %i
The size of the accessible part of the current buffer; basically
@code{(- (point-max) (point-min))}.

@item %I
Like @samp{%i}, but the size is printed in a more readable way by using
@samp{k} for 10^3, @samp{M} for 10^6, @samp{G} for 10^9, etc., to
abbreviate.

@item %l
The current line number of point, counting within the accessible portion
of the buffer.

@item %n
@samp{Narrow} when narrowing is in effect; nothing otherwise (see
@code{narrow-to-region} in @ref{Narrowing}).

@item %o
The degree of @dfn{travel} of the window through (the visible portion
of) the buffer, i.e. the size of the text above the top of the window
expressed as a percentage of all the text outside the window, or
@samp{Top}, @samp{Bottom} or @samp{All}.

@item %p
The percentage of the buffer text above the @strong{top} of window, or
@samp{Top}, @samp{Bottom} or @samp{All}.  Note that the default mode
line construct truncates this to three characters.

@item %P
The percentage of the buffer text that is above the @strong{bottom} of
the window (which includes the text visible in the window, as well as
the text above the top), plus @samp{Top} if the top of the buffer is
visible on screen; or @samp{Bottom} or @samp{All}.

@item %q
The percentages of text above both the @strong{top} and the
@strong{bottom} of the window, separated by @samp{-}, or @samp{All}.

@item %s
The status of the subprocess belonging to the current buffer, obtained with
@code{process-status}.  @xref{Process Information}.

@item %z
The mnemonics of keyboard, terminal, and buffer coding systems.

@item %Z
Like @samp{%z}, but including the end-of-line format.

@item %*
@samp{%} if the buffer is read only (see @code{buffer-read-only}); @*
@samp{*} if the buffer is modified (see @code{buffer-modified-p}); @*
@samp{-} otherwise.  @xref{Buffer Modification}.

@item %+
@samp{*} if the buffer is modified (see @code{buffer-modified-p}); @*
@samp{%} if the buffer is read only (see @code{buffer-read-only}); @*
@samp{-} otherwise.  This differs from @samp{%*} only for a modified
read-only buffer.  @xref{Buffer Modification}.

@item %&
@samp{*} if the buffer is modified, and @samp{-} otherwise.

@item %@@
@samp{@@} if the buffer's @code{default-directory} (@pxref{File Name
Expansion}) is on a remote machine, and @samp{-} otherwise.

@item %[
An indication of the depth of recursive editing levels (not counting
minibuffer levels): one @samp{[} for each editing level.
@xref{Recursive Editing}.

@item %]
One @samp{]} for each recursive editing level (not counting minibuffer
levels).

@item %-
Dashes sufficient to fill the remainder of the mode line.

@item %%
The character @samp{%}---this is how to include a literal @samp{%} in a
string in which @code{%}-constructs are allowed.
@end table

The following @code{%}-construct is still supported, but it is
obsolete, since you can get the same result using the variable
@code{mode-name}.

@table @code
@item %m
The value of @code{mode-name}.
@end table

@node Properties in Mode
@subsection Properties in the Mode Line
@cindex text properties in the mode line

  Certain text properties are meaningful in the
mode line.  The @code{face} property affects the appearance of text; the
@code{help-echo} property associates help strings with the text, and
@code{keymap} can make the text mouse-sensitive.

  There are four ways to specify text properties for text in the mode
line:

@enumerate
@item
Put a string with a text property directly into the mode line data
structure, but see @ref{Mode Line Data} for caveats for that.

@item
Put a text property on a mode line %-construct such as @samp{%12b}; then
the expansion of the %-construct will have that same text property.

@item
Use a @code{(:propertize @var{elt} @var{props}@dots{})} construct to
give @var{elt} a text property specified by @var{props}.

@item
Use a list containing @code{:eval @var{form}} in the mode line data
structure, and make @var{form} evaluate to a string that has a text
property.
@end enumerate

  You can use the @code{keymap} property to specify a keymap.  This
keymap only takes real effect for mouse clicks; binding character keys
and function keys to it has no effect, since it is impossible to move
point into the mode line.

  When the mode line refers to a variable which does not have a
non-@code{nil} @code{risky-local-variable} property, any text
properties given or specified within that variable's values are
ignored.  This is because such properties could otherwise specify
functions to be called, and those functions could come from file
local variables.

@node Header Lines
@subsection Window Header Lines
@cindex header line (of a window)
@cindex window header line

  A window can have a @dfn{header line} at the top, just as it can have
a mode line at the bottom.  The header line feature works just like the
mode line feature, except that it's controlled by
@code{header-line-format}:

@defvar header-line-format
This variable, local in every buffer, specifies how to display the
header line, for windows displaying the buffer.  The format of the value
is the same as for @code{mode-line-format} (@pxref{Mode Line Data}).
It is normally @code{nil}, so that ordinary buffers have no header
line.
@end defvar

If @code{display-line-numbers-mode} is turned on in a buffer
(@pxref{Display Custom, display-line-numbers-mode,, emacs, The GNU
Emacs Manual}), the buffer text is indented on display by the amount
of screen space needed to show the line numbers.  By contrast, text of
the header line is not automatically indented, because a header line
never displays a line number, and because the text of the header line
is not necessarily directly related to buffer text below it.  If a
Lisp program needs the header-line text to be aligned with buffer text
(for example, if the buffer displays columnar data, like
@code{tabulated-list-mode} does, @pxref{Tabulated List Mode}), it
should turn on the minor mode @code{header-line-indent-mode}.

@deffn Command header-line-indent-mode
This buffer-local minor mode tracks the changes of the width of the
line-number display on screen (which may vary depending on the range
of line numbers shown in the window), and allows Lisp programs to
arrange that header-line text is always aligned with buffer text when
the line-number width changes.  Such Lisp programs should turn on this
mode in the buffer, and use the variables @code{header-line-indent}
and @code{header-line-indent-width} in the @code{header-line-format}
to ensure it is adjusted to the text indentation at all times.
@end deffn

@defvar header-line-indent
This variable's value is a whitespace string whose width is kept equal
to the current width of line-numbers on display, provided that
@code{header-line-indent-mode} is turned on in the buffer shown in the
window.  The number of spaces is calculated under the assumption that
the face of the header-line text uses the same font, including size,
as the frame's default font; if that assumption is false, use
@code{header-line-indent-width}, described below, instead.  This
variable is intended to be used in simple situations where the
header-line text needs to be indented as a whole to be realigned with
buffer text, by prepending this variable's value to the actual
header-line text.  For example, the following definition of
@code{header-line-format}:

@lisp
(setq header-line-format
      `("" header-line-indent ,my-header-line))
@end lisp

@noindent
where @code{my-header-line} is the format string that produces the
actual text of the header line, will make sure the header-line text
is always indented like the buffer text below it.
@end defvar

@defvar header-line-indent-width
This variable's value is kept updated to provide the current width, in
units of the frame's canonical character width, used for displaying
the line numbers, provided that @code{header-line-indent-mode} is
turned on in the buffer shown in the window.  It can be used for
aligning the header-line text with the buffer text when
@code{header-line-indent} is not flexible enough.  For example, if the
header line uses a font whose metrics is different from the default
face's font, your Lisp program can calculate the width of line-number
display in pixels, by multiplying the value of this variable by the
value returned by @code{frame-char-width} (@pxref{Frame Font}), and
then use the result to align header-line text using the
@code{:align-to} display property spec (@pxref{Specified Space}) in
pixels on the relevant parts of @code{header-line-frormat}.
@end defvar

@defun window-header-line-height &optional window
This function returns the height in pixels of @var{window}'s header
line.  @var{window} must be a live window, and defaults to the
selected window.
@end defun

  A window that is just one line tall never displays a header line.  A
window that is two lines tall cannot display both a mode line and a
header line at once; if it has a mode line, then it does not display a
header line.

@node Emulating Mode Line
@subsection Emulating Mode Line Formatting

  You can use the function @code{format-mode-line} to compute the text
that would appear in a mode line or header line based on a certain
mode line construct.

@defun format-mode-line format &optional face window buffer
This function formats a line of text according to @var{format} as if it
were generating the mode line for @var{window}, but it also returns the
text as a string.  The argument @var{window} defaults to the selected
window.  If @var{buffer} is non-@code{nil}, all the information used is
taken from @var{buffer}; by default, it comes from @var{window}'s
buffer.

The value string normally has text properties that correspond to the
faces, keymaps, etc., that the mode line would have.  Any character for
which no @code{face} property is specified by @var{format} gets a
default value determined by @var{face}.  If @var{face} is @code{t}, that
stands for either @code{mode-line} if @var{window} is selected,
otherwise @code{mode-line-inactive}.  If @var{face} is @code{nil} or
omitted, that stands for the default face.  If @var{face} is an integer,
the value returned by this function will have no text properties.

You can also specify other valid faces as the value of @var{face}.
If specified, that face provides the @code{face} property for characters
whose face is not specified by @var{format}.

Note that using @code{mode-line}, @code{mode-line-inactive}, or
@code{header-line} as @var{face} will actually redisplay the mode line
or the header line, respectively, using the current definitions of the
corresponding face, in addition to returning the formatted string.
(Other faces do not cause redisplay.)

For example, @code{(format-mode-line header-line-format)} returns the
text that would appear in the selected window's header line (@code{""}
if it has no header line).  @code{(format-mode-line header-line-format
'header-line)} returns the same text, with each character
carrying the face that it will have in the header line itself, and also
redraws the header line.
@end defun

@node Imenu
@section Imenu

@cindex Imenu
  @dfn{Imenu} is a feature that lets users select a definition or
section in the buffer, from a menu which lists all of them, to go
directly to that location in the buffer.  Imenu works by constructing
a buffer index which lists the names and buffer positions of the
definitions, or other named portions of the buffer; then the user can
choose one of them and move point to it.  Major modes can add a menu
bar item to use Imenu using @code{imenu-add-to-menubar}.

@deffn Command imenu-add-to-menubar name
This function defines a local menu bar item named @var{name}
to run Imenu.
@end deffn

  The user-level commands for using Imenu are described in the Emacs
Manual (@pxref{Imenu,, Imenu, emacs, the Emacs Manual}).  This section
explains how to customize Imenu's method of finding definitions or
buffer portions for a particular major mode.

  The usual and simplest way is to set the variable
@code{imenu-generic-expression}:

@defvar imenu-generic-expression
This variable, if non-@code{nil}, is a list that specifies regular
expressions for finding definitions for Imenu.  Simple elements of
@code{imenu-generic-expression} look like this:

@example
(@var{menu-title} @var{regexp} @var{index})
@end example

Here, if @var{menu-title} is non-@code{nil}, it says that the matches
for this element should go in a submenu of the buffer index;
@var{menu-title} itself specifies the name for the submenu.  If
@var{menu-title} is @code{nil}, the matches for this element go directly
in the top level of the buffer index.

The second item in the list, @var{regexp}, is a regular expression
(@pxref{Regular Expressions}); anything in the buffer that it matches
is considered a definition, something to mention in the buffer index.
The third item, @var{index}, is a non-negative integer that indicates
which subexpression in @var{regexp} matches the definition's name.

An element can also look like this:

@example
(@var{menu-title} @var{regexp} @var{index} @var{function} @var{arguments}@dots{})
@end example

Each match for this element creates an index item, and when the index
item is selected by the user, it calls @var{function} with arguments
consisting of the item name, the buffer position, and @var{arguments}.

For Emacs Lisp mode, @code{imenu-generic-expression} could look like
this:

@c should probably use imenu-syntax-alist and \\sw rather than [-A-Za-z0-9+]
@example
@group
((nil "^\\s-*(def\\(un\\|subst\\|macro\\|advice\\)\
\\s-+\\([-A-Za-z0-9+]+\\)" 2)
@end group
@group
 ("*Vars*" "^\\s-*(def\\(var\\|const\\)\
\\s-+\\([-A-Za-z0-9+]+\\)" 2)
@end group
@group
 ("*Types*"
  "^\\s-*\
(def\\(type\\|struct\\|class\\|ine-condition\\)\
\\s-+\\([-A-Za-z0-9+]+\\)" 2))
@end group
@end example

Setting this variable makes it buffer-local in the current buffer.
@end defvar

@defvar imenu-case-fold-search
This variable controls whether matching against the regular
expressions in the value of @code{imenu-generic-expression} is
case-sensitive: @code{t}, the default, means matching should ignore
case.

Setting this variable makes it buffer-local in the current buffer.
@end defvar

@defvar imenu-syntax-alist
This variable is an alist of syntax table modifiers to use while
processing @code{imenu-generic-expression}, to override the syntax table
of the current buffer.  Each element should have this form:

@example
(@var{characters} . @var{syntax-description})
@end example

The @sc{car}, @var{characters}, can be either a character or a string.
The element says to give that character or characters the syntax
specified by @var{syntax-description}, which is passed to
@code{modify-syntax-entry} (@pxref{Syntax Table Functions}).

This feature is typically used to give word syntax to characters which
normally have symbol syntax, and thus to simplify
@code{imenu-generic-expression} and speed up matching.
For example, Fortran mode uses it this way:

@example
(setq imenu-syntax-alist '(("_$" . "w")))
@end example

The @code{imenu-generic-expression} regular expressions can then use
@samp{\\sw+} instead of @samp{\\(\\sw\\|\\s_\\)+}.  Note that this
technique may be inconvenient when the mode needs to limit the initial
character of a name to a smaller set of characters than are allowed in
the rest of a name.

Setting this variable makes it buffer-local in the current buffer.
@end defvar

  Another way to customize Imenu for a major mode is to set the
variables @code{imenu-prev-index-position-function} and
@code{imenu-extract-index-name-function}:

@defvar imenu-prev-index-position-function
If this variable is non-@code{nil}, its value should be a function that
finds the next definition to put in the buffer index, scanning
backward in the buffer from point.  It should return @code{nil} if it
doesn't find another definition before point.  Otherwise it should
leave point at the place it finds a definition and return any
non-@code{nil} value.

Setting this variable makes it buffer-local in the current buffer.
@end defvar

@defvar imenu-extract-index-name-function
If this variable is non-@code{nil}, its value should be a function to
return the name for a definition, assuming point is in that definition
as the @code{imenu-prev-index-position-function} function would leave
it.

Setting this variable makes it buffer-local in the current buffer.
@end defvar

  The last way to customize Imenu for a major mode is to set the
variable @code{imenu-create-index-function}:

@defvar imenu-create-index-function
This variable specifies the function to use for creating a buffer
index.  The function should take no arguments, and return an index
alist for the current buffer.  It is called within
@code{save-excursion}, so where it leaves point makes no difference.

The index alist can have three types of elements.  Simple elements
look like this:

@example
(@var{index-name} . @var{index-position})
@end example

Selecting a simple element has the effect of moving to position
@var{index-position} in the buffer.  Special elements look like this:

@example
(@var{index-name} @var{index-position} @var{function} @var{arguments}@dots{})
@end example

Selecting a special element performs:

@example
(funcall @var{function}
         @var{index-name} @var{index-position} @var{arguments}@dots{})
@end example

A nested sub-alist element looks like this:

@example
(@var{menu-title} . @var{sub-alist})
@end example

It creates the submenu @var{menu-title} specified by @var{sub-alist}.

The default value of @code{imenu-create-index-function} is
@code{imenu-default-create-index-function}.  This function calls the
value of @code{imenu-prev-index-position-function} and the value of
@code{imenu-extract-index-name-function} to produce the index alist.
However, if either of these two variables is @code{nil}, the default
function uses @code{imenu-generic-expression} instead.

Setting this variable makes it buffer-local in the current buffer.
@end defvar

If built with tree-sitter, Emacs can automatically generate an Imenu
index if the major mode sets relevant variables.

@defvar treesit-simple-imenu-settings
This variable instructs Emacs how to generate Imenu indexes.  It
should be a list of @w{(@var{category} @var{regexp} @var{pred}
@var{name-fn})}.

@var{category} should be the name of a category, like "Function",
"Class", etc.  @var{regexp} should be a regexp matching the type of
nodes that belong to @var{category}.  @var{pred} should be either
@code{nil} or a function that takes a node as the argument.  It should
return non-@code{nil} if the node is a valid node for @var{category},
or @code{nil} if not.

@var{category} could also be @code{nil}.  In which case the entries
matched by @var{regexp} and @var{pred} are not grouped under
@var{category}.

@var{name-fn} should be either @var{nil} or a function that takes a
defun node and returns the name of that defun, e.g., the function name
for a function definition.  If @var{name-fn} is @var{nil},
@code{treesit-defun-name} is used instead.

@code{treesit-major-mode-setup} automatically sets up Imenu if this
variable is non-@code{nil}.
@end defvar

@node Font Lock Mode
@section Font Lock Mode
@cindex Font Lock mode
@cindex syntax highlighting and coloring

  @dfn{Font Lock mode} is a buffer-local minor mode that automatically
attaches @code{face} properties to certain parts of the buffer based on
their syntactic role.  How it parses the buffer depends on the major
mode; most major modes define syntactic criteria for which faces to use
in which contexts.  This section explains how to customize Font Lock for
a particular major mode.

  Font Lock mode finds text to highlight in two ways: through
syntactic parsing based on the syntax table, and through searching
(usually for regular expressions).  Syntactic fontification happens
first; it finds comments and string constants and highlights them.
Search-based fontification happens second.

@menu
* Font Lock Basics::            Overview of customizing Font Lock.
* Search-based Fontification::  Fontification based on regexps.
* Customizing Keywords::        Customizing search-based fontification.
* Other Font Lock Variables::   Additional customization facilities.
* Levels of Font Lock::         Each mode can define alternative levels
                                  so that the user can select more or less.
* Precalculated Fontification::  How Lisp programs that produce the buffer
                                  contents can also specify how to fontify it.
* Faces for Font Lock::         Special faces specifically for Font Lock.
* Syntactic Font Lock::         Fontification based on syntax tables.
* Multiline Font Lock::         How to coerce Font Lock into properly
                                  highlighting multiline constructs.
@end menu

@node Font Lock Basics
@subsection Font Lock Basics

  The Font Lock functionality is based on several basic functions.
Each of these calls the function specified by the corresponding
variable.  This indirection allows major and minor modes to modify the
way fontification works in the buffers of that mode, and even use the
Font Lock mechanisms for features that have nothing to do with
fontification.  (This is why the description below says ``should''
when it describes what the functions do: the mode can customize the
values of the corresponding variables to do something entirely
different.)  The variables mentioned below are described in @ref{Other
Font Lock Variables}.

@ftable @code
@item font-lock-fontify-buffer
This function should fontify the current buffer's accessible portion,
by calling the function specified by
@code{font-lock-fontify-buffer-function}.

@item font-lock-unfontify-buffer
Used when turning Font Lock off to remove the fontification.  Calls
the function specified by @code{font-lock-unfontify-buffer-function}.

@item font-lock-fontify-region beg end &optional loudly
Should fontify the region between @var{beg} and @var{end}.  If
@var{loudly} is non-@code{nil}, should display status messages while
fontifying.  Calls the function specified by
@code{font-lock-fontify-region-function}.

@item font-lock-unfontify-region beg end
Should remove fontification from the region between @var{beg} and
@var{end}.  Calls the function specified by
@code{font-lock-unfontify-region-function}.

@item font-lock-flush &optional beg end
This function should mark the fontification of the region between
@var{beg} and @var{end} as outdated.  If not specified or @code{nil},
@var{beg} and @var{end} default to the beginning and end of the
buffer's accessible portion.  Calls the function specified by
@code{font-lock-flush-function}.

@item font-lock-ensure &optional beg end
This function should make sure the region between @var{beg} and
@var{end} has been fontified.  The optional arguments @var{beg} and
@var{end} default to the beginning and the end of the buffer's
accessible portion.  Calls the function specified by
@code{font-lock-ensure-function}.
@end ftable

  There are several variables that control how Font Lock mode highlights
text.  But major modes should not set any of these variables directly.
Instead, they should set @code{font-lock-defaults} as a buffer-local
variable.  The value assigned to this variable is used, if and when Font
Lock mode is enabled, to set all the other variables.

@defvar font-lock-defaults
This variable is set by modes to specify how to fontify text in that
mode.  It automatically becomes buffer-local when set.  If its value
is @code{nil}, Font Lock mode does no highlighting, and you can use
the @samp{Faces} menu (under @samp{Edit} and then @samp{Text
Properties} in the menu bar) to assign faces explicitly to text in the
buffer.

If non-@code{nil}, the value should look like this:

@example
(@var{keywords} [@var{keywords-only} [@var{case-fold}
 [@var{syntax-alist} @var{other-vars}@dots{}]]])
@end example

The first element, @var{keywords}, indirectly specifies the value of
@code{font-lock-keywords} which directs search-based fontification.
It can be a symbol, a variable or a function whose value is the list
to use for @code{font-lock-keywords}.  It can also be a list of
several such symbols, one for each possible level of fontification.
The first symbol specifies the @samp{mode default} level of
fontification, the next symbol level 1 fontification, the next level 2,
and so on.  The @samp{mode default} level is normally the same as level
1.  It is used when @code{font-lock-maximum-decoration} has a @code{nil}
value.  @xref{Levels of Font Lock}.

The second element, @var{keywords-only}, specifies the value of the
variable @code{font-lock-keywords-only}.  If this is omitted or
@code{nil}, syntactic fontification (of strings and comments) is also
performed.  If this is non-@code{nil}, syntactic fontification is not
performed.  @xref{Syntactic Font Lock}.

The third element, @var{case-fold}, specifies the value of
@code{font-lock-keywords-case-fold-search}.  If it is non-@code{nil},
Font Lock mode ignores case during search-based fontification.

If the fourth element, @var{syntax-alist}, is non-@code{nil}, it should
be a list of cons cells of the form @code{(@var{char-or-string}
. @var{string})}.  These are used to set up a syntax table for syntactic
fontification; the resulting syntax table is stored in
@code{font-lock-syntax-table}.  If @var{syntax-alist} is omitted or
@code{nil}, syntactic fontification uses the syntax table returned by
the @code{syntax-table} function.  @xref{Syntax Table Functions}.

All the remaining elements (if any) are collectively called
@var{other-vars}.  Each of these elements should have the form
@code{(@var{variable} . @var{value})}---which means, make
@var{variable} buffer-local and then set it to @var{value}.  You can
use these @var{other-vars} to set other variables that affect
fontification, aside from those you can control with the first five
elements.  @xref{Other Font Lock Variables}.
@end defvar

  If your mode fontifies text explicitly by adding
@code{font-lock-face} properties, it can specify @code{(nil t)} for
@code{font-lock-defaults} to turn off all automatic fontification.
However, this is not required; it is possible to fontify some things
using @code{font-lock-face} properties and set up automatic
fontification for other parts of the text.

@node Search-based Fontification
@subsection Search-based Fontification

  The variable which directly controls search-based fontification is
@code{font-lock-keywords}, which is typically specified via the
@var{keywords} element in @code{font-lock-defaults}.

@defvar font-lock-keywords
The value of this variable is a list of the keywords to highlight.  Lisp
programs should not set this variable directly.  Normally, the value is
automatically set by Font Lock mode, using the @var{keywords} element in
@code{font-lock-defaults}.  The value can also be altered using the
functions @code{font-lock-add-keywords} and
@code{font-lock-remove-keywords} (@pxref{Customizing Keywords}).
@end defvar

  Each element of @code{font-lock-keywords} specifies how to find
certain cases of text, and how to highlight those cases.  Font Lock mode
processes the elements of @code{font-lock-keywords} one by one, and for
each element, it finds and handles all matches.  Ordinarily, once
part of the text has been fontified already, this cannot be overridden
by a subsequent match in the same text; but you can specify different
behavior using the @var{override} element of a @var{subexp-highlighter}.

  Each element of @code{font-lock-keywords} should have one of these
forms:

@table @code
@item @var{regexp}
Highlight all matches for @var{regexp} using
@code{font-lock-keyword-face}.  For example,

@example
;; @r{Highlight occurrences of the word @samp{foo}}
;; @r{using @code{font-lock-keyword-face}.}
"\\<foo\\>"
@end example

Be careful when composing these regular expressions; a poorly written
pattern can dramatically slow things down!  The function
@code{regexp-opt} (@pxref{Regexp Functions}) is useful for calculating
optimal regular expressions to match several keywords.

@item @var{function}
Find text by calling @var{function}, and highlight the matches
it finds using @code{font-lock-keyword-face}.

When @var{function} is called, it receives one argument, the limit of
the search; it should begin searching at point, and not search beyond the
limit.  It should return non-@code{nil} if it succeeds, and set the
match data to describe the match that was found.  Returning @code{nil}
indicates failure of the search.

Fontification will call @var{function} repeatedly with the same limit,
and with point where the previous invocation left it, until
@var{function} fails.  On failure, @var{function} need not reset point
in any particular way.

@item (@var{matcher} . @var{subexp})
In this kind of element, @var{matcher} is either a regular
expression or a function, as described above.  The @sc{cdr},
@var{subexp}, specifies which subexpression of @var{matcher} should be
highlighted (instead of the entire text that @var{matcher} matched).

@example
;; @r{Highlight the @samp{bar} in each occurrence of @samp{fubar},}
;; @r{using @code{font-lock-keyword-face}.}
("fu\\(bar\\)" . 1)
@end example

@item (@var{matcher} . @var{facespec})
In this kind of element, @var{facespec} is an expression whose value
specifies the face to use for highlighting.  In the simplest case,
@var{facespec} is a Lisp variable (a symbol) whose value is a face
name.

@example
;; @r{Highlight occurrences of @samp{fubar},}
;; @r{using the face which is the value of @code{fubar-face}.}
("fubar" . fubar-face)
@end example

However, @var{facespec} can also evaluate to a list of this form:

@example
(@var{subexp}
(face @var{face} @var{prop1} @var{val1} @var{prop2} @var{val2}@dots{}))
@end example

@noindent
to specify the face @var{face} and various additional text properties
to put on the text that matches.  If you do this, be sure to add the
other text property names that you set in this way to the value of
@code{font-lock-extra-managed-props} so that the properties will also
be cleared out when they are no longer appropriate.  Alternatively,
you can set the variable @code{font-lock-unfontify-region-function} to
a function that clears these properties.  @xref{Other Font Lock
Variables}.

@item (@var{matcher} . @var{subexp-highlighter})
In this kind of element, @var{subexp-highlighter} is a list
which specifies how to highlight matches found by @var{matcher}.
It has the form:

@example
(@var{subexp} @var{facespec} [@var{override} [@var{laxmatch}]])
@end example

The @sc{car}, @var{subexp}, is an integer specifying which subexpression
of the match to fontify (0 means the entire matching text).  The second
subelement, @var{facespec}, is an expression whose value specifies the
face, as described above.

The last two values in @var{subexp-highlighter}, @var{override} and
@var{laxmatch}, are optional flags.  If @var{override} is @code{t},
this element can override existing fontification made by previous
elements of @code{font-lock-keywords}.  If it is @code{keep}, then
each character is fontified if it has not been fontified already by
some other element.  If it is @code{prepend}, the face specified by
@var{facespec} is added to the beginning of the @code{font-lock-face}
property.  If it is @code{append}, the face is added to the end of the
@code{font-lock-face} property.

If @var{laxmatch} is non-@code{nil}, it means there should be no error
if there is no subexpression numbered @var{subexp} in @var{matcher}.
Obviously, fontification of the subexpression numbered @var{subexp} will
not occur.  However, fontification of other subexpressions (and other
regexps) will continue.  If @var{laxmatch} is @code{nil}, and the
specified subexpression is missing, then an error is signaled which
terminates search-based fontification.

Here are some examples of elements of this kind, and what they do:

@smallexample
;; @r{Highlight occurrences of either @samp{foo} or @samp{bar}, using}
;; @r{@code{foo-bar-face}, even if they have already been highlighted.}
;; @r{@code{foo-bar-face} should be a variable whose value is a face.}
("foo\\|bar" 0 foo-bar-face t)

;; @r{Highlight the first subexpression within each occurrence}
;; @r{that the function @code{fubar-match} finds,}
;; @r{using the face which is the value of @code{fubar-face}.}
(fubar-match 1 fubar-face)
@end smallexample

@item (@var{matcher} . @var{anchored-highlighter})
In this kind of element, @var{anchored-highlighter} specifies how to
highlight text that follows a match found by @var{matcher}.  So a
match found by @var{matcher} acts as the anchor for further searches
specified by @var{anchored-highlighter}.  @var{anchored-highlighter}
is a list of the following form:

@c Don't wrap the line in the next @example, because that tends to
@c produce ugly indentation in Info
@example
(@var{anchored-matcher} @var{pre-form} @var{post-form} @var{subexp-highlighters}@dots{})
@end example

Here, @var{anchored-matcher}, like @var{matcher}, is either a regular
expression or a function.  After a match of @var{matcher} is found,
point is at the end of the match.  Now, Font Lock evaluates the form
@var{pre-form}.  Then it searches for matches of
@var{anchored-matcher} and uses @var{subexp-highlighters} to highlight
these.  A @var{subexp-highlighter} is as described above.  Finally,
Font Lock evaluates @var{post-form}.

The forms @var{pre-form} and @var{post-form} can be used to initialize
before, and cleanup after, @var{anchored-matcher} is used.  Typically,
@var{pre-form} is used to move point to some position relative to the
match of @var{matcher}, before starting with @var{anchored-matcher}.
@var{post-form} might be used to move back, before resuming with
@var{matcher}.

After Font Lock evaluates @var{pre-form}, it does not search for
@var{anchored-matcher} beyond the end of the line.  However, if
@var{pre-form} returns a buffer position that is greater than the
position of point after @var{pre-form} is evaluated, then the position
returned by @var{pre-form} is used as the limit of the search instead.
It is generally a bad idea to return a position greater than the end
of the line; in other words, the @var{anchored-matcher} search should
not span lines.

For example,

@smallexample
;; @r{Highlight occurrences of the word @samp{item} following}
;; @r{an occurrence of the word @samp{anchor} (on the same line)}
;; @r{in the value of @code{item-face}.}
("\\<anchor\\>" "\\<item\\>" nil nil (0 item-face))
@end smallexample

Here, @var{pre-form} and @var{post-form} are @code{nil}.  Therefore
searching for @samp{item} starts at the end of the match of
@samp{anchor}, and searching for subsequent instances of @samp{anchor}
resumes from where searching for @samp{item} concluded.

@item (@var{matcher} @var{highlighters}@dots{})
This sort of element specifies several @var{highlighter} lists for a
single @var{matcher}.  A @var{highlighter} list can be of the type
@var{subexp-highlighter} or @var{anchored-highlighter} as described
above.

For example,

@smallexample
;; @r{Highlight occurrences of the word @samp{anchor} in the value}
;; @r{of @code{anchor-face}, and subsequent occurrences of the word}
;; @r{@samp{item} (on the same line) in the value of @code{item-face}.}
("\\<anchor\\>" (0 anchor-face)
                ("\\<item\\>" nil nil (0 item-face)))
@end smallexample

@item (eval . @var{form})
Here @var{form} is an expression to be evaluated the first time
this value of @code{font-lock-keywords} is used in a buffer.
Its value should have one of the forms described in this table.
@end table

@strong{Warning:} Do not design an element of @code{font-lock-keywords}
to match text which spans lines; this does not work reliably.
For details, @pxref{Multiline Font Lock}.

You can use @var{case-fold} in @code{font-lock-defaults} to specify
the value of @code{font-lock-keywords-case-fold-search} which says
whether search-based fontification should be case-insensitive.

@defvar font-lock-keywords-case-fold-search
Non-@code{nil} means that regular expression matching for the sake of
@code{font-lock-keywords} should be case-insensitive.
@end defvar

@node Customizing Keywords
@subsection Customizing Search-Based Fontification

  You can use @code{font-lock-add-keywords} to add additional
search-based fontification rules to a major mode, and
@code{font-lock-remove-keywords} to remove rules.  You can also
customize the @code{font-lock-ignore} option to selectively disable
fontification rules for keywords that match certain criteria.

@defun font-lock-add-keywords mode keywords &optional how
This function adds highlighting @var{keywords}, for the current buffer
or for major mode @var{mode}.  The argument @var{keywords} should be a
list with the same format as the variable @code{font-lock-keywords}.

If @var{mode} is a symbol which is a major mode command name, such as
@code{c-mode}, the effect is that enabling Font Lock mode in
@var{mode} will add @var{keywords} to @code{font-lock-keywords}.
Calling with a non-@code{nil} value of @var{mode} is correct only in
your @file{~/.emacs} file.

If @var{mode} is @code{nil}, this function adds @var{keywords} to
@code{font-lock-keywords} in the current buffer.  This way of calling
@code{font-lock-add-keywords} is usually used in mode hook functions.

By default, @var{keywords} are added at the beginning of
@code{font-lock-keywords}.  If the optional argument @var{how} is
@code{set}, they are used to replace the value of
@code{font-lock-keywords}.  If @var{how} is any other non-@code{nil}
value, they are added at the end of @code{font-lock-keywords}.

Some modes provide specialized support you can use in additional
highlighting patterns.  See the variables
@code{c-font-lock-extra-types}, @code{c++-font-lock-extra-types},
and @code{java-font-lock-extra-types}, for example.

@strong{Warning:} Major mode commands must not call
@code{font-lock-add-keywords} under any circumstances, either directly
or indirectly, except through their mode hooks.  (Doing so would lead to
incorrect behavior for some minor modes.)  They should set up their
rules for search-based fontification by setting
@code{font-lock-keywords}.
@end defun

@defun font-lock-remove-keywords mode keywords
This function removes @var{keywords} from @code{font-lock-keywords}
for the current buffer or for major mode @var{mode}.  As in
@code{font-lock-add-keywords}, @var{mode} should be a major mode
command name or @code{nil}.  All the caveats and requirements for
@code{font-lock-add-keywords} apply here too.  The argument
@var{keywords} must exactly match the one used by the corresponding
@code{font-lock-add-keywords}.
@end defun

  For example, the following code adds two fontification patterns for C
mode: one to fontify the word @samp{FIXME}, even in comments, and
another to fontify the words @samp{and}, @samp{or} and @samp{not} as
keywords.

@smallexample
(font-lock-add-keywords 'c-mode
 '(("\\<\\(FIXME\\):" 1 font-lock-warning-face prepend)
   ("\\<\\(and\\|or\\|not\\)\\>" . font-lock-keyword-face)))
@end smallexample

@noindent
This example affects only C mode proper.  To add the same patterns to C
mode @emph{and} all modes derived from it, do this instead:

@smallexample
(add-hook 'c-mode-hook
 (lambda ()
  (font-lock-add-keywords nil
   '(("\\<\\(FIXME\\):" 1 font-lock-warning-face prepend)
     ("\\<\\(and\\|or\\|not\\)\\>" .
      font-lock-keyword-face)))))
@end smallexample

@defopt font-lock-ignore
@cindex selectively disabling font-lock fontifications
This option defines conditions for selectively disabling
fontifications due to certain Font Lock keywords.  If non-@code{nil},
its value is a list of elements of the following form:

@example
(@var{symbol} @var{condition} @dots{})
@end example

Here, @var{symbol} is a symbol, usually a major or minor mode.  The
subsequent @var{condition}s of a @var{symbol}'s list element will be in
effect if @var{symbol} is bound and its value is non-@code{nil}.  For
a mode's symbol, it means that the current major mode is derived from
that mode, or that minor mode is enabled in the buffer.  When a
@var{condition} is in effect, any fontifications caused by
@code{font-lock-keywords} elements that match the @var{condition} will
be disabled.

Each @var{condition} can be one of the following:

@table @asis
@item a symbol
This condition matches any element of Font Lock keywords that
references the symbol.  This is usually a face, but can be any symbol
referenced by an element of the @code{font-lock-keywords} list.  The
symbol can contain wildcards: @code{*} matches any string in the
symbol'ss name, @code{?} matches a single character, and
@code{[@var{char-set}]}, where @var{char-set} is a string of one or
more characters, matches a single character from the set.

@item a string
This condition matches any element of Font Lock keywords whose
@var{matcher} is a regexp which matches the string.  In other words,
this condition matches a Font Lock rule which highlights the string.
Thus, the string could be a specific program keyword whose
highlighting you want to disable.

@item @code{(pred @var{function})}
This condition matches any element of Font Lock keywords for which
@var{function}, when called with the element as the argument, returns
non-@code{nil}.

@item @code{(not @var{condition})}
This matches if @var{condition} doesn’t.

@item @code{(and @var{condition} @dots{})}
This matches if each of the @var{condition}s matches.

@item @code{(or @var{condition} @dots{})}
This matches if at least one of the @var{condition}s matches.

@item @code{(except @var{condition})}
This condition can only be used at top level or inside an
@code{or} clause.  It undoes the effect of a previously matching
condition on the same level.
@end table
@end defopt

As an example, consider the following setting:

@smallexample
(setq font-lock-ignore
      '((prog-mode font-lock-*-face
                   (except help-echo))
        (emacs-lisp-mode (except ";;;###autoload)")
        (whitespace-mode whitespace-empty-at-bob-regexp)
        (makefile-mode (except *))))
@end smallexample

Line by line, this does the following:

@enumerate
@item
In all programming modes, disable fontifications due to all font-lock
keywords that apply one of the standard font-lock faces (excluding
strings and comments, which are covered by syntactic Font Lock).

@item
However, keep any keywords that add a @code{help-echo} text property.

@item
In Emacs Lisp mode, also keep the highlighting of autoload cookies,
which would have been excluded by the first condition.

@item
When @code{whitespace-mode} (a minor mode) is enabled, also don't
highlight an empty line at beginning of buffer.

@item
Finally, in Makefile mode, don't apply any conditions.
@end enumerate

@node Other Font Lock Variables
@subsection Other Font Lock Variables

  This section describes additional variables that a major mode can
set by means of @var{other-vars} in @code{font-lock-defaults}
(@pxref{Font Lock Basics}).

@defvar font-lock-mark-block-function
If this variable is non-@code{nil}, it should be a function that is
called with no arguments, to choose an enclosing range of text for
refontification for the command @kbd{M-x font-lock-fontify-block}.

The function should report its choice by placing the region around it.
A good choice is a range of text large enough to give proper results,
but not too large so that refontification becomes slow.  Typical values
are @code{mark-defun} for programming modes or @code{mark-paragraph} for
textual modes.
@end defvar

@defvar font-lock-extra-managed-props
This variable specifies additional properties (other than
@code{font-lock-face}) that are being managed by Font Lock mode.  It
is used by @code{font-lock-default-unfontify-region}, which normally
only manages the @code{font-lock-face} property.  If you want Font
Lock to manage other properties as well, you must specify them in a
@var{facespec} in @code{font-lock-keywords} as well as add them to
this list.  @xref{Search-based Fontification}.
@end defvar

@defvar font-lock-fontify-buffer-function
Function to use for fontifying the buffer.  The default value is
@code{font-lock-default-fontify-buffer}.
@end defvar

@defvar font-lock-unfontify-buffer-function
Function to use for unfontifying the buffer.  This is used when
turning off Font Lock mode.  The default value is
@code{font-lock-default-unfontify-buffer}.
@end defvar

@defvar font-lock-fontify-region-function
Function to use for fontifying a region.  It should take two
arguments, the beginning and end of the region, and an optional third
argument @var{verbose}.  If @var{verbose} is non-@code{nil}, the
function should print status messages.  The default value is
@code{font-lock-default-fontify-region}.
@end defvar

@defvar font-lock-unfontify-region-function
Function to use for unfontifying a region.  It should take two
arguments, the beginning and end of the region.  The default value is
@code{font-lock-default-unfontify-region}.
@end defvar

@defvar font-lock-flush-function
Function to use for declaring that a region's fontification is out of
date.  It takes two arguments, the beginning and end of the region.
The default value of this variable is
@code{font-lock-after-change-function}.
@end defvar

@defvar font-lock-ensure-function
Function to use for making sure a region of the current buffer has
been fontified.  It is called with two arguments, the beginning and
end of the region.  The default value of this variable is a function
that calls @code{font-lock-default-fontify-buffer} if the buffer is
not fontified; the effect is to make sure the entire accessible
portion of the buffer is fontified.
@end defvar

@defun jit-lock-register function &optional contextual
This function tells Font Lock mode to run the Lisp function
@var{function} any time it has to fontify or refontify part of the
current buffer.  It calls @var{function} before calling the default
fontification functions, and gives it two arguments, @var{start} and
@var{end}, which specify the region to be fontified or refontified.
If @var{function} performs fontifications, it can return a list of the
form @w{@code{(jit-lock-bounds @var{beg} . @var{end})}}, to indicate
the bounds of the region it actually fontified; Just-In-Time (a.k.a.@:
@acronym{``JIT''}) font-lock will use
this information to optimize subsequent redisplay cycles and regions
of buffer text it will pass to future calls to @var{function}.

The optional argument @var{contextual}, if non-@code{nil}, forces Font
Lock mode to always refontify a syntactically relevant part of the
buffer, and not just the modified lines.  This argument can usually be
omitted.

When Font Lock is activated in a buffer, it calls this function with a
non-@code{nil} value of @var{contextual} if the value of
@code{font-lock-keywords-only} (@pxref{Syntactic Font Lock}) is
@code{nil}.
@end defun

@defun jit-lock-unregister function
If @var{function} was previously registered as a fontification
function using @code{jit-lock-register}, this function unregisters it.
@end defun

@cindex debugging font-lock
@cindex jit-lock functions, debugging
@deffn Command jit-lock-debug-mode &optional arg
This is a minor mode whose purpose is to help in debugging code that
is run by JIT font-lock.  When this mode is enabled, most of the code
that JIT font-lock normally runs during redisplay cycles, where Lisp
errors are suppressed, is instead run by a timer.  Thus, this mode
allows using debugging aids such as @code{debug-on-error}
(@pxref{Error Debugging}) and Edebug (@pxref{Edebug}) for finding and
fixing problems in font-lock code and any other code run by JIT
font-lock.
@end deffn

@node Levels of Font Lock
@subsection Levels of Font Lock

  Some major modes offer three different levels of fontification.  You
can define multiple levels by using a list of symbols for @var{keywords}
in @code{font-lock-defaults}.  Each symbol specifies one level of
fontification; it is up to the user to choose one of these levels,
normally by setting @code{font-lock-maximum-decoration} (@pxref{Font
Lock,,, emacs, the GNU Emacs Manual}).  The chosen level's symbol value
is used to initialize @code{font-lock-keywords}.

  Here are the conventions for how to define the levels of
fontification:

@itemize @bullet
@item
Level 1: highlight function declarations, file directives (such as include or
import directives), strings and comments.  The idea is speed, so only
the most important and top-level components are fontified.

@item
Level 2: in addition to level 1, highlight all language keywords,
including type names that act like keywords, as well as named constant
values.  The idea is that all keywords (either syntactic or semantic)
should be fontified appropriately.

@item
Level 3: in addition to level 2, highlight the symbols being defined in
function and variable declarations, and all builtin function names,
wherever they appear.
@end itemize

@node Precalculated Fontification
@subsection Precalculated Fontification

  Some major modes such as @code{list-buffers} and @code{occur}
construct the buffer text programmatically.  The easiest way for them
to support Font Lock mode is to specify the faces of text when they
insert the text in the buffer.

  The way to do this is to specify the faces in the text with the
special text property @code{font-lock-face} (@pxref{Special
Properties}).  When Font Lock mode is enabled, this property controls
the display, just like the @code{face} property.  When Font Lock mode
is disabled, @code{font-lock-face} has no effect on the display.

  It is ok for a mode to use @code{font-lock-face} for some text and
also use the normal Font Lock machinery.  But if the mode does not use
the normal Font Lock machinery, it should not set the variable
@code{font-lock-defaults}.  In this case the @code{face} property will
not be overridden, so using the @code{face} property could work too.
However, using @code{font-lock-face} is generally preferable as it
allows the user to control the fontification by toggling
@code{font-lock-mode}, and lets the code work regardless of whether
the mode uses Font Lock machinery or not.

@node Faces for Font Lock
@subsection Faces for Font Lock
@cindex faces for font lock
@cindex font lock faces

  Font Lock mode can highlight using any face, but Emacs defines several
faces specifically for Font Lock to use to highlight text.  These
@dfn{Font Lock faces} are listed below.  They can also be used by major
modes for syntactic highlighting outside of Font Lock mode (@pxref{Major
Mode Conventions}).

  Each of these symbols is both a face name, and a variable whose
default value is the symbol itself.  Thus, the default value of
@code{font-lock-comment-face} is @code{font-lock-comment-face}.

  The faces are listed with descriptions of their typical usage, and in
order of greater to lesser prominence.  If a mode's syntactic
categories do not fit well with the usage descriptions, the faces can be
assigned using the ordering as a guide.

@table @code
@item font-lock-warning-face
@vindex font-lock-warning-face
for a construct that is peculiar (e.g., an unescaped confusable quote
in an Emacs Lisp symbol like @samp{‘foo}), or that greatly changes the meaning of
other text, like @samp{;;;###autoload} in Emacs Lisp and @samp{#error}
in C.

@item font-lock-function-name-face
@vindex font-lock-function-name-face
for the name of a function being defined or declared.

@item font-lock-function-call-face
@vindex font-lock-function-call-face
for the name of a function being called.  This face inherits, by
default, from @code{font-lock-function-name-face}.

@item font-lock-variable-name-face
@vindex font-lock-variable-name-face
for the name of a variable being defined or declared.

@item font-lock-variable-ref-face
@vindex font-lock-variable-ref-face
for the name of a variable being referenced.  This face inherits, by
default, from @code{font-lock-variable-name-face}.

@item font-lock-keyword-face
@vindex font-lock-keyword-face
for a keyword with special syntactic significance, like @samp{for} and
@samp{if} in C.

@item font-lock-comment-face
@vindex font-lock-comment-face
for comments.

@item font-lock-comment-delimiter-face
@vindex font-lock-comment-delimiter-face
for comments delimiters, like @samp{/*} and @samp{*/} in C@.  On most
terminals, this inherits from @code{font-lock-comment-face}.

@item font-lock-type-face
@vindex font-lock-type-face
for the names of user-defined data types.

@item font-lock-constant-face
@vindex font-lock-constant-face
for the names of constants, like @samp{NULL} in C.

@item font-lock-builtin-face
@vindex font-lock-builtin-face
for the names of built-in functions.

@item font-lock-preprocessor-face
@vindex font-lock-preprocessor-face
for preprocessor commands.  This inherits, by default, from
@code{font-lock-builtin-face}.

@item font-lock-string-face
@vindex font-lock-string-face
for string constants.

@item font-lock-doc-face
@vindex font-lock-doc-face
for documentation embedded in program code inside specially-formed
comments or strings.  This face inherits, by default, from
@code{font-lock-string-face}.

@item font-lock-doc-markup-face
@vindex font-lock-doc-markup-face
for mark-up elements in text using @code{font-lock-doc-face}.
It is typically used for the mark-up constructs in documentation embedded
in program code, following conventions such as Haddock, Javadoc or Doxygen.
This face inherits, by default, from @code{font-lock-constant-face}.

@item font-lock-negation-char-face
@vindex font-lock-negation-char-face
for easily-overlooked negation characters.
<<<<<<< HEAD
=======

@item font-lock-escape-face
@vindex font-lock-escape-face
for escape sequences in strings.
This face inherits, by default, from @code{font-lock-regexp-grouping-backslash}.

Here is an example in Python, where the escape sequence @code{\n} is used:

@smallexample
@group
print('Hello world!\n')
@end group
@end smallexample

@item font-lock-number-face
@vindex font-lock-number-face
for numbers.

@item font-lock-operator-face
@vindex font-lock-operator-face
for operators.

@item font-lock-property-name-face
@vindex font-lock-property-name-face
for properties of an object, such as the declaration of fields in a
struct.  This face inherits, by default, from
@code{font-lock-variable-name-face}.

@item font-lock-property-ref-face
@vindex font-lock-property-ref-face
for properties of an object, such as use of fields in a struct.  This
face inherits, by default, from @code{font-lock-property-name-face}.

For example,

@smallexample
@group
typedef struct
@{
  int prop;
//    ^ property
@} obj;

int main()
@{
  obj o;
  o.prop = 3;
//  ^ property
@}
@end group
@end smallexample

@item font-lock-punctuation-face
@vindex font-lock-punctuation-face
for punctuation such as brackets and delimiters.

@item font-lock-bracket-face
@vindex font-lock-bracket-face
for brackets (e.g., @code{()}, @code{[]}, @code{@{@}}).
This face inherits, by default, from @code{font-lock-punctuation-face}.

@item font-lock-delimiter-face
@vindex font-lock-delimiter-face
for delimiters (e.g., @code{;}, @code{:}, @code{,}).
This face inherits, by default, from @code{font-lock-punctuation-face}.

@item font-lock-misc-punctuation-face
@vindex font-lock-misc-punctuation-face
for punctuation that is not a bracket or delimiter.
This face inherits, by default, from @code{font-lock-punctuation-face}.
>>>>>>> 50b55656
@end table

@node Syntactic Font Lock
@subsection Syntactic Font Lock
@cindex syntactic font lock

Syntactic fontification uses a syntax table (@pxref{Syntax Tables}) to
find and highlight syntactically relevant text.  If enabled, it runs
prior to search-based fontification.  The variable
@code{font-lock-syntactic-face-function}, documented below, determines
which syntactic constructs to highlight.  There are several variables
that affect syntactic fontification; you should set them by means of
@code{font-lock-defaults} (@pxref{Font Lock Basics}).

  Whenever Font Lock mode performs syntactic fontification on a stretch
of text, it first calls the function specified by
@code{syntax-propertize-function}.  Major modes can use this to apply
@code{syntax-table} text properties to override the buffer's syntax
table in special cases.  @xref{Syntax Properties}.

@defvar font-lock-keywords-only
If the value of this variable is non-@code{nil}, Font Lock does not do
syntactic fontification, only search-based fontification based on
@code{font-lock-keywords}.  It is normally set by Font Lock mode based
on the @var{keywords-only} element in @code{font-lock-defaults}.  If
the value is @code{nil}, Font Lock will call @code{jit-lock-register}
(@pxref{Other Font Lock Variables}) to set up for automatic
refontification of buffer text following a modified line to reflect
the new syntactic context due to the change.

To use only syntactic fontification, this variable should
be non-@code{nil}, while @code{font-lock-keywords} should be set to
@code{nil} (@pxref{Font Lock Basics}).
@end defvar

@defvar font-lock-syntax-table
This variable holds the syntax table to use for fontification of
comments and strings.  It is normally set by Font Lock mode based on the
@var{syntax-alist} element in @code{font-lock-defaults}.  If this value
is @code{nil}, syntactic fontification uses the buffer's syntax table
(the value returned by the function @code{syntax-table}; @pxref{Syntax
Table Functions}).
@end defvar

@defvar font-lock-syntactic-face-function
If this variable is non-@code{nil}, it should be a function to determine
which face to use for a given syntactic element (a string or a comment).

The function is called with one argument, the parse state at point
returned by @code{parse-partial-sexp}, and should return a face.  The
default value returns @code{font-lock-comment-face} for comments and
@code{font-lock-string-face} for strings (@pxref{Faces for Font
Lock}).

This variable is normally set through the ``other'' elements in
@code{font-lock-defaults}:

@lisp
(setq-local font-lock-defaults
            `(,python-font-lock-keywords
              nil nil nil nil
              (font-lock-syntactic-face-function
               . python-font-lock-syntactic-face-function)))
@end lisp
@end defvar

@node Multiline Font Lock
@subsection Multiline Font Lock Constructs
@cindex multiline font lock

  Normally, elements of @code{font-lock-keywords} should not match
across multiple lines; that doesn't work reliably, because Font Lock
usually scans just part of the buffer, and it can miss a multi-line
construct that crosses the line boundary where the scan starts.  (The
scan normally starts at the beginning of a line.)

  Making elements that match multiline constructs work properly has
two aspects: correct @emph{identification} and correct
@emph{rehighlighting}.  The first means that Font Lock finds all
multiline constructs.  The second means that Font Lock will correctly
rehighlight all the relevant text when a multiline construct is
changed---for example, if some of the text that was previously part of
a multiline construct ceases to be part of it.  The two aspects are
closely related, and often getting one of them to work will appear to
make the other also work.  However, for reliable results you must
attend explicitly to both aspects.

  There are three ways to ensure correct identification of multiline
constructs:

@itemize
@item
Add a function to @code{font-lock-extend-region-functions} that does
the @emph{identification} and extends the scan so that the scanned
text never starts or ends in the middle of a multiline construct.
@item
Use the @code{font-lock-fontify-region-function} hook similarly to
extend the scan so that the scanned text never starts or ends in the
middle of a multiline construct.
@item
Somehow identify the multiline construct right when it gets inserted
into the buffer (or at any point after that but before font-lock
tries to highlight it), and mark it with a @code{font-lock-multiline}
which will instruct font-lock not to start or end the scan in the
middle of the construct.
@end itemize

  There are several ways to do rehighlighting of multiline constructs:

@itemize
@item
Place a @code{font-lock-multiline} property on the construct.  This
will rehighlight the whole construct if any part of it is changed.  In
some cases you can do this automatically by setting the
@code{font-lock-multiline} variable, which see.
@item
Make sure @code{jit-lock-contextually} is set and rely on it doing its
job.  This will only rehighlight the part of the construct that
follows the actual change, and will do it after a short delay.
This only works if the highlighting of the various parts of your
multiline construct never depends on text in subsequent lines.
Since @code{jit-lock-contextually} is activated by default, this can
be an attractive solution.
@item
Place a @code{jit-lock-defer-multiline} property on the construct.
This works only if @code{jit-lock-contextually} is used, and with the
same delay before rehighlighting, but like @code{font-lock-multiline},
it also handles the case where highlighting depends on
subsequent lines.
@item
If parsing the @emph{syntax} of a construct depends on it being parsed in one
single chunk, you can add the @code{syntax-multiline} text property
over the construct in question.  The most common use for this is when
the syntax property to apply to @samp{FOO} depend on some later text
@samp{BAR}: By placing this text property over the whole of
@samp{FOO...BAR}, you make sure that any change of @samp{BAR} will
also cause the syntax property of @samp{FOO} to be recomputed.
Note: For this to work, the mode needs to add
@code{syntax-propertize-multiline} to
@code{syntax-propertize-extend-region-functions}.
@end itemize

@menu
* Font Lock Multiline::         Marking multiline chunks with a text property.
* Region to Refontify::         Controlling which region gets refontified
                                  after a buffer change.
@end menu

@node Font Lock Multiline
@subsubsection Font Lock Multiline

  One way to ensure reliable rehighlighting of multiline Font Lock
constructs is to put on them the text property @code{font-lock-multiline}.
It should be present and non-@code{nil} for text that is part of a
multiline construct.

  When Font Lock is about to highlight a range of text, it first
extends the boundaries of the range as necessary so that they do not
fall within text marked with the @code{font-lock-multiline} property.
Then it removes any @code{font-lock-multiline} properties from the
range, and highlights it.  The highlighting specification (mostly
@code{font-lock-keywords}) must reinstall this property each time,
whenever it is appropriate.

  @strong{Warning:} don't use the @code{font-lock-multiline} property
on large ranges of text, because that will make rehighlighting slow.

@defvar font-lock-multiline
If the @code{font-lock-multiline} variable is set to @code{t}, Font
Lock will try to add the @code{font-lock-multiline} property
automatically on multiline constructs.  This is not a universal
solution, however, since it slows down Font Lock somewhat.  It can
miss some multiline constructs, or make the property larger or smaller
than necessary.

For elements whose @var{matcher} is a function, the function should
ensure that submatch 0 covers the whole relevant multiline construct,
even if only a small subpart will be highlighted.  It is often just as
easy to add the @code{font-lock-multiline} property by hand.
@end defvar

  The @code{font-lock-multiline} property is meant to ensure proper
refontification; it does not automatically identify new multiline
constructs.  Identifying them requires that Font Lock mode operate on
large enough chunks at a time.  This will happen by accident on many
cases, which may give the impression that multiline constructs magically
work.  If you set the @code{font-lock-multiline} variable
non-@code{nil}, this impression will be even stronger, since the
highlighting of those constructs which are found will be properly
updated from then on.  But that does not work reliably.

  To find multiline constructs reliably, you must either manually place
the @code{font-lock-multiline} property on the text before Font Lock
mode looks at it, or use @code{font-lock-fontify-region-function}.

@node Region to Refontify
@subsubsection Region to Fontify after a Buffer Change

  When a buffer is changed, the region that Font Lock refontifies is
by default the smallest sequence of whole lines that spans the change.
While this works well most of the time, sometimes it doesn't---for
example, when a change alters the syntactic meaning of text on an
earlier line.

  You can enlarge (or even reduce) the region to refontify by setting
the following variable:

@defvar font-lock-extend-after-change-region-function
This buffer-local variable is either @code{nil} or a function for Font
Lock mode to call to determine the region to scan and fontify.

The function is given three parameters, the standard @var{beg},
@var{end}, and @var{old-len} from @code{after-change-functions}
(@pxref{Change Hooks}).  It should return either a cons of the
beginning and end buffer positions (in that order) of the region to
fontify, or @code{nil} (which means choose the region in the standard
way).  This function needs to preserve point, the match-data, and the
current restriction.  The region it returns may start or end in the
middle of a line.

Since this function is called after every buffer change, it should be
reasonably fast.
@end defvar

@node Auto-Indentation
@section Automatic Indentation of code

For programming languages, an important feature of a major mode is to
provide automatic indentation.  There are two parts: one is to decide what
is the right indentation of a line, and the other is to decide when to
reindent a line.  By default, Emacs reindents a line whenever you
type a character in @code{electric-indent-chars}, which by default only
includes Newline.  Major modes can add chars to @code{electric-indent-chars}
according to the syntax of the language.

Deciding what is the right indentation is controlled in Emacs by
@code{indent-line-function} (@pxref{Mode-Specific Indent}).  For some modes,
the @emph{right} indentation cannot be known reliably, typically because
indentation is significant so several indentations are valid but with different
meanings.  In that case, the mode should set @code{electric-indent-inhibit} to
make sure the line is not constantly re-indented against the user's wishes.

Writing a good indentation function can be difficult and to a large extent it
is still a black art.  Many major mode authors will start by writing a simple
indentation function that works for simple cases, for example by comparing with
the indentation of the previous text line.  For most programming languages that
are not really line-based, this tends to scale very poorly: improving
such a function to let it handle more diverse situations tends to become more
and more difficult, resulting in the end with a large, complex, unmaintainable
indentation function which nobody dares to touch.

A good indentation function will usually need to actually parse the
text, according to the syntax of the language.  Luckily, it is not
necessary to parse the text in as much detail as would be needed
for a compiler, but on the other hand, the parser embedded in the
indentation code will want to be somewhat friendly to syntactically
incorrect code.

Good maintainable indentation functions usually fall into two categories:
either parsing forward from some safe starting point until the
position of interest, or parsing backward from the position of interest.
Neither of the two is a clearly better choice than the other: parsing
backward is often more difficult than parsing forward because
programming languages are designed to be parsed forward, but for the
purpose of indentation it has the advantage of not needing to
guess a safe starting point, and it generally enjoys the property
that only a minimum of text will be analyzed to decide the indentation
of a line, so indentation will tend to be less affected by syntax errors in
some earlier unrelated piece of code.  Parsing forward on the other hand
is usually easier and has the advantage of making it possible to
reindent efficiently a whole region at a time, with a single parse.

Rather than write your own indentation function from scratch, it is
often preferable to try and reuse some existing ones or to rely
on a generic indentation engine.  There are sadly few such
engines.  The CC-mode indentation code (used with C, C++, Java, Awk
and a few other such modes) has been made more generic over the years,
so if your language seems somewhat similar to one of those languages,
you might try to use that engine.  @c FIXME: documentation?
Another one is SMIE which takes an approach in the spirit
of Lisp sexps and adapts it to non-Lisp languages.

@menu
* SMIE::                        A simple minded indentation engine.
@end menu

@node SMIE
@subsection Simple Minded Indentation Engine
@cindex SMIE

SMIE is a package that provides a generic navigation and indentation
engine.  Based on a very simple parser using an operator precedence
grammar, it lets major modes extend the sexp-based navigation of Lisp
to non-Lisp languages as well as provide a simple to use but reliable
auto-indentation.

Operator precedence grammar is a very primitive technology for parsing
compared to some of the more common techniques used in compilers.
It has the following characteristics: its parsing power is very limited,
and it is largely unable to detect syntax errors, but it has the
advantage of being algorithmically efficient and able to parse forward
just as well as backward.  In practice that means that SMIE can use it
for indentation based on backward parsing, that it can provide both
@code{forward-sexp} and @code{backward-sexp} functionality, and that it
will naturally work on syntactically incorrect code without any extra
effort.  The downside is that it also means that most programming
languages cannot be parsed correctly using SMIE, at least not without
resorting to some special tricks (@pxref{SMIE Tricks}).

@menu
* SMIE setup::                  SMIE setup and features.
* Operator Precedence Grammars::  A very simple parsing technique.
* SMIE Grammar::                Defining the grammar of a language.
* SMIE Lexer::                  Defining tokens.
* SMIE Tricks::                 Working around the parser's limitations.
* SMIE Indentation::            Specifying indentation rules.
* SMIE Indentation Helpers::    Helper functions for indentation rules.
* SMIE Indentation Example::    Sample indentation rules.
* SMIE Customization::          Customizing indentation.
@end menu

@node SMIE setup
@subsubsection SMIE Setup and Features

SMIE is meant to be a one-stop shop for structural navigation and
various other features which rely on the syntactic structure of code, in
particular automatic indentation.  The main entry point is
@code{smie-setup} which is a function typically called while setting
up a major mode.

@defun smie-setup grammar rules-function &rest keywords
Setup SMIE navigation and indentation.
@var{grammar} is a grammar table generated by @code{smie-prec2->grammar}.
@var{rules-function} is a set of indentation rules for use on
@code{smie-rules-function}.
@var{keywords} are additional arguments, which can include the following
keywords:
@itemize
@item
@code{:forward-token} @var{fun}: Specify the forward lexer to use.
@item
@code{:backward-token} @var{fun}: Specify the backward lexer to use.
@end itemize
@end defun

Calling this function is sufficient to make commands such as
@code{forward-sexp}, @code{backward-sexp}, and @code{transpose-sexps} be
able to properly handle structural elements other than just the paired
parentheses already handled by syntax tables.  For example, if the
provided grammar is precise enough, @code{transpose-sexps} can correctly
transpose the two arguments of a @code{+} operator, taking into account
the precedence rules of the language.

Calling @code{smie-setup} is also sufficient to make @key{TAB}
indentation work in the expected way, extends
@code{blink-matching-paren} to apply to elements like
@code{begin...end}, and provides some commands that you can bind in
the major mode keymap.

@deffn Command smie-close-block
This command closes the most recently opened (and not yet closed) block.
@end deffn

@deffn Command smie-down-list &optional arg
This command is like @code{down-list} but it also pays attention to
nesting of tokens other than parentheses, such as @code{begin...end}.
@end deffn

@node Operator Precedence Grammars
@subsubsection Operator Precedence Grammars

SMIE's precedence grammars simply give to each token a pair of
precedences: the left-precedence and the right-precedence.  We say
@code{T1 < T2} if the right-precedence of token @code{T1} is less than
the left-precedence of token @code{T2}.  A good way to read this
@code{<} is as a kind of parenthesis: if we find @code{... T1 something
T2 ...}  then that should be parsed as @code{... T1 (something T2 ...}
rather than as @code{... T1 something) T2 ...}.  The latter
interpretation would be the case if we had @code{T1 > T2}.  If we have
@code{T1 = T2}, it means that token T2 follows token T1 in the same
syntactic construction, so typically we have @code{"begin" = "end"}.
Such pairs of precedences are sufficient to express left-associativity
or right-associativity of infix operators, nesting of tokens like
parentheses and many other cases.

@c Let's leave this undocumented to leave it more open for change!
@c @defvar smie-grammar
@c The value of this variable is an alist specifying the left and right
@c precedence of each token.  It is meant to be initialized by using one of
@c the functions below.
@c @end defvar

@defun smie-prec2->grammar table
This function takes a @emph{prec2} grammar @var{table} and returns an
alist suitable for use in @code{smie-setup}.  The @emph{prec2}
@var{table} is itself meant to be built by one of the functions below.
@end defun

@defun smie-merge-prec2s &rest tables
This function takes several @emph{prec2} @var{tables} and merges them
into a new @emph{prec2} table.
@end defun

@defun smie-precs->prec2 precs
This function builds a @emph{prec2} table from a table of precedences
@var{precs}.  @var{precs} should be a list, sorted by precedence (for
example @code{"+"} will come before @code{"*"}), of elements of the form
@code{(@var{assoc} @var{op} ...)}, where each @var{op} is a token that
acts as an operator; @var{assoc} is their associativity, which can be
either @code{left}, @code{right}, @code{assoc}, or @code{nonassoc}.
All operators in a given element share the same precedence level
and associativity.
@end defun

@defun smie-bnf->prec2 bnf &rest resolvers
This function lets you specify the grammar using a BNF notation.
It accepts a @var{bnf} description of the grammar along with a set of
conflict resolution rules @var{resolvers}, and
returns a @emph{prec2} table.

@var{bnf} is a list of nonterminal definitions of the form
@code{(@var{nonterm} @var{rhs1} @var{rhs2} ...)} where each @var{rhs}
is a (non-empty) list of terminals (aka tokens) or non-terminals.

Not all grammars are accepted:
@itemize
@item
An @var{rhs} cannot be an empty list (an empty list is never needed,
since SMIE allows all non-terminals to match the empty string anyway).
@item
An @var{rhs} cannot have 2 consecutive non-terminals: each pair of
non-terminals needs to be separated by a terminal (aka token).
This is a fundamental limitation of operator precedence grammars.
@end itemize

Additionally, conflicts can occur:
@itemize
@item
The returned @emph{prec2} table holds constraints between pairs of tokens, and
for any given pair only one constraint can be present: T1 < T2,
T1 = T2, or T1 > T2.
@item
A token can be an @code{opener} (something similar to an open-paren),
a @code{closer} (like a close-paren), or @code{neither} of the two
(e.g., an infix operator, or an inner token like @code{"else"}).
@end itemize

Precedence conflicts can be resolved via @var{resolvers}, which
is a list of @emph{precs} tables (see @code{smie-precs->prec2}): for
each precedence conflict, if those @code{precs} tables
specify a particular constraint, then the conflict is resolved by using
this constraint instead, else a conflict is reported and one of the
conflicting constraints is picked arbitrarily and the others are
simply ignored.
@end defun

@node SMIE Grammar
@subsubsection Defining the Grammar of a Language
@cindex SMIE grammar
@cindex grammar, SMIE

The usual way to define the SMIE grammar of a language is by
defining a new global variable that holds the precedence table by
giving a set of BNF rules.
For example, the grammar definition for a small Pascal-like language
could look like:
@example
@group
(require 'smie)
(defvar sample-smie-grammar
  (smie-prec2->grammar
   (smie-bnf->prec2
@end group
@group
    '((id)
      (inst ("begin" insts "end")
            ("if" exp "then" inst "else" inst)
            (id ":=" exp)
            (exp))
      (insts (insts ";" insts) (inst))
      (exp (exp "+" exp)
           (exp "*" exp)
           ("(" exps ")"))
      (exps (exps "," exps) (exp)))
@end group
@group
    '((assoc ";"))
    '((assoc ","))
    '((assoc "+") (assoc "*")))))
@end group
@end example

@noindent
A few things to note:

@itemize
@item
The above grammar does not explicitly mention the syntax of function
calls: SMIE will automatically allow any sequence of sexps, such as
identifiers, balanced parentheses, or @code{begin ... end} blocks
to appear anywhere anyway.
@item
The grammar category @code{id} has no right hand side: this does not
mean that it can match only the empty string, since as mentioned any
sequence of sexps can appear anywhere anyway.
@item
Because non terminals cannot appear consecutively in the BNF grammar, it
is difficult to correctly handle tokens that act as terminators, so the
above grammar treats @code{";"} as a statement @emph{separator} instead,
which SMIE can handle very well.
@item
Separators used in sequences (such as @code{","} and @code{";"} above)
are best defined with BNF rules such as @code{(foo (foo "separator" foo) ...)}
which generate precedence conflicts which are then resolved by giving
them an explicit @code{(assoc "separator")}.
@item
The @code{("(" exps ")")} rule was not needed to pair up parens, since
SMIE will pair up any characters that are marked as having paren syntax
in the syntax table.  What this rule does instead (together with the
definition of @code{exps}) is to make it clear that @code{","} should
not appear outside of parentheses.
@item
Rather than have a single @emph{precs} table to resolve conflicts, it is
preferable to have several tables, so as to let the BNF part of the
grammar specify relative precedences where possible.
@item
Unless there is a very good reason to prefer @code{left} or
@code{right}, it is usually preferable to mark operators as associative,
using @code{assoc}.  For that reason @code{"+"} and @code{"*"} are
defined above as @code{assoc}, although the language defines them
formally as left associative.
@end itemize

@node SMIE Lexer
@subsubsection Defining Tokens
@cindex SMIE lexer
@cindex defining tokens, SMIE

SMIE comes with a predefined lexical analyzer which uses syntax tables
in the following way: any sequence of characters that have word or
symbol syntax is considered a token, and so is any sequence of
characters that have punctuation syntax.  This default lexer is
often a good starting point but is rarely actually correct for any given
language.  For example, it will consider @code{"2,+3"} to be composed
of 3 tokens: @code{"2"}, @code{",+"}, and @code{"3"}.

To describe the lexing rules of your language to SMIE, you need
2 functions, one to fetch the next token, and another to fetch the
previous token.  Those functions will usually first skip whitespace and
comments and then look at the next chunk of text to see if it
is a special token.  If so it should skip the token and
return a description of this token.  Usually this is simply the string
extracted from the buffer, but it can be anything you want.
For example:
@example
@group
(defvar sample-keywords-regexp
  (regexp-opt '("+" "*" "," ";" ">" ">=" "<" "<=" ":=" "=")))
@end group
@group
(defun sample-smie-forward-token ()
  (forward-comment (point-max))
  (cond
   ((looking-at sample-keywords-regexp)
    (goto-char (match-end 0))
    (match-string-no-properties 0))
   (t (buffer-substring-no-properties
       (point)
       (progn (skip-syntax-forward "w_")
              (point))))))
@end group
@group
(defun sample-smie-backward-token ()
  (forward-comment (- (point)))
  (cond
   ((looking-back sample-keywords-regexp (- (point) 2) t)
    (goto-char (match-beginning 0))
    (match-string-no-properties 0))
   (t (buffer-substring-no-properties
       (point)
       (progn (skip-syntax-backward "w_")
              (point))))))
@end group
@end example

Notice how those lexers return the empty string when in front of
parentheses.  This is because SMIE automatically takes care of the
parentheses defined in the syntax table.  More specifically if the lexer
returns @code{nil} or an empty string, SMIE tries to handle the corresponding
text as a sexp according to syntax tables.

@node SMIE Tricks
@subsubsection Living With a Weak Parser

The parsing technique used by SMIE does not allow tokens to behave
differently in different contexts.  For most programming languages, this
manifests itself by precedence conflicts when converting the
BNF grammar.

Sometimes, those conflicts can be worked around by expressing the
grammar slightly differently.  For example, for Modula-2 it might seem
natural to have a BNF grammar that looks like this:

@example
  ...
  (inst ("IF" exp "THEN" insts "ELSE" insts "END")
        ("CASE" exp "OF" cases "END")
        ...)
  (cases (cases "|" cases)
         (caselabel ":" insts)
         ("ELSE" insts))
  ...
@end example

But this will create conflicts for @code{"ELSE"}: on the one hand, the
IF rule implies (among many other things) that @code{"ELSE" = "END"};
but on the other hand, since @code{"ELSE"} appears within @code{cases},
which appears left of @code{"END"}, we also have @code{"ELSE" > "END"}.
We can solve the conflict either by using:
@example
  ...
  (inst ("IF" exp "THEN" insts "ELSE" insts "END")
        ("CASE" exp "OF" cases "END")
        ("CASE" exp "OF" cases "ELSE" insts "END")
        ...)
  (cases (cases "|" cases) (caselabel ":" insts))
  ...
@end example
or
@example
  ...
  (inst ("IF" exp "THEN" else "END")
        ("CASE" exp "OF" cases "END")
        ...)
  (else (insts "ELSE" insts))
  (cases (cases "|" cases) (caselabel ":" insts) (else))
  ...
@end example

Reworking the grammar to try and solve conflicts has its downsides, tho,
because SMIE assumes that the grammar reflects the logical structure of
the code, so it is preferable to keep the BNF closer to the intended
abstract syntax tree.

Other times, after careful consideration you may conclude that those
conflicts are not serious and simply resolve them via the
@var{resolvers} argument of @code{smie-bnf->prec2}.  Usually this is
because the grammar is simply ambiguous: the conflict does not affect
the set of programs described by the grammar, but only the way those
programs are parsed.  This is typically the case for separators and
associative infix operators, where you want to add a resolver like
@code{'((assoc "|"))}.  Another case where this can happen is for the
classic @emph{dangling else} problem, where you will use @code{'((assoc
"else" "then"))}.  It can also happen for cases where the conflict is
real and cannot really be resolved, but it is unlikely to pose a problem
in practice.

Finally, in many cases some conflicts will remain despite all efforts to
restructure the grammar.  Do not despair: while the parser cannot be
made more clever, you can make the lexer as smart as you want.  So, the
solution is then to look at the tokens involved in the conflict and to
split one of those tokens into 2 (or more) different tokens.  E.g., if
the grammar needs to distinguish between two incompatible uses of the
token @code{"begin"}, make the lexer return different tokens (say
@code{"begin-fun"} and @code{"begin-plain"}) depending on which kind of
@code{"begin"} it finds.  This pushes the work of distinguishing the
different cases to the lexer, which will thus have to look at the
surrounding text to find ad-hoc clues.

@node SMIE Indentation
@subsubsection Specifying Indentation Rules
@cindex indentation rules, SMIE

Based on the provided grammar, SMIE will be able to provide automatic
indentation without any extra effort.  But in practice, this default
indentation style will probably not be good enough.  You will want to
tweak it in many different cases.

SMIE indentation is based on the idea that indentation rules should be
as local as possible.  To this end, it relies on the idea of
@emph{virtual} indentation, which is the indentation that a particular
program point would have if it were at the beginning of a line.
Of course, if that program point is indeed at the beginning of a line,
its virtual indentation is its current indentation.  But if not, then
SMIE uses the indentation algorithm to compute the virtual indentation
of that point.  Now in practice, the virtual indentation of a program
point does not have to be identical to the indentation it would have if
we inserted a newline before it.  To see how this works, the SMIE rule
for indentation after a @code{@{} in C does not care whether the
@code{@{} is standing on a line of its own or is at the end of the
preceding line.  Instead, these different cases are handled in the
indentation rule that decides how to indent before a @code{@{}.

Another important concept is the notion of @emph{parent}: The
@emph{parent} of a token, is the head token of the nearest enclosing
syntactic construct.  For example, the parent of an @code{else} is the
@code{if} to which it belongs, and the parent of an @code{if}, in turn,
is the lead token of the surrounding construct.  The command
@code{backward-sexp} jumps from a token to its parent, but there are
some caveats: for @emph{openers} (tokens which start a construct, like
@code{if}), you need to start with point before the token, while for
others you need to start with point after the token.
@code{backward-sexp} stops with point before the parent token if that is
the @emph{opener} of the token of interest, and otherwise it stops with
point after the parent token.

SMIE indentation rules are specified using a function that takes two
arguments @var{method} and @var{arg} where the meaning of @var{arg} and the
expected return value depend on @var{method}.

@var{method} can be:
@itemize
@item
@code{:after}, in which case @var{arg} is a token and the function
should return the @var{offset} to use for indentation after @var{arg}.
@item
@code{:before}, in which case @var{arg} is a token and the function
should return the @var{offset} to use to indent @var{arg} itself.
@item
@code{:elem}, in which case the function should return either the offset
to use to indent function arguments (if @var{arg} is the symbol
@code{arg}) or the basic indentation step (if @var{arg} is the symbol
@code{basic}).
@item
@code{:list-intro}, in which case @var{arg} is a token and the function
should return non-@code{nil} if the token is followed by a list of
expressions (not separated by any token) rather than an expression.
@end itemize

When @var{arg} is a token, the function is called with point just before
that token.  A return value of @code{nil} always means to fallback on the
default behavior, so the function should return @code{nil} for arguments it
does not expect.

@var{offset} can be:
@itemize
@item
@code{nil}: use the default indentation rule.
@item
@code{(column . @var{column})}: indent to column @var{column}.
@item
@var{number}: offset by @var{number}, relative to a base token which is
the current token for @code{:after} and its parent for @code{:before}.
@end itemize

@node SMIE Indentation Helpers
@subsubsection Helper Functions for Indentation Rules

SMIE provides various functions designed specifically for use in the
indentation rules function (several of those functions break if used in
another context).  These functions all start with the prefix
@code{smie-rule-}.

@defun smie-rule-bolp
Return non-@code{nil} if the current token is the first on the line.
@end defun

@defun smie-rule-hanging-p
Return non-@code{nil} if the current token is @emph{hanging}.
A token is @emph{hanging} if it is the last token on the line
and if it is preceded by other tokens: a lone token on a line is not
hanging.
@end defun

@defun smie-rule-next-p &rest tokens
Return non-@code{nil} if the next token is among @var{tokens}.
@end defun

@defun smie-rule-prev-p &rest tokens
Return non-@code{nil} if the previous token is among @var{tokens}.
@end defun

@defun smie-rule-parent-p &rest parents
Return non-@code{nil} if the current token's parent is among @var{parents}.
@end defun

@defun smie-rule-sibling-p
Return non-@code{nil} if the current token's parent is actually a
sibling.  This is the case for example when the parent of a @code{","}
is just the previous @code{","}.
@end defun

@defun smie-rule-parent &optional offset
Return the proper offset to align the current token with the parent.
If non-@code{nil}, @var{offset} should be an integer giving an
additional offset to apply.
@end defun

@defun smie-rule-separator method
Indent current token as a @emph{separator}.

By @emph{separator}, we mean here a token whose sole purpose is to
separate various elements within some enclosing syntactic construct, and
which does not have any semantic significance in itself (i.e., it would
typically not exist as a node in an abstract syntax tree).

Such a token is expected to have an associative syntax and be closely
tied to its syntactic parent.  Typical examples are @code{","} in lists
of arguments (enclosed inside parentheses), or @code{";"} in sequences
of instructions (enclosed in a @code{@{...@}} or @code{begin...end}
block).

@var{method} should be the method name that was passed to
@code{smie-rules-function}.
@end defun

@node SMIE Indentation Example
@subsubsection Sample Indentation Rules

Here is an example of an indentation function:

@example
(defun sample-smie-rules (kind token)
  (pcase (cons kind token)
    (`(:elem . basic) sample-indent-basic)
    (`(,_ . ",") (smie-rule-separator kind))
    (`(:after . ":=") sample-indent-basic)
    (`(:before . ,(or `"begin" `"(" `"@{"))
     (if (smie-rule-hanging-p) (smie-rule-parent)))
    (`(:before . "if")
     (and (not (smie-rule-bolp)) (smie-rule-prev-p "else")
          (smie-rule-parent)))))
@end example

@noindent
A few things to note:

@itemize
@item
The first case indicates the basic indentation increment to use.
If @code{sample-indent-basic} is @code{nil}, then SMIE uses the global
setting @code{smie-indent-basic}.  The major mode could have set
@code{smie-indent-basic} buffer-locally instead, but that
is discouraged.

@item
The rule for the token @code{","} make SMIE try to be more clever when
the comma separator is placed at the beginning of lines.  It tries to
outdent the separator so as to align the code after the comma; for
example:

@example
x = longfunctionname (
        arg1
      , arg2
    );
@end example

@item
The rule for indentation after @code{":="} exists because otherwise
SMIE would treat @code{":="} as an infix operator and would align the
right argument with the left one.

@item
The rule for indentation before @code{"begin"} is an example of the use
of virtual indentation:  This rule is used only when @code{"begin"} is
hanging, which can happen only when @code{"begin"} is not at the
beginning of a line.  So this is not used when indenting
@code{"begin"} itself but only when indenting something relative to this
@code{"begin"}.  Concretely, this rule changes the indentation from:

@example
    if x > 0 then begin
            dosomething(x);
        end
@end example
to
@example
    if x > 0 then begin
        dosomething(x);
    end
@end example

@item
The rule for indentation before @code{"if"} is similar to the one for
@code{"begin"}, but where the purpose is to treat @code{"else if"}
as a single unit, so as to align a sequence of tests rather than indent
each test further to the right.  This function does this only in the
case where the @code{"if"} is not placed on a separate line, hence the
@code{smie-rule-bolp} test.

If we know that the @code{"else"} is always aligned with its @code{"if"}
and is always at the beginning of a line, we can use a more efficient
rule:
@example
((equal token "if")
 (and (not (smie-rule-bolp))
      (smie-rule-prev-p "else")
      (save-excursion
        (sample-smie-backward-token)
        (cons 'column (current-column)))))
@end example

The advantage of this formulation is that it reuses the indentation of
the previous @code{"else"}, rather than going all the way back to the
first @code{"if"} of the sequence.
@end itemize

@c In some sense this belongs more in the Emacs manual.
@node SMIE Customization
@subsubsection Customizing Indentation

If you are using a mode whose indentation is provided by SMIE, you can
customize the indentation to suit your preferences.  You can do this
on a per-mode basis (using the option @code{smie-config}), or a
per-file basis (using the function @code{smie-config-local} in a
file-local variable specification).

@defopt smie-config
This option lets you customize indentation on a per-mode basis.
It is an alist with elements of the form @code{(@var{mode} . @var{rules})}.
For the precise form of rules, see the variable's documentation; but
you may find it easier to use the command @code{smie-config-guess}.
@end defopt

@deffn Command smie-config-guess
This command tries to work out appropriate settings to produce
your preferred style of indentation.  Simply call the command while
visiting a file that is indented with your style.
@end deffn

@deffn Command smie-config-save
Call this command after using @code{smie-config-guess}, to save your
settings for future sessions.
@end deffn

@deffn Command smie-config-show-indent &optional move
This command displays the rules that are used to indent the current
line.
@end deffn

@deffn Command smie-config-set-indent
This command adds a local rule to adjust the indentation of the current line.
@end deffn

@defun smie-config-local rules
This function adds @var{rules} as indentation rules for the current buffer.
These add to any mode-specific rules defined by the @code{smie-config} option.
To specify custom indentation rules for a specific file, add an entry
to the file's local variables of the form:
@code{eval: (smie-config-local '(@var{rules}))}.
@end defun


@node Desktop Save Mode
@section Desktop Save Mode
@cindex desktop save mode

@dfn{Desktop Save Mode} is a feature to save the state of Emacs from
one session to another.  The user-level commands for using Desktop
Save Mode are described in the GNU Emacs Manual (@pxref{Saving Emacs
Sessions,,, emacs, the GNU Emacs Manual}).  Modes whose buffers visit
a file, don't have to do anything to use this feature.

For buffers not visiting a file to have their state saved, the major
mode must bind the buffer local variable @code{desktop-save-buffer} to
a non-@code{nil} value.

@defvar desktop-save-buffer
If this buffer-local variable is non-@code{nil}, the buffer will have
its state saved in the desktop file at desktop save.  If the value is
a function, it is called at desktop save with argument
@var{desktop-dirname}, and its value is saved in the desktop file along
with the state of the buffer for which it was called.  When file names
are returned as part of the auxiliary information, they should be
formatted using the call

@example
(desktop-file-name @var{file-name} @var{desktop-dirname})
@end example

@end defvar

For buffers not visiting a file to be restored, the major mode must
define a function to do the job, and that function must be listed in
the alist @code{desktop-buffer-mode-handlers}.

@defvar desktop-buffer-mode-handlers
Alist with elements

@example
(@var{major-mode} . @var{restore-buffer-function})
@end example

The function @var{restore-buffer-function} will be called with
argument list

@example
(@var{buffer-file-name} @var{buffer-name} @var{desktop-buffer-misc})
@end example

and it should return the restored buffer.
Here @var{desktop-buffer-misc} is the value returned by the function
optionally bound to @code{desktop-save-buffer}.
@end defvar<|MERGE_RESOLUTION|>--- conflicted
+++ resolved
@@ -3733,79 +3733,6 @@
 @item font-lock-negation-char-face
 @vindex font-lock-negation-char-face
 for easily-overlooked negation characters.
-<<<<<<< HEAD
-=======
-
-@item font-lock-escape-face
-@vindex font-lock-escape-face
-for escape sequences in strings.
-This face inherits, by default, from @code{font-lock-regexp-grouping-backslash}.
-
-Here is an example in Python, where the escape sequence @code{\n} is used:
-
-@smallexample
-@group
-print('Hello world!\n')
-@end group
-@end smallexample
-
-@item font-lock-number-face
-@vindex font-lock-number-face
-for numbers.
-
-@item font-lock-operator-face
-@vindex font-lock-operator-face
-for operators.
-
-@item font-lock-property-name-face
-@vindex font-lock-property-name-face
-for properties of an object, such as the declaration of fields in a
-struct.  This face inherits, by default, from
-@code{font-lock-variable-name-face}.
-
-@item font-lock-property-ref-face
-@vindex font-lock-property-ref-face
-for properties of an object, such as use of fields in a struct.  This
-face inherits, by default, from @code{font-lock-property-name-face}.
-
-For example,
-
-@smallexample
-@group
-typedef struct
-@{
-  int prop;
-//    ^ property
-@} obj;
-
-int main()
-@{
-  obj o;
-  o.prop = 3;
-//  ^ property
-@}
-@end group
-@end smallexample
-
-@item font-lock-punctuation-face
-@vindex font-lock-punctuation-face
-for punctuation such as brackets and delimiters.
-
-@item font-lock-bracket-face
-@vindex font-lock-bracket-face
-for brackets (e.g., @code{()}, @code{[]}, @code{@{@}}).
-This face inherits, by default, from @code{font-lock-punctuation-face}.
-
-@item font-lock-delimiter-face
-@vindex font-lock-delimiter-face
-for delimiters (e.g., @code{;}, @code{:}, @code{,}).
-This face inherits, by default, from @code{font-lock-punctuation-face}.
-
-@item font-lock-misc-punctuation-face
-@vindex font-lock-misc-punctuation-face
-for punctuation that is not a bracket or delimiter.
-This face inherits, by default, from @code{font-lock-punctuation-face}.
->>>>>>> 50b55656
 @end table
 
 @node Syntactic Font Lock
