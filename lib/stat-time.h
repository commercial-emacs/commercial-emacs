/* stat-related time functions.

   Copyright (C) 2005, 2007, 2009-2023 Free Software Foundation, Inc.

   This file is free software: you can redistribute it and/or modify
   it under the terms of the GNU Lesser General Public License as
   published by the Free Software Foundation; either version 2.1 of the
   License, or (at your option) any later version.

   This file is distributed in the hope that it will be useful,
   but WITHOUT ANY WARRANTY; without even the implied warranty of
   MERCHANTABILITY or FITNESS FOR A PARTICULAR PURPOSE.  See the
   GNU Lesser General Public License for more details.

   You should have received a copy of the GNU Lesser General Public License
   along with this program.  If not, see <https://www.gnu.org/licenses/>.  */

/* Written by Paul Eggert.  */

#ifndef STAT_TIME_H
#define STAT_TIME_H 1

<<<<<<< HEAD
#include "intprops.h"
=======
/* This file uses _GL_INLINE_HEADER_BEGIN, _GL_INLINE, _GL_UNUSED,
   _GL_ATTRIBUTE_PURE, HAVE_STRUCT_STAT_*.  */
#if !_GL_CONFIG_H_INCLUDED
 #error "Please include config.h first."
#endif
>>>>>>> ebf5e4ca

#include <errno.h>
#include <stddef.h>
#include <sys/stat.h>
#include <time.h>

_GL_INLINE_HEADER_BEGIN
#ifndef _GL_STAT_TIME_INLINE
# define _GL_STAT_TIME_INLINE _GL_INLINE
#endif

#ifdef __cplusplus
extern "C" {
#endif

/* STAT_TIMESPEC (ST, ST_XTIM) is the ST_XTIM member for *ST of type
   struct timespec, if available.  If not, then STAT_TIMESPEC_NS (ST,
   ST_XTIM) is the nanosecond component of the ST_XTIM member for *ST,
   if available.  ST_XTIM can be st_atim, st_ctim, st_mtim, or st_birthtim
   for access, status change, data modification, or birth (creation)
   time respectively.

   These macros are private to stat-time.h.  */
#if _GL_WINDOWS_STAT_TIMESPEC || defined HAVE_STRUCT_STAT_ST_ATIM_TV_NSEC
# if _GL_WINDOWS_STAT_TIMESPEC || defined TYPEOF_STRUCT_STAT_ST_ATIM_IS_STRUCT_TIMESPEC
#  define STAT_TIMESPEC(st, st_xtim) ((st)->st_xtim)
# else
#  define STAT_TIMESPEC_NS(st, st_xtim) ((st)->st_xtim.tv_nsec)
# endif
#elif defined HAVE_STRUCT_STAT_ST_ATIMESPEC_TV_NSEC
# define STAT_TIMESPEC(st, st_xtim) ((st)->st_xtim##espec)
#elif defined HAVE_STRUCT_STAT_ST_ATIMENSEC
# define STAT_TIMESPEC_NS(st, st_xtim) ((st)->st_xtim##ensec)
#elif defined HAVE_STRUCT_STAT_ST_ATIM_ST__TIM_TV_NSEC
# define STAT_TIMESPEC_NS(st, st_xtim) ((st)->st_xtim.st__tim.tv_nsec)
#endif

/* Return the nanosecond component of *ST's access time.  */
_GL_STAT_TIME_INLINE long int _GL_ATTRIBUTE_PURE
get_stat_atime_ns (struct stat const *st)
{
# if defined STAT_TIMESPEC
  return STAT_TIMESPEC (st, st_atim).tv_nsec;
# elif defined STAT_TIMESPEC_NS
  return STAT_TIMESPEC_NS (st, st_atim);
# else
  return 0;
# endif
}

/* Return the nanosecond component of *ST's status change time.  */
_GL_STAT_TIME_INLINE long int _GL_ATTRIBUTE_PURE
get_stat_ctime_ns (struct stat const *st)
{
# if defined STAT_TIMESPEC
  return STAT_TIMESPEC (st, st_ctim).tv_nsec;
# elif defined STAT_TIMESPEC_NS
  return STAT_TIMESPEC_NS (st, st_ctim);
# else
  return 0;
# endif
}

/* Return the nanosecond component of *ST's data modification time.  */
_GL_STAT_TIME_INLINE long int _GL_ATTRIBUTE_PURE
get_stat_mtime_ns (struct stat const *st)
{
# if defined STAT_TIMESPEC
  return STAT_TIMESPEC (st, st_mtim).tv_nsec;
# elif defined STAT_TIMESPEC_NS
  return STAT_TIMESPEC_NS (st, st_mtim);
# else
  return 0;
# endif
}

/* Return the nanosecond component of *ST's birth time.  */
_GL_STAT_TIME_INLINE long int _GL_ATTRIBUTE_PURE
get_stat_birthtime_ns (_GL_UNUSED struct stat const *st)
{
# if defined HAVE_STRUCT_STAT_ST_BIRTHTIMESPEC_TV_NSEC
  return STAT_TIMESPEC (st, st_birthtim).tv_nsec;
# elif defined HAVE_STRUCT_STAT_ST_BIRTHTIMENSEC
  return STAT_TIMESPEC_NS (st, st_birthtim);
# else
  return 0;
# endif
}

/* Return *ST's access time.  */
_GL_STAT_TIME_INLINE struct timespec _GL_ATTRIBUTE_PURE
get_stat_atime (struct stat const *st)
{
#ifdef STAT_TIMESPEC
  return STAT_TIMESPEC (st, st_atim);
#else
  struct timespec t;
  t.tv_sec = st->st_atime;
  t.tv_nsec = get_stat_atime_ns (st);
  return t;
#endif
}

/* Return *ST's status change time.  */
_GL_STAT_TIME_INLINE struct timespec _GL_ATTRIBUTE_PURE
get_stat_ctime (struct stat const *st)
{
#ifdef STAT_TIMESPEC
  return STAT_TIMESPEC (st, st_ctim);
#else
  struct timespec t;
  t.tv_sec = st->st_ctime;
  t.tv_nsec = get_stat_ctime_ns (st);
  return t;
#endif
}

/* Return *ST's data modification time.  */
_GL_STAT_TIME_INLINE struct timespec _GL_ATTRIBUTE_PURE
get_stat_mtime (struct stat const *st)
{
#ifdef STAT_TIMESPEC
  return STAT_TIMESPEC (st, st_mtim);
#else
  struct timespec t;
  t.tv_sec = st->st_mtime;
  t.tv_nsec = get_stat_mtime_ns (st);
  return t;
#endif
}

/* Return *ST's birth time, if available; otherwise return a value
   with tv_sec and tv_nsec both equal to -1.  */
_GL_STAT_TIME_INLINE struct timespec _GL_ATTRIBUTE_PURE
get_stat_birthtime (_GL_UNUSED struct stat const *st)
{
  struct timespec t;

#if (defined HAVE_STRUCT_STAT_ST_BIRTHTIMESPEC_TV_NSEC \
     || defined HAVE_STRUCT_STAT_ST_BIRTHTIM_TV_NSEC)
  t = STAT_TIMESPEC (st, st_birthtim);
#elif defined HAVE_STRUCT_STAT_ST_BIRTHTIMENSEC
  t.tv_sec = st->st_birthtime;
  t.tv_nsec = st->st_birthtimensec;
#elif defined _WIN32 && ! defined __CYGWIN__
  /* Native Windows platforms (but not Cygwin) put the "file creation
     time" in st_ctime (!).  See
     <https://docs.microsoft.com/en-us/cpp/c-runtime-library/reference/stat-functions>.  */
# if _GL_WINDOWS_STAT_TIMESPEC
  t = st->st_ctim;
# else
  t.tv_sec = st->st_ctime;
  t.tv_nsec = 0;
# endif
#else
  /* Birth time is not supported.  */
  t.tv_sec = -1;
  t.tv_nsec = -1;
#endif

#if (defined HAVE_STRUCT_STAT_ST_BIRTHTIMESPEC_TV_NSEC \
     || defined HAVE_STRUCT_STAT_ST_BIRTHTIM_TV_NSEC \
     || defined HAVE_STRUCT_STAT_ST_BIRTHTIMENSEC)
  /* FreeBSD and NetBSD sometimes signal the absence of knowledge by
     using zero.  Attempt to work around this problem.  Alas, this can
     report failure even for valid timestamps.  Also, NetBSD
     sometimes returns junk in the birth time fields; work around this
     bug if it is detected.  */
  if (! (t.tv_sec && 0 <= t.tv_nsec && t.tv_nsec < 1000000000))
    {
      t.tv_sec = -1;
      t.tv_nsec = -1;
    }
#endif

  return t;
}

/* If a stat-like function returned RESULT, normalize the timestamps
   in *ST, in case this platform suffers from the Solaris 11 bug where
   tv_nsec might be negative.  Return the adjusted RESULT, setting
   errno to EOVERFLOW if normalization overflowed.  This function
   is intended to be private to this .h file.  */
_GL_STAT_TIME_INLINE int
stat_time_normalize (int result, _GL_UNUSED struct stat *st)
{
#if defined __sun && defined STAT_TIMESPEC
  if (result == 0)
    {
      long int timespec_hz = 1000000000;
      short int const ts_off[] = { offsetof (struct stat, st_atim),
                                   offsetof (struct stat, st_mtim),
                                   offsetof (struct stat, st_ctim) };
      int i;
      for (i = 0; i < sizeof ts_off / sizeof *ts_off; i++)
        {
          struct timespec *ts = (struct timespec *) ((char *) st + ts_off[i]);
          long int q = ts->tv_nsec / timespec_hz;
          long int r = ts->tv_nsec % timespec_hz;
          if (r < 0)
            {
              r += timespec_hz;
              q--;
            }
          ts->tv_nsec = r;
          /* Overflow is possible, as Solaris 11 stat can yield
             tv_sec == TYPE_MINIMUM (time_t) && tv_nsec == -1000000000.
             INT_ADD_WRAPV is OK, since time_t is signed on Solaris.  */
          if (INT_ADD_WRAPV (q, ts->tv_sec, &ts->tv_sec))
            {
              errno = EOVERFLOW;
              return -1;
            }
        }
    }
#endif
  return result;
}

#ifdef __cplusplus
}
#endif

_GL_INLINE_HEADER_END

#endif<|MERGE_RESOLUTION|>--- conflicted
+++ resolved
@@ -20,15 +20,7 @@
 #ifndef STAT_TIME_H
 #define STAT_TIME_H 1
 
-<<<<<<< HEAD
 #include "intprops.h"
-=======
-/* This file uses _GL_INLINE_HEADER_BEGIN, _GL_INLINE, _GL_UNUSED,
-   _GL_ATTRIBUTE_PURE, HAVE_STRUCT_STAT_*.  */
-#if !_GL_CONFIG_H_INCLUDED
- #error "Please include config.h first."
-#endif
->>>>>>> ebf5e4ca
 
 #include <errno.h>
 #include <stddef.h>
