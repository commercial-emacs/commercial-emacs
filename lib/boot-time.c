--- conflicted
+++ resolved
@@ -32,18 +32,11 @@
 # include <time.h>
 #endif
 
-<<<<<<< HEAD
 #if HAVE_SYS_PARAM_H
 # include <sys/param.h>
 #endif
 
 #if HAVE_SYS_SYSCTL_H && ! defined __GLIBC__
-=======
-#if HAVE_SYS_SYSCTL_H && !(defined __GLIBC__ && defined __linux__) && !defined __minix
-# if HAVE_SYS_PARAM_H
-#  include <sys/param.h>
-# endif
->>>>>>> 3895f882
 # include <sys/sysctl.h>
 #endif
 
