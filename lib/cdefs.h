--- conflicted
+++ resolved
@@ -169,7 +169,6 @@
    || (__builtin_constant_p (__l) && (__l) > 0))
 
 /* Length is known to be safe at compile time if the __L * __S <= __OBJSZ
-<<<<<<< HEAD
    condition can be folded to a constant and if it is true.  The -1 check is
    redundant because since it implies that __glibc_safe_len_cond is true.  */
 #define __glibc_safe_or_unknown_len(__l, __s, __osz) \
@@ -177,15 +176,6 @@
    && __builtin_constant_p (__glibc_safe_len_cond ((__SIZE_TYPE__) (__l),     \
 						   __s, __osz))		      \
    && __glibc_safe_len_cond ((__SIZE_TYPE__) (__l), __s, __osz))
-=======
-   condition can be folded to a constant and if it is true, or unknown (-1) */
-# define __glibc_safe_or_unknown_len(__l, __s, __osz) \
-  ((__osz) == (__SIZE_TYPE__) -1					      \
-   || (__glibc_unsigned_or_positive (__l)				      \
-       && __builtin_constant_p (__glibc_safe_len_cond ((__SIZE_TYPE__) (__l), \
-						       (__s), (__osz)))	      \
-       && __glibc_safe_len_cond ((__SIZE_TYPE__) (__l), (__s), (__osz))))
->>>>>>> b429274c
 
 /* Conversely, we know at compile time that the length is unsafe if the
    __L * __S <= __OBJSZ condition can be folded to a constant and if it is
