/* getopt_long and getopt_long_only entry points for GNU getopt.
<<<<<<< HEAD
   Copyright (C) 1987-1994, 1996-1998, 2004, 2006, 2009-2015 Free Software
   Foundation, Inc.
=======
   Copyright (C) 1987-1994, 1996-1998, 2004, 2006, 2009-2015 Free
   Software Foundation, Inc.
>>>>>>> a012c7bb
   This file is part of the GNU C Library.

   This program is free software: you can redistribute it and/or modify
   it under the terms of the GNU General Public License as published by
   the Free Software Foundation; either version 3 of the License, or
   (at your option) any later version.

   This program is distributed in the hope that it will be useful,
   but WITHOUT ANY WARRANTY; without even the implied warranty of
   MERCHANTABILITY or FITNESS FOR A PARTICULAR PURPOSE.  See the
   GNU General Public License for more details.

   You should have received a copy of the GNU General Public License
   along with this program.  If not, see <http://www.gnu.org/licenses/>.  */

#ifdef _LIBC
# include <getopt.h>
#else
# include <config.h>
# include "getopt.h"
#endif
#include "getopt_int.h"

#include <stdio.h>

/* This needs to come after some library #include
   to get __GNU_LIBRARY__ defined.  */
#ifdef __GNU_LIBRARY__
#include <stdlib.h>
#endif

#ifndef NULL
#define NULL 0
#endif

int
getopt_long (int argc, char *__getopt_argv_const *argv, const char *options,
             const struct option *long_options, int *opt_index)
{
  return _getopt_internal (argc, (char **) argv, options, long_options,
                           opt_index, 0, 0);
}

int
_getopt_long_r (int argc, char **argv, const char *options,
                const struct option *long_options, int *opt_index,
                struct _getopt_data *d)
{
  return _getopt_internal_r (argc, argv, options, long_options, opt_index,
                             0, d, 0);
}

/* Like getopt_long, but '-' as well as '--' can indicate a long option.
   If an option that starts with '-' (not '--') doesn't match a long option,
   but does match a short option, it is parsed as a short option
   instead.  */

int
getopt_long_only (int argc, char *__getopt_argv_const *argv,
                  const char *options,
                  const struct option *long_options, int *opt_index)
{
  return _getopt_internal (argc, (char **) argv, options, long_options,
                           opt_index, 1, 0);
}

int
_getopt_long_only_r (int argc, char **argv, const char *options,
                     const struct option *long_options, int *opt_index,
                     struct _getopt_data *d)
{
  return _getopt_internal_r (argc, argv, options, long_options, opt_index,
                             1, d, 0);
}


#ifdef TEST

#include <stdio.h>

int
main (int argc, char **argv)
{
  int c;
  int digit_optind = 0;

  while (1)
    {
      int this_option_optind = optind ? optind : 1;
      int option_index = 0;
      static const struct option long_options[] =
      {
        {"add", 1, 0, 0},
        {"append", 0, 0, 0},
        {"delete", 1, 0, 0},
        {"verbose", 0, 0, 0},
        {"create", 0, 0, 0},
        {"file", 1, 0, 0},
        {0, 0, 0, 0}
      };

      c = getopt_long (argc, argv, "abc:d:0123456789",
                       long_options, &option_index);
      if (c == -1)
        break;

      switch (c)
        {
        case 0:
          printf ("option %s", long_options[option_index].name);
          if (optarg)
            printf (" with arg %s", optarg);
          printf ("\n");
          break;

        case '0':
        case '1':
        case '2':
        case '3':
        case '4':
        case '5':
        case '6':
        case '7':
        case '8':
        case '9':
          if (digit_optind != 0 && digit_optind != this_option_optind)
            printf ("digits occur in two different argv-elements.\n");
          digit_optind = this_option_optind;
          printf ("option %c\n", c);
          break;

        case 'a':
          printf ("option a\n");
          break;

        case 'b':
          printf ("option b\n");
          break;

        case 'c':
          printf ("option c with value '%s'\n", optarg);
          break;

        case 'd':
          printf ("option d with value '%s'\n", optarg);
          break;

        case '?':
          break;

        default:
          printf ("?? getopt returned character code 0%o ??\n", c);
        }
    }

  if (optind < argc)
    {
      printf ("non-option ARGV-elements: ");
      while (optind < argc)
        printf ("%s ", argv[optind++]);
      printf ("\n");
    }

  exit (0);
}

#endif /* TEST */<|MERGE_RESOLUTION|>--- conflicted
+++ resolved
@@ -1,11 +1,6 @@
 /* getopt_long and getopt_long_only entry points for GNU getopt.
-<<<<<<< HEAD
-   Copyright (C) 1987-1994, 1996-1998, 2004, 2006, 2009-2015 Free Software
-   Foundation, Inc.
-=======
    Copyright (C) 1987-1994, 1996-1998, 2004, 2006, 2009-2015 Free
    Software Foundation, Inc.
->>>>>>> a012c7bb
    This file is part of the GNU C Library.
 
    This program is free software: you can redistribute it and/or modify
