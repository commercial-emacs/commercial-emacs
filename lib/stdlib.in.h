/* A GNU-like <stdlib.h>.

   Copyright (C) 1995, 2001-2004, 2006-2024 Free Software Foundation, Inc.

   This file is free software: you can redistribute it and/or modify
   it under the terms of the GNU Lesser General Public License as
   published by the Free Software Foundation; either version 2.1 of the
   License, or (at your option) any later version.

   This file is distributed in the hope that it will be useful,
   but WITHOUT ANY WARRANTY; without even the implied warranty of
   MERCHANTABILITY or FITNESS FOR A PARTICULAR PURPOSE.  See the
   GNU Lesser General Public License for more details.

   You should have received a copy of the GNU Lesser General Public License
   along with this program.  If not, see <https://www.gnu.org/licenses/>.  */

#if __GNUC__ >= 3
@PRAGMA_SYSTEM_HEADER@
#endif
@PRAGMA_COLUMNS@

#if defined __need_system_stdlib_h || defined __need_malloc_and_calloc
/* Special invocation conventions inside some gnulib header files,
   and inside some glibc header files, respectively.  */

#@INCLUDE_NEXT@ @NEXT_STDLIB_H@

#else
/* Normal invocation convention.  */

#ifndef _@GUARD_PREFIX@_STDLIB_H

/* The include_next requires a split double-inclusion guard.  */
#@INCLUDE_NEXT@ @NEXT_STDLIB_H@

#ifndef _@GUARD_PREFIX@_STDLIB_H
#define _@GUARD_PREFIX@_STDLIB_H

/* This file uses _Noreturn, _GL_ATTRIBUTE_DEALLOC, _GL_ATTRIBUTE_MALLOC,
   _GL_ATTRIBUTE_NOTHROW, _GL_ATTRIBUTE_PURE, GNULIB_POSIXCHECK,
   HAVE_RAW_DECL_*.  */
#if !_GL_CONFIG_H_INCLUDED
 #error "Please include config.h first."
#endif

/* NetBSD 5.0 mis-defines NULL.  */
#include <stddef.h>

/* MirBSD 10 defines WEXITSTATUS in <sys/wait.h>, not in <stdlib.h>.  */
#if @GNULIB_SYSTEM_POSIX@ && !defined WEXITSTATUS
# include <sys/wait.h>
#endif

/* Solaris declares getloadavg() in <sys/loadavg.h>.  */
#if (@GNULIB_GETLOADAVG@ || defined GNULIB_POSIXCHECK) && @HAVE_SYS_LOADAVG_H@
/* OpenIndiana has a bug: <sys/time.h> must be included before
   <sys/loadavg.h>.  */
# include <sys/time.h>
# include <sys/loadavg.h>
#endif

/* Native Windows platforms declare _mktemp() in <io.h>.  */
#if defined _WIN32 && !defined __CYGWIN__
# include <io.h>
#endif

#if @GNULIB_RANDOM_R@

/* OSF/1 5.1 declares 'struct random_data' in <random.h>, which is included
   from <stdlib.h> if _REENTRANT is defined.  Include it whenever we need
   'struct random_data'.  */
# if @HAVE_RANDOM_H@
#  include <random.h>
# endif

# include <stdint.h>

# if !@HAVE_STRUCT_RANDOM_DATA@
/* Define 'struct random_data'.
   But allow multiple gnulib generated <stdlib.h> replacements to coexist.  */
#  if !GNULIB_defined_struct_random_data
struct random_data
{
  int32_t *fptr;                /* Front pointer.  */
  int32_t *rptr;                /* Rear pointer.  */
  int32_t *state;               /* Array of state values.  */
  int rand_type;                /* Type of random number generator.  */
  int rand_deg;                 /* Degree of random number generator.  */
  int rand_sep;                 /* Distance between front and rear.  */
  int32_t *end_ptr;             /* Pointer behind state table.  */
};
#   define GNULIB_defined_struct_random_data 1
#  endif
# endif
#endif

#if (@GNULIB_MKSTEMP@ || @GNULIB_MKSTEMPS@ || @GNULIB_MKOSTEMP@ || @GNULIB_MKOSTEMPS@ || @GNULIB_GETSUBOPT@ || defined GNULIB_POSIXCHECK) && ! defined __GLIBC__ && !(defined _WIN32 && ! defined __CYGWIN__)
/* On Mac OS X 10.3, only <unistd.h> declares mkstemp.  */
/* On Mac OS X 10.5, only <unistd.h> declares mkstemps.  */
/* On Mac OS X 10.13, only <unistd.h> declares mkostemp and mkostemps.  */
/* On Cygwin 1.7.1, only <unistd.h> declares getsubopt.  */
/* But avoid namespace pollution on glibc systems and native Windows.  */
# include <unistd.h>
#endif

/* _GL_ATTRIBUTE_DEALLOC (F, I) declares that the function returns pointers
   that can be freed by passing them as the Ith argument to the
   function F.  */
#ifndef _GL_ATTRIBUTE_DEALLOC
# if __GNUC__ >= 11
#  define _GL_ATTRIBUTE_DEALLOC(f, i) __attribute__ ((__malloc__ (f, i)))
# else
#  define _GL_ATTRIBUTE_DEALLOC(f, i)
# endif
#endif

/* _GL_ATTRIBUTE_DEALLOC_FREE declares that the function returns pointers that
   can be freed via 'free'; it can be used only after declaring 'free'.  */
/* Applies to: functions.  Cannot be used on inline functions.  */
#ifndef _GL_ATTRIBUTE_DEALLOC_FREE
# define _GL_ATTRIBUTE_DEALLOC_FREE _GL_ATTRIBUTE_DEALLOC (free, 1)
#endif

/* _GL_ATTRIBUTE_MALLOC declares that the function returns a pointer to freshly
   allocated memory.  */
/* Applies to: functions.  */
#ifndef _GL_ATTRIBUTE_MALLOC
# if __GNUC__ >= 3 || defined __clang__
#  define _GL_ATTRIBUTE_MALLOC __attribute__ ((__malloc__))
# else
#  define _GL_ATTRIBUTE_MALLOC
# endif
#endif

/* _GL_ATTRIBUTE_NOTHROW declares that the function does not throw exceptions.
 */
#ifndef _GL_ATTRIBUTE_NOTHROW
# if defined __cplusplus
#  if (__GNUC__ + (__GNUC_MINOR__ >= 8) > 2) || __clang_major >= 4
#   if __cplusplus >= 201103L
#    define _GL_ATTRIBUTE_NOTHROW noexcept (true)
#   else
#    define _GL_ATTRIBUTE_NOTHROW throw ()
#   endif
#  else
#   define _GL_ATTRIBUTE_NOTHROW
#  endif
# else
#  if (__GNUC__ + (__GNUC_MINOR__ >= 3) > 3) || defined __clang__
#   define _GL_ATTRIBUTE_NOTHROW __attribute__ ((__nothrow__))
#  else
#   define _GL_ATTRIBUTE_NOTHROW
#  endif
# endif
#endif

/* The __attribute__ feature is available in gcc versions 2.5 and later.
   The attribute __pure__ was added in gcc 2.96.  */
#ifndef _GL_ATTRIBUTE_PURE
# if __GNUC__ > 2 || (__GNUC__ == 2 && __GNUC_MINOR__ >= 96) || defined __clang__
#  define _GL_ATTRIBUTE_PURE __attribute__ ((__pure__))
# else
#  define _GL_ATTRIBUTE_PURE /* empty */
# endif
#endif

/* The definition of _Noreturn is copied here.  */

/* The definitions of _GL_FUNCDECL_RPL etc. are copied here.  */

/* The definition of _GL_ARG_NONNULL is copied here.  */

/* The definition of _GL_WARN_ON_USE is copied here.  */


/* Some systems do not define EXIT_*, despite otherwise supporting C89.  */
#ifndef EXIT_SUCCESS
# define EXIT_SUCCESS 0
#endif
/* Tandem/NSK and other platforms that define EXIT_FAILURE as -1 interfere
   with proper operation of xargs.  */
#ifndef EXIT_FAILURE
# define EXIT_FAILURE 1
#elif EXIT_FAILURE != 1
# undef EXIT_FAILURE
# define EXIT_FAILURE 1
#endif


#if @GNULIB__EXIT@
/* Terminate the current process with the given return code, without running
   the 'atexit' handlers.  */
# if @REPLACE__EXIT@
#  if !(defined __cplusplus && defined GNULIB_NAMESPACE)
#   undef _Exit
#   define _Exit rpl__Exit
#  endif
_GL_FUNCDECL_RPL (_Exit, _Noreturn void, (int status));
_GL_CXXALIAS_RPL (_Exit, void, (int status));
# else
#  if !@HAVE__EXIT@
_GL_FUNCDECL_SYS (_Exit, _Noreturn void, (int status));
#  endif
_GL_CXXALIAS_SYS (_Exit, void, (int status));
# endif
# if __GLIBC__ >= 2
_GL_CXXALIASWARN (_Exit);
# endif
#elif defined GNULIB_POSIXCHECK
# undef _Exit
# if HAVE_RAW_DECL__EXIT
_GL_WARN_ON_USE (_Exit, "_Exit is unportable - "
                 "use gnulib module _Exit for portability");
# endif
#endif


#if @GNULIB_FREE_POSIX@
# if @REPLACE_FREE@
#  if !(defined __cplusplus && defined GNULIB_NAMESPACE)
#   undef free
#   define free rpl_free
#  endif
<<<<<<< HEAD
=======
#  if defined __cplusplus && (__GLIBC__ + (__GLIBC_MINOR__ >= 14) > 2)
_GL_FUNCDECL_RPL (free, void, (void *ptr) _GL_ATTRIBUTE_NOTHROW);
#  else
>>>>>>> 3add626f
_GL_FUNCDECL_RPL (free, void, (void *ptr));
_GL_CXXALIAS_RPL (free, void, (void *ptr));
# else
_GL_CXXALIAS_SYS (free, void, (void *ptr));
# endif
# if __GLIBC__ >= 2
_GL_CXXALIASWARN (free);
# endif
#elif defined GNULIB_POSIXCHECK
# undef free
/* Assume free is always declared.  */
_GL_WARN_ON_USE (free, "free is not future POSIX compliant everywhere - "
                 "use gnulib module free for portability");
#endif


/* Allocate memory with indefinite extent and specified alignment.  */
#if @GNULIB_ALIGNED_ALLOC@
# if @REPLACE_ALIGNED_ALLOC@
#  if !(defined __cplusplus && defined GNULIB_NAMESPACE)
#   undef aligned_alloc
#   define aligned_alloc rpl_aligned_alloc
#  endif
_GL_FUNCDECL_RPL (aligned_alloc, void *,
                  (size_t alignment, size_t size)
                  _GL_ATTRIBUTE_MALLOC _GL_ATTRIBUTE_DEALLOC_FREE);
_GL_CXXALIAS_RPL (aligned_alloc, void *, (size_t alignment, size_t size));
# else
#  if @HAVE_ALIGNED_ALLOC@
#   if __GNUC__ >= 11
/* For -Wmismatched-dealloc: Associate aligned_alloc with free or rpl_free.  */
#    if __GLIBC__ + (__GLIBC_MINOR__ >= 16) > 2
_GL_FUNCDECL_SYS (aligned_alloc, void *,
                  (size_t alignment, size_t size)
                  _GL_ATTRIBUTE_NOTHROW
                  _GL_ATTRIBUTE_MALLOC _GL_ATTRIBUTE_DEALLOC_FREE);
#    else
_GL_FUNCDECL_SYS (aligned_alloc, void *,
                  (size_t alignment, size_t size)
                  _GL_ATTRIBUTE_MALLOC _GL_ATTRIBUTE_DEALLOC_FREE);
#    endif
#   endif
_GL_CXXALIAS_SYS (aligned_alloc, void *, (size_t alignment, size_t size));
#  endif
# endif
# if @HAVE_ALIGNED_ALLOC@
_GL_CXXALIASWARN (aligned_alloc);
# endif
#else
# if @GNULIB_FREE_POSIX@ && __GNUC__ >= 11 && !defined aligned_alloc
/* For -Wmismatched-dealloc: Associate aligned_alloc with free or rpl_free.  */
#  if __GLIBC__ + (__GLIBC_MINOR__ >= 16) > 2
_GL_FUNCDECL_SYS (aligned_alloc, void *,
                  (size_t alignment, size_t size)
                  _GL_ATTRIBUTE_NOTHROW
                  _GL_ATTRIBUTE_MALLOC _GL_ATTRIBUTE_DEALLOC_FREE);
#  else
_GL_FUNCDECL_SYS (aligned_alloc, void *,
                  (size_t alignment, size_t size)
                  _GL_ATTRIBUTE_MALLOC _GL_ATTRIBUTE_DEALLOC_FREE);
#  endif
# endif
# if defined GNULIB_POSIXCHECK
#  undef aligned_alloc
#  if HAVE_RAW_DECL_ALIGNED_ALLOC
_GL_WARN_ON_USE (aligned_alloc, "aligned_alloc is not portable - "
                 "use gnulib module aligned_alloc for portability");
#  endif
# endif
#endif

#if @GNULIB_ATOLL@
/* Parse a signed decimal integer.
   Returns the value of the integer.  Errors are not detected.  */
# if !@HAVE_ATOLL@
_GL_FUNCDECL_SYS (atoll, long long, (const char *string)
                                    _GL_ATTRIBUTE_PURE
                                    _GL_ARG_NONNULL ((1)));
# endif
_GL_CXXALIAS_SYS (atoll, long long, (const char *string));
_GL_CXXALIASWARN (atoll);
#elif defined GNULIB_POSIXCHECK
# undef atoll
# if HAVE_RAW_DECL_ATOLL
_GL_WARN_ON_USE (atoll, "atoll is unportable - "
                 "use gnulib module atoll for portability");
# endif
#endif

#if @GNULIB_CALLOC_POSIX@
# if (@GNULIB_CALLOC_POSIX@ && @REPLACE_CALLOC_FOR_CALLOC_POSIX@) \
     || (@GNULIB_CALLOC_GNU@ && @REPLACE_CALLOC_FOR_CALLOC_GNU@)
#  if !(defined __cplusplus && defined GNULIB_NAMESPACE)
#   undef calloc
#   define calloc rpl_calloc
#  endif
_GL_FUNCDECL_RPL (calloc, void *,
                  (size_t nmemb, size_t size)
                  _GL_ATTRIBUTE_MALLOC _GL_ATTRIBUTE_DEALLOC_FREE);
_GL_CXXALIAS_RPL (calloc, void *, (size_t nmemb, size_t size));
# else
#  if __GNUC__ >= 11
/* For -Wmismatched-dealloc: Associate calloc with free or rpl_free.  */
#   if __GLIBC__ + (__GLIBC_MINOR__ >= 14) > 2
_GL_FUNCDECL_SYS (calloc, void *,
                  (size_t nmemb, size_t size)
                  _GL_ATTRIBUTE_NOTHROW
                  _GL_ATTRIBUTE_MALLOC _GL_ATTRIBUTE_DEALLOC_FREE);
#   else
_GL_FUNCDECL_SYS (calloc, void *,
                  (size_t nmemb, size_t size)
                  _GL_ATTRIBUTE_MALLOC _GL_ATTRIBUTE_DEALLOC_FREE);
#   endif
#  endif
_GL_CXXALIAS_SYS (calloc, void *, (size_t nmemb, size_t size));
# endif
# if __GLIBC__ >= 2
_GL_CXXALIASWARN (calloc);
# endif
#else
# if @GNULIB_FREE_POSIX@ && __GNUC__ >= 11 && !defined calloc
/* For -Wmismatched-dealloc: Associate calloc with free or rpl_free.  */
#  if __GLIBC__ + (__GLIBC_MINOR__ >= 14) > 2
_GL_FUNCDECL_SYS (calloc, void *,
                  (size_t nmemb, size_t size)
                  _GL_ATTRIBUTE_NOTHROW
                  _GL_ATTRIBUTE_MALLOC _GL_ATTRIBUTE_DEALLOC_FREE);
#  else
_GL_FUNCDECL_SYS (calloc, void *,
                  (size_t nmemb, size_t size)
                  _GL_ATTRIBUTE_MALLOC _GL_ATTRIBUTE_DEALLOC_FREE);
#  endif
# endif
# if defined GNULIB_POSIXCHECK
#  undef calloc
/* Assume calloc is always declared.  */
_GL_WARN_ON_USE (calloc, "calloc is not POSIX compliant everywhere - "
                 "use gnulib module calloc-posix for portability");
# endif
#endif

#if @GNULIB_CANONICALIZE_FILE_NAME@
# if @REPLACE_CANONICALIZE_FILE_NAME@
#  if !(defined __cplusplus && defined GNULIB_NAMESPACE)
#   define canonicalize_file_name rpl_canonicalize_file_name
#  endif
_GL_FUNCDECL_RPL (canonicalize_file_name, char *,
                  (const char *name)
                  _GL_ARG_NONNULL ((1))
                  _GL_ATTRIBUTE_MALLOC _GL_ATTRIBUTE_DEALLOC_FREE);
_GL_CXXALIAS_RPL (canonicalize_file_name, char *, (const char *name));
# else
#  if !@HAVE_CANONICALIZE_FILE_NAME@ || __GNUC__ >= 11
#   if __GLIBC__ + (__GLIBC_MINOR__ >= 2) > 2
_GL_FUNCDECL_SYS (canonicalize_file_name, char *,
                  (const char *name)
                  _GL_ATTRIBUTE_NOTHROW
                  _GL_ARG_NONNULL ((1))
                  _GL_ATTRIBUTE_MALLOC _GL_ATTRIBUTE_DEALLOC_FREE);
#   else
_GL_FUNCDECL_SYS (canonicalize_file_name, char *,
                  (const char *name)
                  _GL_ARG_NONNULL ((1))
                  _GL_ATTRIBUTE_MALLOC _GL_ATTRIBUTE_DEALLOC_FREE);
#   endif
#  endif
_GL_CXXALIAS_SYS (canonicalize_file_name, char *, (const char *name));
# endif
# ifndef GNULIB_defined_canonicalize_file_name
#  define GNULIB_defined_canonicalize_file_name \
     (!@HAVE_CANONICALIZE_FILE_NAME@ || @REPLACE_CANONICALIZE_FILE_NAME@)
# endif
_GL_CXXALIASWARN (canonicalize_file_name);
#else
# if @GNULIB_FREE_POSIX@ && __GNUC__ >= 11 && !defined canonicalize_file_name
/* For -Wmismatched-dealloc: Associate canonicalize_file_name with free or
   rpl_free.  */
#  if __GLIBC__ + (__GLIBC_MINOR__ >= 2) > 2
_GL_FUNCDECL_SYS (canonicalize_file_name, char *,
                  (const char *name)
                  _GL_ATTRIBUTE_NOTHROW
                  _GL_ARG_NONNULL ((1))
                  _GL_ATTRIBUTE_MALLOC _GL_ATTRIBUTE_DEALLOC_FREE);
#  else
_GL_FUNCDECL_SYS (canonicalize_file_name, char *,
                  (const char *name)
                  _GL_ARG_NONNULL ((1))
                  _GL_ATTRIBUTE_MALLOC _GL_ATTRIBUTE_DEALLOC_FREE);
#  endif
# endif
# if defined GNULIB_POSIXCHECK
#  undef canonicalize_file_name
#  if HAVE_RAW_DECL_CANONICALIZE_FILE_NAME
_GL_WARN_ON_USE (canonicalize_file_name,
                 "canonicalize_file_name is unportable - "
                 "use gnulib module canonicalize-lgpl for portability");
#  endif
# endif
#endif

#if @GNULIB_MDA_ECVT@
/* On native Windows, map 'ecvt' to '_ecvt', so that -loldnames is not
   required.  In C++ with GNULIB_NAMESPACE, avoid differences between
   platforms by defining GNULIB_NAMESPACE::ecvt on all platforms that have
   it.  */
# if defined _WIN32 && !defined __CYGWIN__
#  if !(defined __cplusplus && defined GNULIB_NAMESPACE)
#   undef ecvt
#   define ecvt _ecvt
#  endif
_GL_CXXALIAS_MDA (ecvt, char *,
                  (double number, int ndigits, int *decptp, int *signp));
# else
#  if @HAVE_DECL_ECVT@
_GL_CXXALIAS_SYS (ecvt, char *,
                  (double number, int ndigits, int *decptp, int *signp));
#  endif
# endif
# if (defined _WIN32 && !defined __CYGWIN__) || @HAVE_DECL_ECVT@
_GL_CXXALIASWARN (ecvt);
# endif
#endif

#if @GNULIB_MDA_FCVT@
/* On native Windows, map 'fcvt' to '_fcvt', so that -loldnames is not
   required.  In C++ with GNULIB_NAMESPACE, avoid differences between
   platforms by defining GNULIB_NAMESPACE::fcvt on all platforms that have
   it.  */
# if defined _WIN32 && !defined __CYGWIN__
#  if !(defined __cplusplus && defined GNULIB_NAMESPACE)
#   undef fcvt
#   define fcvt _fcvt
#  endif
_GL_CXXALIAS_MDA (fcvt, char *,
                  (double number, int ndigits, int *decptp, int *signp));
# else
#  if @HAVE_DECL_FCVT@
_GL_CXXALIAS_SYS (fcvt, char *,
                  (double number, int ndigits, int *decptp, int *signp));
#  endif
# endif
# if (defined _WIN32 && !defined __CYGWIN__) || @HAVE_DECL_FCVT@
_GL_CXXALIASWARN (fcvt);
# endif
#endif

#if @GNULIB_MDA_GCVT@
/* On native Windows, map 'gcvt' to '_gcvt', so that -loldnames is not
   required.  In C++ with GNULIB_NAMESPACE, avoid differences between
   platforms by defining GNULIB_NAMESPACE::gcvt on all platforms that have
   it.  */
# if defined _WIN32 && !defined __CYGWIN__
#  if !(defined __cplusplus && defined GNULIB_NAMESPACE)
#   undef gcvt
#   define gcvt _gcvt
#  endif
_GL_CXXALIAS_MDA (gcvt, char *, (double number, int ndigits, char *buf));
# else
#  if @HAVE_DECL_GCVT@
_GL_CXXALIAS_SYS (gcvt, char *, (double number, int ndigits, char *buf));
#  endif
# endif
# if (defined _WIN32 && !defined __CYGWIN__) || @HAVE_DECL_GCVT@
_GL_CXXALIASWARN (gcvt);
# endif
#endif

#if @GNULIB_GETLOADAVG@
/* Store max(NELEM,3) load average numbers in LOADAVG[].
   The three numbers are the load average of the last 1 minute, the last 5
   minutes, and the last 15 minutes, respectively.
   LOADAVG is an array of NELEM numbers.  */
# if @REPLACE_GETLOADAVG@
#  if !(defined __cplusplus && defined GNULIB_NAMESPACE)
#   undef getloadavg
#   define getloadavg rpl_getloadavg
#  endif
_GL_FUNCDECL_RPL (getloadavg, int, (double loadavg[], int nelem)
                                   _GL_ARG_NONNULL ((1)));
_GL_CXXALIAS_RPL (getloadavg, int, (double loadavg[], int nelem));
# else
#  if !@HAVE_DECL_GETLOADAVG@
_GL_FUNCDECL_SYS (getloadavg, int, (double loadavg[], int nelem)
                                   _GL_ARG_NONNULL ((1)));
#  endif
_GL_CXXALIAS_SYS (getloadavg, int, (double loadavg[], int nelem));
# endif
# if __GLIBC__ >= 2
_GL_CXXALIASWARN (getloadavg);
# endif
#elif defined GNULIB_POSIXCHECK
# undef getloadavg
# if HAVE_RAW_DECL_GETLOADAVG
_GL_WARN_ON_USE (getloadavg, "getloadavg is not portable - "
                 "use gnulib module getloadavg for portability");
# endif
#endif

#if @GNULIB_GETPROGNAME@
/* Return the base name of the executing program.
   On native Windows this will usually end in ".exe" or ".EXE". */
# if @REPLACE_GETPROGNAME@
#  if !(defined __cplusplus && defined GNULIB_NAMESPACE)
#   undef getprogname
#   define getprogname rpl_getprogname
#  endif
#  if @HAVE_DECL_PROGRAM_INVOCATION_NAME@
_GL_FUNCDECL_RPL (getprogname, const char *, (void) _GL_ATTRIBUTE_PURE);
#  else
_GL_FUNCDECL_RPL (getprogname, const char *, (void));
#  endif
_GL_CXXALIAS_RPL (getprogname, const char *, (void));
# else
#  if !@HAVE_GETPROGNAME@
#   if @HAVE_DECL_PROGRAM_INVOCATION_NAME@
_GL_FUNCDECL_SYS (getprogname, const char *, (void) _GL_ATTRIBUTE_PURE);
#   else
_GL_FUNCDECL_SYS (getprogname, const char *, (void));
#   endif
#  endif
_GL_CXXALIAS_SYS (getprogname, const char *, (void));
# endif
# if __GLIBC__ >= 2
_GL_CXXALIASWARN (getprogname);
# endif
#elif defined GNULIB_POSIXCHECK
# undef getprogname
# if HAVE_RAW_DECL_GETPROGNAME
_GL_WARN_ON_USE (getprogname, "getprogname is unportable - "
                 "use gnulib module getprogname for portability");
# endif
#endif

#if @GNULIB_GETSUBOPT@
/* Assuming *OPTIONP is a comma separated list of elements of the form
   "token" or "token=value", getsubopt parses the first of these elements.
   If the first element refers to a "token" that is member of the given
   NULL-terminated array of tokens:
     - It replaces the comma with a NUL byte, updates *OPTIONP to point past
       the first option and the comma, sets *VALUEP to the value of the
       element (or NULL if it doesn't contain an "=" sign),
     - It returns the index of the "token" in the given array of tokens.
   Otherwise it returns -1, and *OPTIONP and *VALUEP are undefined.
   For more details see the POSIX specification.
   https://pubs.opengroup.org/onlinepubs/9699919799/functions/getsubopt.html */
# if @REPLACE_GETSUBOPT@
#  if !(defined __cplusplus && defined GNULIB_NAMESPACE)
#   undef getsubopt
#   define getsubopt rpl_getsubopt
#  endif
_GL_FUNCDECL_RPL (getsubopt, int,
                  (char **optionp, char *const *tokens, char **valuep)
                  _GL_ARG_NONNULL ((1, 2, 3)));
_GL_CXXALIAS_RPL (getsubopt, int,
                  (char **optionp, char *const *tokens, char **valuep));
# else
#  if !@HAVE_GETSUBOPT@
_GL_FUNCDECL_SYS (getsubopt, int,
                  (char **optionp, char *const *tokens, char **valuep)
                  _GL_ARG_NONNULL ((1, 2, 3)));
#  endif
_GL_CXXALIAS_SYS (getsubopt, int,
                  (char **optionp, char *const *tokens, char **valuep));
# endif
# if __GLIBC__ >= 2
_GL_CXXALIASWARN (getsubopt);
# endif
#elif defined GNULIB_POSIXCHECK
# undef getsubopt
# if HAVE_RAW_DECL_GETSUBOPT
_GL_WARN_ON_USE (getsubopt, "getsubopt is unportable - "
                 "use gnulib module getsubopt for portability");
# endif
#endif

#if @GNULIB_GRANTPT@
/* Change the ownership and access permission of the slave side of the
   pseudo-terminal whose master side is specified by FD.  */
# if !@HAVE_GRANTPT@
_GL_FUNCDECL_SYS (grantpt, int, (int fd));
# endif
_GL_CXXALIAS_SYS (grantpt, int, (int fd));
_GL_CXXALIASWARN (grantpt);
#elif defined GNULIB_POSIXCHECK
# undef grantpt
# if HAVE_RAW_DECL_GRANTPT
_GL_WARN_ON_USE (grantpt, "grantpt is not portable - "
                 "use gnulib module grantpt for portability");
# endif
#endif

/* If _GL_USE_STDLIB_ALLOC is nonzero, the including module does not
   rely on GNU or POSIX semantics for malloc and realloc (for example,
   by never specifying a zero size), so it does not need malloc or
   realloc to be redefined.  */
#if @GNULIB_MALLOC_POSIX@
# if (@GNULIB_MALLOC_POSIX@ && @REPLACE_MALLOC_FOR_MALLOC_POSIX@) \
     || (@GNULIB_MALLOC_GNU@ && @REPLACE_MALLOC_FOR_MALLOC_GNU@)
#  if !((defined __cplusplus && defined GNULIB_NAMESPACE) \
        || _GL_USE_STDLIB_ALLOC)
#   undef malloc
#   define malloc rpl_malloc
#  endif
_GL_FUNCDECL_RPL (malloc, void *,
                  (size_t size)
                  _GL_ATTRIBUTE_MALLOC _GL_ATTRIBUTE_DEALLOC_FREE);
_GL_CXXALIAS_RPL (malloc, void *, (size_t size));
# else
#  if __GNUC__ >= 11
/* For -Wmismatched-dealloc: Associate malloc with free or rpl_free.  */
#   if __GLIBC__ + (__GLIBC_MINOR__ >= 14) > 2
_GL_FUNCDECL_SYS (malloc, void *,
                  (size_t size)
                  _GL_ATTRIBUTE_NOTHROW
                  _GL_ATTRIBUTE_MALLOC _GL_ATTRIBUTE_DEALLOC_FREE);
#   else
_GL_FUNCDECL_SYS (malloc, void *,
                  (size_t size)
                  _GL_ATTRIBUTE_MALLOC _GL_ATTRIBUTE_DEALLOC_FREE);
#   endif
#  endif
_GL_CXXALIAS_SYS (malloc, void *, (size_t size));
# endif
# if __GLIBC__ >= 2
_GL_CXXALIASWARN (malloc);
# endif
#else
# if @GNULIB_FREE_POSIX@ && __GNUC__ >= 11 && !defined malloc
/* For -Wmismatched-dealloc: Associate malloc with free or rpl_free.  */
#  if __GLIBC__ + (__GLIBC_MINOR__ >= 14) > 2
_GL_FUNCDECL_SYS (malloc, void *,
                  (size_t size)
                  _GL_ATTRIBUTE_NOTHROW
                  _GL_ATTRIBUTE_MALLOC _GL_ATTRIBUTE_DEALLOC_FREE);
#  else
_GL_FUNCDECL_SYS (malloc, void *,
                  (size_t size)
                  _GL_ATTRIBUTE_MALLOC _GL_ATTRIBUTE_DEALLOC_FREE);
#  endif
# endif
# if defined GNULIB_POSIXCHECK && !_GL_USE_STDLIB_ALLOC
#  undef malloc
/* Assume malloc is always declared.  */
_GL_WARN_ON_USE (malloc, "malloc is not POSIX compliant everywhere - "
                 "use gnulib module malloc-posix for portability");
# endif
#endif

/* Return maximum number of bytes of a multibyte character.  */
#if @REPLACE_MB_CUR_MAX@
# if !GNULIB_defined_MB_CUR_MAX
static inline
int gl_MB_CUR_MAX (void)
{
  /* Turn the value 3 to the value 4, as needed for the UTF-8 encoding.  */
  return MB_CUR_MAX + (MB_CUR_MAX == 3);
}
#  undef MB_CUR_MAX
#  define MB_CUR_MAX gl_MB_CUR_MAX ()
#  define GNULIB_defined_MB_CUR_MAX 1
# endif
#endif

/* Convert a string to a wide string.  */
#if @GNULIB_MBSTOWCS@
# if @REPLACE_MBSTOWCS@
#  if !(defined __cplusplus && defined GNULIB_NAMESPACE)
#   undef mbstowcs
#   define mbstowcs rpl_mbstowcs
#  endif
_GL_FUNCDECL_RPL (mbstowcs, size_t,
                  (wchar_t *restrict dest, const char *restrict src,
                   size_t len)
                  _GL_ARG_NONNULL ((2)));
_GL_CXXALIAS_RPL (mbstowcs, size_t,
                  (wchar_t *restrict dest, const char *restrict src,
                   size_t len));
# else
_GL_CXXALIAS_SYS (mbstowcs, size_t,
                  (wchar_t *restrict dest, const char *restrict src,
                   size_t len));
# endif
# if __GLIBC__ >= 2
_GL_CXXALIASWARN (mbstowcs);
# endif
#elif defined GNULIB_POSIXCHECK
# undef mbstowcs
# if HAVE_RAW_DECL_MBSTOWCS
_GL_WARN_ON_USE (mbstowcs, "mbstowcs is unportable - "
                 "use gnulib module mbstowcs for portability");
# endif
#endif

/* Convert a multibyte character to a wide character.  */
#if @GNULIB_MBTOWC@
# if @REPLACE_MBTOWC@
#  if !(defined __cplusplus && defined GNULIB_NAMESPACE)
#   undef mbtowc
#   define mbtowc rpl_mbtowc
#  endif
_GL_FUNCDECL_RPL (mbtowc, int,
                  (wchar_t *restrict pwc, const char *restrict s, size_t n));
_GL_CXXALIAS_RPL (mbtowc, int,
                  (wchar_t *restrict pwc, const char *restrict s, size_t n));
# else
#  if !@HAVE_MBTOWC@
_GL_FUNCDECL_SYS (mbtowc, int,
                  (wchar_t *restrict pwc, const char *restrict s, size_t n));
#  endif
_GL_CXXALIAS_SYS (mbtowc, int,
                  (wchar_t *restrict pwc, const char *restrict s, size_t n));
# endif
# if __GLIBC__ >= 2
_GL_CXXALIASWARN (mbtowc);
# endif
#elif defined GNULIB_POSIXCHECK
# undef mbtowc
# if HAVE_RAW_DECL_MBTOWC
_GL_WARN_ON_USE (mbtowc, "mbtowc is not portable - "
                 "use gnulib module mbtowc for portability");
# endif
#endif

#if @GNULIB_MKDTEMP@
/* Create a unique temporary directory from TEMPLATE.
   The last six characters of TEMPLATE must be "XXXXXX";
   they are replaced with a string that makes the directory name unique.
   Returns TEMPLATE, or a null pointer if it cannot get a unique name.
   The directory is created mode 700.  */
# if !@HAVE_MKDTEMP@
_GL_FUNCDECL_SYS (mkdtemp, char *, (char * /*template*/) _GL_ARG_NONNULL ((1)));
# endif
_GL_CXXALIAS_SYS (mkdtemp, char *, (char * /*template*/));
_GL_CXXALIASWARN (mkdtemp);
#elif defined GNULIB_POSIXCHECK
# undef mkdtemp
# if HAVE_RAW_DECL_MKDTEMP
_GL_WARN_ON_USE (mkdtemp, "mkdtemp is unportable - "
                 "use gnulib module mkdtemp for portability");
# endif
#endif

#if @GNULIB_MKOSTEMP@
/* Create a unique temporary file from TEMPLATE.
   The last six characters of TEMPLATE must be "XXXXXX";
   they are replaced with a string that makes the file name unique.
   The flags are a bitmask, possibly including O_CLOEXEC (defined in <fcntl.h>)
   and O_TEXT, O_BINARY (defined in "binary-io.h").
   The file is then created, with the specified flags, ensuring it didn't exist
   before.
   The file is created read-write (mask at least 0600 & ~umask), but it may be
   world-readable and world-writable (mask 0666 & ~umask), depending on the
   implementation.
   Returns the open file descriptor if successful, otherwise -1 and errno
   set.  */
# if @REPLACE_MKOSTEMP@
#  if !(defined __cplusplus && defined GNULIB_NAMESPACE)
#   undef mkostemp
#   define mkostemp rpl_mkostemp
#  endif
_GL_FUNCDECL_RPL (mkostemp, int, (char * /*template*/, int /*flags*/)
                                 _GL_ARG_NONNULL ((1)));
_GL_CXXALIAS_RPL (mkostemp, int, (char * /*template*/, int /*flags*/));
# else
#  if !@HAVE_MKOSTEMP@
_GL_FUNCDECL_SYS (mkostemp, int, (char * /*template*/, int /*flags*/)
                                 _GL_ARG_NONNULL ((1)));
#  endif
_GL_CXXALIAS_SYS (mkostemp, int, (char * /*template*/, int /*flags*/));
# endif
# if __GLIBC__ >= 2
_GL_CXXALIASWARN (mkostemp);
# endif
#elif defined GNULIB_POSIXCHECK
# undef mkostemp
# if HAVE_RAW_DECL_MKOSTEMP
_GL_WARN_ON_USE (mkostemp, "mkostemp is unportable - "
                 "use gnulib module mkostemp for portability");
# endif
#endif

#if @GNULIB_MKOSTEMPS@
/* Create a unique temporary file from TEMPLATE.
   The last six characters of TEMPLATE before a suffix of length
   SUFFIXLEN must be "XXXXXX";
   they are replaced with a string that makes the file name unique.
   The flags are a bitmask, possibly including O_CLOEXEC (defined in <fcntl.h>)
   and O_TEXT, O_BINARY (defined in "binary-io.h").
   The file is then created, with the specified flags, ensuring it didn't exist
   before.
   The file is created read-write (mask at least 0600 & ~umask), but it may be
   world-readable and world-writable (mask 0666 & ~umask), depending on the
   implementation.
   Returns the open file descriptor if successful, otherwise -1 and errno
   set.  */
# if @REPLACE_MKOSTEMPS@
#  if !(defined __cplusplus && defined GNULIB_NAMESPACE)
#   undef mkostemps
#   define mkostemps rpl_mkostemps
#  endif
_GL_FUNCDECL_RPL (mkostemps, int,
                  (char * /*template*/, int /*suffixlen*/, int /*flags*/)
                  _GL_ARG_NONNULL ((1)));
_GL_CXXALIAS_RPL (mkostemps, int,
                  (char * /*template*/, int /*suffixlen*/, int /*flags*/));
# else
#  if !@HAVE_MKOSTEMPS@
_GL_FUNCDECL_SYS (mkostemps, int,
                  (char * /*template*/, int /*suffixlen*/, int /*flags*/)
                  _GL_ARG_NONNULL ((1)));
#  endif
_GL_CXXALIAS_SYS (mkostemps, int,
                  (char * /*template*/, int /*suffixlen*/, int /*flags*/));
# endif
# if __GLIBC__ >= 2
_GL_CXXALIASWARN (mkostemps);
# endif
#elif defined GNULIB_POSIXCHECK
# undef mkostemps
# if HAVE_RAW_DECL_MKOSTEMPS
_GL_WARN_ON_USE (mkostemps, "mkostemps is unportable - "
                 "use gnulib module mkostemps for portability");
# endif
#endif

#if @GNULIB_MKSTEMP@
/* Create a unique temporary file from TEMPLATE.
   The last six characters of TEMPLATE must be "XXXXXX";
   they are replaced with a string that makes the file name unique.
   The file is then created, ensuring it didn't exist before.
   The file is created read-write (mask at least 0600 & ~umask), but it may be
   world-readable and world-writable (mask 0666 & ~umask), depending on the
   implementation.
   Returns the open file descriptor if successful, otherwise -1 and errno
   set.  */
# if @REPLACE_MKSTEMP@
#  if !(defined __cplusplus && defined GNULIB_NAMESPACE)
#   define mkstemp rpl_mkstemp
#  endif
_GL_FUNCDECL_RPL (mkstemp, int, (char * /*template*/) _GL_ARG_NONNULL ((1)));
_GL_CXXALIAS_RPL (mkstemp, int, (char * /*template*/));
# else
#  if ! @HAVE_MKSTEMP@
_GL_FUNCDECL_SYS (mkstemp, int, (char * /*template*/) _GL_ARG_NONNULL ((1)));
#  endif
_GL_CXXALIAS_SYS (mkstemp, int, (char * /*template*/));
# endif
_GL_CXXALIASWARN (mkstemp);
#elif defined GNULIB_POSIXCHECK
# undef mkstemp
# if HAVE_RAW_DECL_MKSTEMP
_GL_WARN_ON_USE (mkstemp, "mkstemp is unportable - "
                 "use gnulib module mkstemp for portability");
# endif
#endif

#if @GNULIB_MKSTEMPS@
/* Create a unique temporary file from TEMPLATE.
   The last six characters of TEMPLATE prior to a suffix of length
   SUFFIXLEN must be "XXXXXX";
   they are replaced with a string that makes the file name unique.
   The file is then created, ensuring it didn't exist before.
   The file is created read-write (mask at least 0600 & ~umask), but it may be
   world-readable and world-writable (mask 0666 & ~umask), depending on the
   implementation.
   Returns the open file descriptor if successful, otherwise -1 and errno
   set.  */
# if !@HAVE_MKSTEMPS@
_GL_FUNCDECL_SYS (mkstemps, int, (char * /*template*/, int /*suffixlen*/)
                                 _GL_ARG_NONNULL ((1)));
# endif
_GL_CXXALIAS_SYS (mkstemps, int, (char * /*template*/, int /*suffixlen*/));
_GL_CXXALIASWARN (mkstemps);
#elif defined GNULIB_POSIXCHECK
# undef mkstemps
# if HAVE_RAW_DECL_MKSTEMPS
_GL_WARN_ON_USE (mkstemps, "mkstemps is unportable - "
                 "use gnulib module mkstemps for portability");
# endif
#endif

#if @GNULIB_MDA_MKTEMP@
/* On native Windows, map 'mktemp' to '_mktemp', so that -loldnames is not
   required.  In C++ with GNULIB_NAMESPACE, avoid differences between
   platforms by defining GNULIB_NAMESPACE::mktemp always.  */
# if defined _WIN32 && !defined __CYGWIN__
#  if !(defined __cplusplus && defined GNULIB_NAMESPACE)
#   undef mktemp
#   define mktemp _mktemp
#  endif
_GL_CXXALIAS_MDA (mktemp, char *, (char * /*template*/));
# else
_GL_CXXALIAS_SYS (mktemp, char *, (char * /*template*/));
# endif
_GL_CXXALIASWARN (mktemp);
#endif

/* Allocate memory with indefinite extent and specified alignment.  */
#if @GNULIB_POSIX_MEMALIGN@
# if @REPLACE_POSIX_MEMALIGN@
#  if !(defined __cplusplus && defined GNULIB_NAMESPACE)
#   undef posix_memalign
#   define posix_memalign rpl_posix_memalign
#  endif
_GL_FUNCDECL_RPL (posix_memalign, int,
                  (void **memptr, size_t alignment, size_t size)
                  _GL_ARG_NONNULL ((1)));
_GL_CXXALIAS_RPL (posix_memalign, int,
                  (void **memptr, size_t alignment, size_t size));
# else
#  if @HAVE_POSIX_MEMALIGN@
_GL_CXXALIAS_SYS (posix_memalign, int,
                  (void **memptr, size_t alignment, size_t size));
#  endif
# endif
# if __GLIBC__ >= 2 && @HAVE_POSIX_MEMALIGN@
_GL_CXXALIASWARN (posix_memalign);
# endif
#elif defined GNULIB_POSIXCHECK
# undef posix_memalign
# if HAVE_RAW_DECL_POSIX_MEMALIGN
_GL_WARN_ON_USE (posix_memalign, "posix_memalign is not portable - "
                 "use gnulib module posix_memalign for portability");
# endif
#endif

#if @GNULIB_POSIX_OPENPT@
/* Return an FD open to the master side of a pseudo-terminal.  Flags should
   include O_RDWR, and may also include O_NOCTTY.  */
# if @REPLACE_POSIX_OPENPT@
#  if !(defined __cplusplus && defined GNULIB_NAMESPACE)
#   undef posix_openpt
#   define posix_openpt rpl_posix_openpt
#  endif
_GL_FUNCDECL_RPL (posix_openpt, int, (int flags));
_GL_CXXALIAS_RPL (posix_openpt, int, (int flags));
# else
#  if !@HAVE_POSIX_OPENPT@
_GL_FUNCDECL_SYS (posix_openpt, int, (int flags));
#  endif
_GL_CXXALIAS_SYS (posix_openpt, int, (int flags));
# endif
# if __GLIBC__ >= 2
_GL_CXXALIASWARN (posix_openpt);
# endif
#elif defined GNULIB_POSIXCHECK
# undef posix_openpt
# if HAVE_RAW_DECL_POSIX_OPENPT
_GL_WARN_ON_USE (posix_openpt, "posix_openpt is not portable - "
                 "use gnulib module posix_openpt for portability");
# endif
#endif

#if @GNULIB_PTSNAME@
/* Return the pathname of the pseudo-terminal slave associated with
   the master FD is open on, or NULL on errors.  */
# if @REPLACE_PTSNAME@
#  if !(defined __cplusplus && defined GNULIB_NAMESPACE)
#   undef ptsname
#   define ptsname rpl_ptsname
#  endif
_GL_FUNCDECL_RPL (ptsname, char *, (int fd));
_GL_CXXALIAS_RPL (ptsname, char *, (int fd));
# else
#  if !@HAVE_PTSNAME@
_GL_FUNCDECL_SYS (ptsname, char *, (int fd));
#  endif
_GL_CXXALIAS_SYS (ptsname, char *, (int fd));
# endif
_GL_CXXALIASWARN (ptsname);
#elif defined GNULIB_POSIXCHECK
# undef ptsname
# if HAVE_RAW_DECL_PTSNAME
_GL_WARN_ON_USE (ptsname, "ptsname is not portable - "
                 "use gnulib module ptsname for portability");
# endif
#endif

#if @GNULIB_PTSNAME_R@
/* Set the pathname of the pseudo-terminal slave associated with
   the master FD is open on and return 0, or set errno and return
   non-zero on errors.  */
# if @REPLACE_PTSNAME_R@
#  if !(defined __cplusplus && defined GNULIB_NAMESPACE)
#   undef ptsname_r
#   define ptsname_r rpl_ptsname_r
#  endif
_GL_FUNCDECL_RPL (ptsname_r, int, (int fd, char *buf, size_t len));
_GL_CXXALIAS_RPL (ptsname_r, int, (int fd, char *buf, size_t len));
# else
#  if !@HAVE_PTSNAME_R@
_GL_FUNCDECL_SYS (ptsname_r, int, (int fd, char *buf, size_t len));
#  endif
_GL_CXXALIAS_SYS (ptsname_r, int, (int fd, char *buf, size_t len));
# endif
# ifndef GNULIB_defined_ptsname_r
#  define GNULIB_defined_ptsname_r (!@HAVE_PTSNAME_R@ || @REPLACE_PTSNAME_R@)
# endif
_GL_CXXALIASWARN (ptsname_r);
#elif defined GNULIB_POSIXCHECK
# undef ptsname_r
# if HAVE_RAW_DECL_PTSNAME_R
_GL_WARN_ON_USE (ptsname_r, "ptsname_r is not portable - "
                 "use gnulib module ptsname_r for portability");
# endif
#endif

#if @GNULIB_PUTENV@
# if @REPLACE_PUTENV@
#  if !(defined __cplusplus && defined GNULIB_NAMESPACE)
#   undef putenv
#   define putenv rpl_putenv
#  endif
_GL_FUNCDECL_RPL (putenv, int, (char *string) _GL_ARG_NONNULL ((1)));
_GL_CXXALIAS_RPL (putenv, int, (char *string));
# elif defined _WIN32 && !defined __CYGWIN__
#  if !(defined __cplusplus && defined GNULIB_NAMESPACE)
#   undef putenv
#   define putenv _putenv
#  endif
_GL_CXXALIAS_MDA (putenv, int, (char *string));
# elif defined __KLIBC__
/* Need to cast, because on OS/2 kLIBC, the first parameter is
                                     const char *string.  */
_GL_CXXALIAS_SYS_CAST (putenv, int, (char *string));
# else
_GL_CXXALIAS_SYS (putenv, int, (char *string));
# endif
_GL_CXXALIASWARN (putenv);
#elif @GNULIB_MDA_PUTENV@
/* On native Windows, map 'putenv' to '_putenv', so that -loldnames is not
   required.  In C++ with GNULIB_NAMESPACE, avoid differences between
   platforms by defining GNULIB_NAMESPACE::putenv always.  */
# if defined _WIN32 && !defined __CYGWIN__
#  if !(defined __cplusplus && defined GNULIB_NAMESPACE)
#   undef putenv
#   define putenv _putenv
#  endif
/* Need to cast, because on mingw, the parameter is either
   'const char *string' or 'char *string'.  */
_GL_CXXALIAS_MDA_CAST (putenv, int, (char *string));
# elif defined __KLIBC__
/* Need to cast, because on OS/2 kLIBC, the first parameter is
                                     const char *string.  */
_GL_CXXALIAS_SYS_CAST (putenv, int, (char *string));
# else
_GL_CXXALIAS_SYS (putenv, int, (char *string));
# endif
_GL_CXXALIASWARN (putenv);
#endif

#if @GNULIB_QSORT_R@
/* Sort an array of NMEMB elements, starting at address BASE, each element
   occupying SIZE bytes, in ascending order according to the comparison
   function COMPARE.  */
# ifdef __cplusplus
extern "C" {
# endif
# if !GNULIB_defined_qsort_r_fn_types
typedef int (*_gl_qsort_r_compar_fn) (void const *, void const *, void *);
#  define GNULIB_defined_qsort_r_fn_types 1
# endif
# ifdef __cplusplus
}
# endif
# if @REPLACE_QSORT_R@
#  if !(defined __cplusplus && defined GNULIB_NAMESPACE)
#   undef qsort_r
#   define qsort_r rpl_qsort_r
#  endif
_GL_FUNCDECL_RPL (qsort_r, void, (void *base, size_t nmemb, size_t size,
                                  _gl_qsort_r_compar_fn compare,
                                  void *arg) _GL_ARG_NONNULL ((1, 4)));
_GL_CXXALIAS_RPL (qsort_r, void, (void *base, size_t nmemb, size_t size,
                                  _gl_qsort_r_compar_fn compare,
                                  void *arg));
# else
#  if !@HAVE_QSORT_R@
_GL_FUNCDECL_SYS (qsort_r, void, (void *base, size_t nmemb, size_t size,
                                  _gl_qsort_r_compar_fn compare,
                                  void *arg) _GL_ARG_NONNULL ((1, 4)));
#  endif
_GL_CXXALIAS_SYS (qsort_r, void, (void *base, size_t nmemb, size_t size,
                                  _gl_qsort_r_compar_fn compare,
                                  void *arg));
# endif
# if __GLIBC__ >= 2
_GL_CXXALIASWARN (qsort_r);
# endif
#elif defined GNULIB_POSIXCHECK
# undef qsort_r
# if HAVE_RAW_DECL_QSORT_R
_GL_WARN_ON_USE (qsort_r, "qsort_r is not portable - "
                 "use gnulib module qsort_r for portability");
# endif
#endif


#if @GNULIB_RAND@ || (@GNULIB_RANDOM_R@ && !@HAVE_RANDOM_R@)
# ifndef RAND_MAX
#  define RAND_MAX 2147483647
# endif
#endif


#if @GNULIB_RAND@
# if @REPLACE_RAND@
#  if !(defined __cplusplus && defined GNULIB_NAMESPACE)
#   undef rand
#   define rand rpl_rand
#  endif
_GL_FUNCDECL_RPL (rand, int, (void));
_GL_CXXALIAS_RPL (rand, int, (void));
# else
_GL_CXXALIAS_SYS (rand, int, (void));
# endif
# if __GLIBC__ >= 2
_GL_CXXALIASWARN (rand);
# endif
#endif


#if @GNULIB_RANDOM@
# if @REPLACE_RANDOM@
#  if !(defined __cplusplus && defined GNULIB_NAMESPACE)
#   undef random
#   define random rpl_random
#  endif
_GL_FUNCDECL_RPL (random, long, (void));
_GL_CXXALIAS_RPL (random, long, (void));
# else
#  if !@HAVE_RANDOM@
_GL_FUNCDECL_SYS (random, long, (void));
#  endif
/* Need to cast, because on Haiku, the return type is
                               int.  */
_GL_CXXALIAS_SYS_CAST (random, long, (void));
# endif
# if __GLIBC__ >= 2
_GL_CXXALIASWARN (random);
# endif
#elif defined GNULIB_POSIXCHECK
# undef random
# if HAVE_RAW_DECL_RANDOM
_GL_WARN_ON_USE (random, "random is unportable - "
                 "use gnulib module random for portability");
# endif
#endif

#if @GNULIB_RANDOM@
# if @REPLACE_RANDOM@
#  if !(defined __cplusplus && defined GNULIB_NAMESPACE)
#   undef srandom
#   define srandom rpl_srandom
#  endif
_GL_FUNCDECL_RPL (srandom, void, (unsigned int seed));
_GL_CXXALIAS_RPL (srandom, void, (unsigned int seed));
# else
#  if !@HAVE_RANDOM@
_GL_FUNCDECL_SYS (srandom, void, (unsigned int seed));
#  endif
/* Need to cast, because on FreeBSD, the first parameter is
                                       unsigned long seed.  */
_GL_CXXALIAS_SYS_CAST (srandom, void, (unsigned int seed));
# endif
# if __GLIBC__ >= 2
_GL_CXXALIASWARN (srandom);
# endif
#elif defined GNULIB_POSIXCHECK
# undef srandom
# if HAVE_RAW_DECL_SRANDOM
_GL_WARN_ON_USE (srandom, "srandom is unportable - "
                 "use gnulib module random for portability");
# endif
#endif

#if @GNULIB_RANDOM@
# if @REPLACE_INITSTATE@
#  if !(defined __cplusplus && defined GNULIB_NAMESPACE)
#   undef initstate
#   define initstate rpl_initstate
#  endif
_GL_FUNCDECL_RPL (initstate, char *,
                  (unsigned int seed, char *buf, size_t buf_size)
                  _GL_ARG_NONNULL ((2)));
_GL_CXXALIAS_RPL (initstate, char *,
                  (unsigned int seed, char *buf, size_t buf_size));
# else
#  if !@HAVE_INITSTATE@ || !@HAVE_DECL_INITSTATE@
_GL_FUNCDECL_SYS (initstate, char *,
                  (unsigned int seed, char *buf, size_t buf_size)
                  _GL_ARG_NONNULL ((2)));
#  endif
/* Need to cast, because on FreeBSD, the first parameter is
                        unsigned long seed.  */
_GL_CXXALIAS_SYS_CAST (initstate, char *,
                       (unsigned int seed, char *buf, size_t buf_size));
# endif
# if __GLIBC__ >= 2
_GL_CXXALIASWARN (initstate);
# endif
#elif defined GNULIB_POSIXCHECK
# undef initstate
# if HAVE_RAW_DECL_INITSTATE
_GL_WARN_ON_USE (initstate, "initstate is unportable - "
                 "use gnulib module random for portability");
# endif
#endif

#if @GNULIB_RANDOM@
# if @REPLACE_SETSTATE@
#  if !(defined __cplusplus && defined GNULIB_NAMESPACE)
#   undef setstate
#   define setstate rpl_setstate
#  endif
_GL_FUNCDECL_RPL (setstate, char *, (char *arg_state) _GL_ARG_NONNULL ((1)));
_GL_CXXALIAS_RPL (setstate, char *, (char *arg_state));
# else
#  if !@HAVE_SETSTATE@ || !@HAVE_DECL_SETSTATE@
_GL_FUNCDECL_SYS (setstate, char *, (char *arg_state) _GL_ARG_NONNULL ((1)));
#  endif
/* Need to cast, because on Mac OS X 10.13, HP-UX, Solaris the first parameter
   is                                     const char *arg_state.  */
_GL_CXXALIAS_SYS_CAST (setstate, char *, (char *arg_state));
# endif
# if __GLIBC__ >= 2
_GL_CXXALIASWARN (setstate);
# endif
#elif defined GNULIB_POSIXCHECK
# undef setstate
# if HAVE_RAW_DECL_SETSTATE
_GL_WARN_ON_USE (setstate, "setstate is unportable - "
                 "use gnulib module random for portability");
# endif
#endif


#if @GNULIB_RANDOM_R@
# if @REPLACE_RANDOM_R@
#  if !(defined __cplusplus && defined GNULIB_NAMESPACE)
#   undef random_r
#   define random_r rpl_random_r
#  endif
_GL_FUNCDECL_RPL (random_r, int, (struct random_data *buf, int32_t *result)
                                 _GL_ARG_NONNULL ((1, 2)));
_GL_CXXALIAS_RPL (random_r, int, (struct random_data *buf, int32_t *result));
# else
#  if !@HAVE_RANDOM_R@
_GL_FUNCDECL_SYS (random_r, int, (struct random_data *buf, int32_t *result)
                                 _GL_ARG_NONNULL ((1, 2)));
#  endif
_GL_CXXALIAS_SYS (random_r, int, (struct random_data *buf, int32_t *result));
# endif
_GL_CXXALIASWARN (random_r);
#elif defined GNULIB_POSIXCHECK
# undef random_r
# if HAVE_RAW_DECL_RANDOM_R
_GL_WARN_ON_USE (random_r, "random_r is unportable - "
                 "use gnulib module random_r for portability");
# endif
#endif

#if @GNULIB_RANDOM_R@
# if @REPLACE_RANDOM_R@
#  if !(defined __cplusplus && defined GNULIB_NAMESPACE)
#   undef srandom_r
#   define srandom_r rpl_srandom_r
#  endif
_GL_FUNCDECL_RPL (srandom_r, int,
                  (unsigned int seed, struct random_data *rand_state)
                  _GL_ARG_NONNULL ((2)));
_GL_CXXALIAS_RPL (srandom_r, int,
                  (unsigned int seed, struct random_data *rand_state));
# else
#  if !@HAVE_RANDOM_R@
_GL_FUNCDECL_SYS (srandom_r, int,
                  (unsigned int seed, struct random_data *rand_state)
                  _GL_ARG_NONNULL ((2)));
#  endif
_GL_CXXALIAS_SYS (srandom_r, int,
                  (unsigned int seed, struct random_data *rand_state));
# endif
_GL_CXXALIASWARN (srandom_r);
#elif defined GNULIB_POSIXCHECK
# undef srandom_r
# if HAVE_RAW_DECL_SRANDOM_R
_GL_WARN_ON_USE (srandom_r, "srandom_r is unportable - "
                 "use gnulib module random_r for portability");
# endif
#endif

#if @GNULIB_RANDOM_R@
# if @REPLACE_RANDOM_R@
#  if !(defined __cplusplus && defined GNULIB_NAMESPACE)
#   undef initstate_r
#   define initstate_r rpl_initstate_r
#  endif
_GL_FUNCDECL_RPL (initstate_r, int,
                  (unsigned int seed, char *buf, size_t buf_size,
                   struct random_data *rand_state)
                  _GL_ARG_NONNULL ((2, 4)));
_GL_CXXALIAS_RPL (initstate_r, int,
                  (unsigned int seed, char *buf, size_t buf_size,
                   struct random_data *rand_state));
# else
#  if !@HAVE_RANDOM_R@
_GL_FUNCDECL_SYS (initstate_r, int,
                  (unsigned int seed, char *buf, size_t buf_size,
                   struct random_data *rand_state)
                  _GL_ARG_NONNULL ((2, 4)));
#  endif
/* Need to cast, because on Haiku, the third parameter is
                                                     unsigned long buf_size.  */
_GL_CXXALIAS_SYS_CAST (initstate_r, int,
                       (unsigned int seed, char *buf, size_t buf_size,
                        struct random_data *rand_state));
# endif
_GL_CXXALIASWARN (initstate_r);
#elif defined GNULIB_POSIXCHECK
# undef initstate_r
# if HAVE_RAW_DECL_INITSTATE_R
_GL_WARN_ON_USE (initstate_r, "initstate_r is unportable - "
                 "use gnulib module random_r for portability");
# endif
#endif

#if @GNULIB_RANDOM_R@
# if @REPLACE_RANDOM_R@
#  if !(defined __cplusplus && defined GNULIB_NAMESPACE)
#   undef setstate_r
#   define setstate_r rpl_setstate_r
#  endif
_GL_FUNCDECL_RPL (setstate_r, int,
                  (char *arg_state, struct random_data *rand_state)
                  _GL_ARG_NONNULL ((1, 2)));
_GL_CXXALIAS_RPL (setstate_r, int,
                  (char *arg_state, struct random_data *rand_state));
# else
#  if !@HAVE_RANDOM_R@
_GL_FUNCDECL_SYS (setstate_r, int,
                  (char *arg_state, struct random_data *rand_state)
                  _GL_ARG_NONNULL ((1, 2)));
#  endif
/* Need to cast, because on Haiku, the first parameter is
                        void *arg_state.  */
_GL_CXXALIAS_SYS_CAST (setstate_r, int,
                       (char *arg_state, struct random_data *rand_state));
# endif
_GL_CXXALIASWARN (setstate_r);
#elif defined GNULIB_POSIXCHECK
# undef setstate_r
# if HAVE_RAW_DECL_SETSTATE_R
_GL_WARN_ON_USE (setstate_r, "setstate_r is unportable - "
                 "use gnulib module random_r for portability");
# endif
#endif


#if @GNULIB_REALLOC_POSIX@
# if (@GNULIB_REALLOC_POSIX@ && @REPLACE_REALLOC_FOR_REALLOC_POSIX@) \
     || (@GNULIB_REALLOC_GNU@ && @REPLACE_REALLOC_FOR_REALLOC_GNU@)
#  if !((defined __cplusplus && defined GNULIB_NAMESPACE) \
        || _GL_USE_STDLIB_ALLOC)
#   undef realloc
#   define realloc rpl_realloc
#  endif
_GL_FUNCDECL_RPL (realloc, void *, (void *ptr, size_t size)
                                   _GL_ATTRIBUTE_DEALLOC_FREE);
_GL_CXXALIAS_RPL (realloc, void *, (void *ptr, size_t size));
# else
#  if __GNUC__ >= 11
/* For -Wmismatched-dealloc: Associate realloc with free or rpl_free.  */
#   if __GLIBC__ + (__GLIBC_MINOR__ >= 14) > 2
_GL_FUNCDECL_SYS (realloc, void *,
                  (void *ptr, size_t size)
                  _GL_ATTRIBUTE_NOTHROW
                  _GL_ATTRIBUTE_DEALLOC_FREE);
#   else
_GL_FUNCDECL_SYS (realloc, void *,
                  (void *ptr, size_t size)
                  _GL_ATTRIBUTE_DEALLOC_FREE);
#   endif
#  endif
_GL_CXXALIAS_SYS (realloc, void *, (void *ptr, size_t size));
# endif
# if __GLIBC__ >= 2
_GL_CXXALIASWARN (realloc);
# endif
#else
# if @GNULIB_FREE_POSIX@ && __GNUC__ >= 11 && !defined realloc
/* For -Wmismatched-dealloc: Associate realloc with free or rpl_free.  */
#  if __GLIBC__ + (__GLIBC_MINOR__ >= 14) > 2
_GL_FUNCDECL_SYS (realloc, void *,
                  (void *ptr, size_t size)
                  _GL_ATTRIBUTE_NOTHROW
                  _GL_ATTRIBUTE_DEALLOC_FREE);
#  else
_GL_FUNCDECL_SYS (realloc, void *,
                  (void *ptr, size_t size)
                  _GL_ATTRIBUTE_DEALLOC_FREE);
#  endif
# endif
# if defined GNULIB_POSIXCHECK && !_GL_USE_STDLIB_ALLOC
#  undef realloc
/* Assume realloc is always declared.  */
_GL_WARN_ON_USE (realloc, "realloc is not POSIX compliant everywhere - "
                 "use gnulib module realloc-posix for portability");
# endif
#endif


#if @GNULIB_REALLOCARRAY@
# if @REPLACE_REALLOCARRAY@
#  if !(defined __cplusplus && defined GNULIB_NAMESPACE)
#   undef reallocarray
#   define reallocarray rpl_reallocarray
#  endif
_GL_FUNCDECL_RPL (reallocarray, void *,
                  (void *ptr, size_t nmemb, size_t size));
_GL_CXXALIAS_RPL (reallocarray, void *,
                  (void *ptr, size_t nmemb, size_t size));
# else
#  if ! @HAVE_REALLOCARRAY@
_GL_FUNCDECL_SYS (reallocarray, void *,
                  (void *ptr, size_t nmemb, size_t size));
#  endif
_GL_CXXALIAS_SYS (reallocarray, void *,
                  (void *ptr, size_t nmemb, size_t size));
# endif
# if __GLIBC__ >= 2
_GL_CXXALIASWARN (reallocarray);
# endif
#elif defined GNULIB_POSIXCHECK
# undef reallocarray
# if HAVE_RAW_DECL_REALLOCARRAY
_GL_WARN_ON_USE (reallocarray, "reallocarray is not portable - "
                 "use gnulib module reallocarray for portability");
# endif
#endif

#if @GNULIB_REALPATH@
# if @REPLACE_REALPATH@
#  if !(defined __cplusplus && defined GNULIB_NAMESPACE)
#   define realpath rpl_realpath
#  endif
_GL_FUNCDECL_RPL (realpath, char *,
                  (const char *restrict name, char *restrict resolved)
                  _GL_ARG_NONNULL ((1)));
_GL_CXXALIAS_RPL (realpath, char *,
                  (const char *restrict name, char *restrict resolved));
# else
#  if !@HAVE_REALPATH@
_GL_FUNCDECL_SYS (realpath, char *,
                  (const char *restrict name, char *restrict resolved)
                  _GL_ARG_NONNULL ((1)));
#  endif
_GL_CXXALIAS_SYS (realpath, char *,
                  (const char *restrict name, char *restrict resolved));
# endif
_GL_CXXALIASWARN (realpath);
#elif defined GNULIB_POSIXCHECK
# undef realpath
# if HAVE_RAW_DECL_REALPATH
_GL_WARN_ON_USE (realpath, "realpath is unportable - use gnulib module "
                 "canonicalize or canonicalize-lgpl for portability");
# endif
#endif

#if @GNULIB_RPMATCH@
/* Test a user response to a question.
   Return 1 if it is affirmative, 0 if it is negative, or -1 if not clear.  */
# if !@HAVE_RPMATCH@
_GL_FUNCDECL_SYS (rpmatch, int, (const char *response) _GL_ARG_NONNULL ((1)));
# endif
_GL_CXXALIAS_SYS (rpmatch, int, (const char *response));
_GL_CXXALIASWARN (rpmatch);
#elif defined GNULIB_POSIXCHECK
# undef rpmatch
# if HAVE_RAW_DECL_RPMATCH
_GL_WARN_ON_USE (rpmatch, "rpmatch is unportable - "
                 "use gnulib module rpmatch for portability");
# endif
#endif

#if @GNULIB_SECURE_GETENV@
/* Look up NAME in the environment, returning 0 in insecure situations.  */
# if !@HAVE_SECURE_GETENV@
_GL_FUNCDECL_SYS (secure_getenv, char *,
                  (char const *name) _GL_ARG_NONNULL ((1)));
# endif
_GL_CXXALIAS_SYS (secure_getenv, char *, (char const *name));
_GL_CXXALIASWARN (secure_getenv);
#elif defined GNULIB_POSIXCHECK
# undef secure_getenv
# if HAVE_RAW_DECL_SECURE_GETENV
_GL_WARN_ON_USE (secure_getenv, "secure_getenv is unportable - "
                 "use gnulib module secure_getenv for portability");
# endif
#endif

#if @GNULIB_SETENV@
/* Set NAME to VALUE in the environment.
   If REPLACE is nonzero, overwrite an existing value.  */
# if @REPLACE_SETENV@
#  if !(defined __cplusplus && defined GNULIB_NAMESPACE)
#   undef setenv
#   define setenv rpl_setenv
#  endif
_GL_FUNCDECL_RPL (setenv, int,
                  (const char *name, const char *value, int replace)
                  _GL_ARG_NONNULL ((1)));
_GL_CXXALIAS_RPL (setenv, int,
                  (const char *name, const char *value, int replace));
# else
#  if !@HAVE_DECL_SETENV@
_GL_FUNCDECL_SYS (setenv, int,
                  (const char *name, const char *value, int replace)
                  _GL_ARG_NONNULL ((1)));
#  endif
_GL_CXXALIAS_SYS (setenv, int,
                  (const char *name, const char *value, int replace));
# endif
# if !(@REPLACE_SETENV@ && !@HAVE_DECL_SETENV@)
_GL_CXXALIASWARN (setenv);
# endif
#elif defined GNULIB_POSIXCHECK
# undef setenv
# if HAVE_RAW_DECL_SETENV
_GL_WARN_ON_USE (setenv, "setenv is unportable - "
                 "use gnulib module setenv for portability");
# endif
#endif

#if @GNULIB_STRTOD@
 /* Parse a double from STRING, updating ENDP if appropriate.  */
# if @REPLACE_STRTOD@
#  if !(defined __cplusplus && defined GNULIB_NAMESPACE)
#   define strtod rpl_strtod
#  endif
#  define GNULIB_defined_strtod_function 1
_GL_FUNCDECL_RPL (strtod, double,
                  (const char *restrict str, char **restrict endp)
                  _GL_ARG_NONNULL ((1)));
_GL_CXXALIAS_RPL (strtod, double,
                  (const char *restrict str, char **restrict endp));
# else
#  if !@HAVE_STRTOD@
_GL_FUNCDECL_SYS (strtod, double,
                  (const char *restrict str, char **restrict endp)
                  _GL_ARG_NONNULL ((1)));
#  endif
_GL_CXXALIAS_SYS (strtod, double,
                  (const char *restrict str, char **restrict endp));
# endif
# if __GLIBC__ >= 2
_GL_CXXALIASWARN (strtod);
# endif
#elif defined GNULIB_POSIXCHECK
# undef strtod
# if HAVE_RAW_DECL_STRTOD
_GL_WARN_ON_USE (strtod, "strtod is unportable - "
                 "use gnulib module strtod for portability");
# endif
#endif

#if @GNULIB_STRTOLD@
 /* Parse a 'long double' from STRING, updating ENDP if appropriate.  */
# if @REPLACE_STRTOLD@
#  if !(defined __cplusplus && defined GNULIB_NAMESPACE)
#   define strtold rpl_strtold
#  endif
#  define GNULIB_defined_strtold_function 1
_GL_FUNCDECL_RPL (strtold, long double,
                  (const char *restrict str, char **restrict endp)
                  _GL_ARG_NONNULL ((1)));
_GL_CXXALIAS_RPL (strtold, long double,
                  (const char *restrict str, char **restrict endp));
# else
#  if !@HAVE_STRTOLD@
_GL_FUNCDECL_SYS (strtold, long double,
                  (const char *restrict str, char **restrict endp)
                  _GL_ARG_NONNULL ((1)));
#  endif
_GL_CXXALIAS_SYS (strtold, long double,
                  (const char *restrict str, char **restrict endp));
# endif
_GL_CXXALIASWARN (strtold);
#elif defined GNULIB_POSIXCHECK
# undef strtold
# if HAVE_RAW_DECL_STRTOLD
_GL_WARN_ON_USE (strtold, "strtold is unportable - "
                 "use gnulib module strtold for portability");
# endif
#endif

#if @GNULIB_STRTOL@
/* Parse a signed integer whose textual representation starts at STRING.
   The integer is expected to be in base BASE (2 <= BASE <= 36); if BASE == 0,
   it may be decimal or octal (with prefix "0") or hexadecimal (with prefix
   "0x").
   If ENDPTR is not NULL, the address of the first byte after the integer is
   stored in *ENDPTR.
   Upon overflow, the return value is LONG_MAX or LONG_MIN, and errno is set
   to ERANGE.  */
# if @REPLACE_STRTOL@
#  if !(defined __cplusplus && defined GNULIB_NAMESPACE)
#   define strtol rpl_strtol
#  endif
#  define GNULIB_defined_strtol_function 1
_GL_FUNCDECL_RPL (strtol, long,
                  (const char *restrict string, char **restrict endptr,
                   int base)
                  _GL_ARG_NONNULL ((1)));
_GL_CXXALIAS_RPL (strtol, long,
                  (const char *restrict string, char **restrict endptr,
                   int base));
# else
#  if !@HAVE_STRTOL@
_GL_FUNCDECL_SYS (strtol, long,
                  (const char *restrict string, char **restrict endptr,
                   int base)
                  _GL_ARG_NONNULL ((1)));
#  endif
_GL_CXXALIAS_SYS (strtol, long,
                  (const char *restrict string, char **restrict endptr,
                   int base));
# endif
_GL_CXXALIASWARN (strtol);
#elif defined GNULIB_POSIXCHECK
# undef strtol
# if HAVE_RAW_DECL_STRTOL
_GL_WARN_ON_USE (strtol, "strtol is unportable - "
                 "use gnulib module strtol for portability");
# endif
#endif

#if @GNULIB_STRTOLL@
/* Parse a signed integer whose textual representation starts at STRING.
   The integer is expected to be in base BASE (2 <= BASE <= 36); if BASE == 0,
   it may be decimal or octal (with prefix "0") or hexadecimal (with prefix
   "0x").
   If ENDPTR is not NULL, the address of the first byte after the integer is
   stored in *ENDPTR.
   Upon overflow, the return value is LLONG_MAX or LLONG_MIN, and errno is set
   to ERANGE.  */
# if @REPLACE_STRTOLL@
#  if !(defined __cplusplus && defined GNULIB_NAMESPACE)
#   define strtoll rpl_strtoll
#  endif
#  define GNULIB_defined_strtoll_function 1
_GL_FUNCDECL_RPL (strtoll, long long,
                  (const char *restrict string, char **restrict endptr,
                   int base)
                  _GL_ARG_NONNULL ((1)));
_GL_CXXALIAS_RPL (strtoll, long long,
                  (const char *restrict string, char **restrict endptr,
                   int base));
# else
#  if !@HAVE_STRTOLL@
_GL_FUNCDECL_SYS (strtoll, long long,
                  (const char *restrict string, char **restrict endptr,
                   int base)
                  _GL_ARG_NONNULL ((1)));
#  endif
_GL_CXXALIAS_SYS (strtoll, long long,
                  (const char *restrict string, char **restrict endptr,
                   int base));
# endif
_GL_CXXALIASWARN (strtoll);
#elif defined GNULIB_POSIXCHECK
# undef strtoll
# if HAVE_RAW_DECL_STRTOLL
_GL_WARN_ON_USE (strtoll, "strtoll is unportable - "
                 "use gnulib module strtoll for portability");
# endif
#endif

#if @GNULIB_STRTOUL@
/* Parse an unsigned integer whose textual representation starts at STRING.
   The integer is expected to be in base BASE (2 <= BASE <= 36); if BASE == 0,
   it may be decimal or octal (with prefix "0") or hexadecimal (with prefix
   "0x").
   If ENDPTR is not NULL, the address of the first byte after the integer is
   stored in *ENDPTR.
   Upon overflow, the return value is ULONG_MAX, and errno is set to ERANGE.  */
# if @REPLACE_STRTOUL@
#  if !(defined __cplusplus && defined GNULIB_NAMESPACE)
#   define strtoul rpl_strtoul
#  endif
#  define GNULIB_defined_strtoul_function 1
_GL_FUNCDECL_RPL (strtoul, unsigned long,
                  (const char *restrict string, char **restrict endptr,
                   int base)
                  _GL_ARG_NONNULL ((1)));
_GL_CXXALIAS_RPL (strtoul, unsigned long,
                  (const char *restrict string, char **restrict endptr,
                   int base));
# else
#  if !@HAVE_STRTOUL@
_GL_FUNCDECL_SYS (strtoul, unsigned long,
                  (const char *restrict string, char **restrict endptr,
                   int base)
                  _GL_ARG_NONNULL ((1)));
#  endif
_GL_CXXALIAS_SYS (strtoul, unsigned long,
                  (const char *restrict string, char **restrict endptr,
                   int base));
# endif
_GL_CXXALIASWARN (strtoul);
#elif defined GNULIB_POSIXCHECK
# undef strtoul
# if HAVE_RAW_DECL_STRTOUL
_GL_WARN_ON_USE (strtoul, "strtoul is unportable - "
                 "use gnulib module strtoul for portability");
# endif
#endif

#if @GNULIB_STRTOULL@
/* Parse an unsigned integer whose textual representation starts at STRING.
   The integer is expected to be in base BASE (2 <= BASE <= 36); if BASE == 0,
   it may be decimal or octal (with prefix "0") or hexadecimal (with prefix
   "0x").
   If ENDPTR is not NULL, the address of the first byte after the integer is
   stored in *ENDPTR.
   Upon overflow, the return value is ULLONG_MAX, and errno is set to
   ERANGE.  */
# if @REPLACE_STRTOULL@
#  if !(defined __cplusplus && defined GNULIB_NAMESPACE)
#   define strtoull rpl_strtoull
#  endif
#  define GNULIB_defined_strtoull_function 1
_GL_FUNCDECL_RPL (strtoull, unsigned long long,
                  (const char *restrict string, char **restrict endptr,
                   int base)
                  _GL_ARG_NONNULL ((1)));
_GL_CXXALIAS_RPL (strtoull, unsigned long long,
                  (const char *restrict string, char **restrict endptr,
                   int base));
# else
#  if !@HAVE_STRTOULL@
_GL_FUNCDECL_SYS (strtoull, unsigned long long,
                  (const char *restrict string, char **restrict endptr,
                   int base)
                  _GL_ARG_NONNULL ((1)));
#  endif
_GL_CXXALIAS_SYS (strtoull, unsigned long long,
                  (const char *restrict string, char **restrict endptr,
                   int base));
# endif
_GL_CXXALIASWARN (strtoull);
#elif defined GNULIB_POSIXCHECK
# undef strtoull
# if HAVE_RAW_DECL_STRTOULL
_GL_WARN_ON_USE (strtoull, "strtoull is unportable - "
                 "use gnulib module strtoull for portability");
# endif
#endif

#if @GNULIB_UNLOCKPT@
/* Unlock the slave side of the pseudo-terminal whose master side is specified
   by FD, so that it can be opened.  */
# if !@HAVE_UNLOCKPT@
_GL_FUNCDECL_SYS (unlockpt, int, (int fd));
# endif
_GL_CXXALIAS_SYS (unlockpt, int, (int fd));
_GL_CXXALIASWARN (unlockpt);
#elif defined GNULIB_POSIXCHECK
# undef unlockpt
# if HAVE_RAW_DECL_UNLOCKPT
_GL_WARN_ON_USE (unlockpt, "unlockpt is not portable - "
                 "use gnulib module unlockpt for portability");
# endif
#endif

#if @GNULIB_UNSETENV@
/* Remove the variable NAME from the environment.  */
# if @REPLACE_UNSETENV@
#  if !(defined __cplusplus && defined GNULIB_NAMESPACE)
#   undef unsetenv
#   define unsetenv rpl_unsetenv
#  endif
_GL_FUNCDECL_RPL (unsetenv, int, (const char *name) _GL_ARG_NONNULL ((1)));
_GL_CXXALIAS_RPL (unsetenv, int, (const char *name));
# else
#  if !@HAVE_DECL_UNSETENV@
_GL_FUNCDECL_SYS (unsetenv, int, (const char *name) _GL_ARG_NONNULL ((1)));
#  endif
_GL_CXXALIAS_SYS (unsetenv, int, (const char *name));
# endif
# if !(@REPLACE_UNSETENV@ && !@HAVE_DECL_UNSETENV@)
_GL_CXXALIASWARN (unsetenv);
# endif
#elif defined GNULIB_POSIXCHECK
# undef unsetenv
# if HAVE_RAW_DECL_UNSETENV
_GL_WARN_ON_USE (unsetenv, "unsetenv is unportable - "
                 "use gnulib module unsetenv for portability");
# endif
#endif

/* Convert a wide character to a multibyte character.  */
#if @GNULIB_WCTOMB@
# if @REPLACE_WCTOMB@
#  if !(defined __cplusplus && defined GNULIB_NAMESPACE)
#   undef wctomb
#   define wctomb rpl_wctomb
#  endif
_GL_FUNCDECL_RPL (wctomb, int, (char *s, wchar_t wc));
_GL_CXXALIAS_RPL (wctomb, int, (char *s, wchar_t wc));
# else
_GL_CXXALIAS_SYS (wctomb, int, (char *s, wchar_t wc));
# endif
# if __GLIBC__ >= 2
_GL_CXXALIASWARN (wctomb);
# endif
#endif


#endif /* _@GUARD_PREFIX@_STDLIB_H */
#endif /* _@GUARD_PREFIX@_STDLIB_H */
#endif<|MERGE_RESOLUTION|>--- conflicted
+++ resolved
@@ -222,12 +222,6 @@
 #   undef free
 #   define free rpl_free
 #  endif
-<<<<<<< HEAD
-=======
-#  if defined __cplusplus && (__GLIBC__ + (__GLIBC_MINOR__ >= 14) > 2)
-_GL_FUNCDECL_RPL (free, void, (void *ptr) _GL_ATTRIBUTE_NOTHROW);
-#  else
->>>>>>> 3add626f
 _GL_FUNCDECL_RPL (free, void, (void *ptr));
 _GL_CXXALIAS_RPL (free, void, (void *ptr));
 # else
