--- conflicted
+++ resolved
@@ -139,7 +139,6 @@
 				      (push input stderr-output)))
     (set-process-sentinel stderr-proc (lambda (_proc _input)
 					(setq stderr-sentinel-called t)))
-<<<<<<< HEAD
     (while (and (or (not sentinel-called)
                     (not stderr-sentinel-called))
 	        (<= (- (float-time) start-time)
@@ -148,9 +147,6 @@
     (cl-assert (eq (process-status proc) 'exit))
     (cl-assert (= (process-exit-status proc) 20))
     (should sentinel-called)
-=======
-    (process-test-wait-for-sentinel proc 20)
->>>>>>> 4e59830b
     (should (equal 1 (with-current-buffer stdout-buffer
 		       (point-max))))
     (should (equal "hello stdout!\n"
