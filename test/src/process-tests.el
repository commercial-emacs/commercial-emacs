--- conflicted
+++ resolved
@@ -147,12 +147,7 @@
     (should (equal 1 (with-current-buffer stdout-buffer
 		       (point-max))))
     (should (equal "hello stdout!\n"
-<<<<<<< HEAD
 		   (mapconcat #'identity (nreverse stdout-output) "")))
-=======
-		   (mapconcat #'identity (nreverse stdout-output))))
-    (should stderr-sentinel-called)
->>>>>>> 6ab183a0
     (should (equal 1 (with-current-buffer stderr-buffer
 		       (point-max))))
     (should (equal "hello stderr!\n"
