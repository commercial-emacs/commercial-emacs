--- conflicted
+++ resolved
@@ -228,13 +228,9 @@
       (:success (error "parsing %S should fail" s)))))
 
 (ert-deftest json-parse-string/null ()
-<<<<<<< HEAD
   (skip-unless (fboundp 'json-parse-string))
   (should-error (json-parse-string "\x00") :type 'json-end-of-file)
   (should (json-parse-string "[\"a\\u0000b\"]"))
-=======
-  (should (equal (json-parse-string "[\"a\\u0000b\"]") ["a\0b"]))
->>>>>>> 3f4486dd
   (let* ((string "{\"foo\":\"this is a string including a literal \\u0000\"}")
          (data (json-parse-string string)))
     (should (hash-table-p data))
@@ -246,25 +242,12 @@
 Test with both unibyte and multibyte strings."
   ;; Invalid UTF-8 code unit sequences.
   (should-error (json-parse-string "[\"\x80\"]") :type 'json-utf8-decode-error)
-<<<<<<< HEAD
   (should-error (json-parse-string "[\"\u00C4\x80\"]") :type 'json-utf8-decode-error)
   (should-error (json-parse-string "[\"\xBF\"]") :type 'json-utf8-decode-error)
   (should-error (json-parse-string "[\"\u00C4\xBF\"]") :type 'json-utf8-decode-error)
   (should-error (json-parse-string "[\"\xFE\"]") :type 'json-utf8-decode-error)
   (should-error (json-parse-string "[\"\u00C4\xFE\"]") :type 'json-utf8-decode-error)
   (should-error (json-parse-string "[\"\xC0\xAF\"]") :type 'json-utf8-decode-error)
-=======
-  (should-error (json-parse-string "[\"\u00C4\x80\"]")
-                :type 'json-utf8-decode-error)
-  (should-error (json-parse-string "[\"\xBF\"]") :type 'json-utf8-decode-error)
-  (should-error (json-parse-string "[\"\u00C4\xBF\"]")
-                :type 'json-utf8-decode-error)
-  (should-error (json-parse-string "[\"\xFE\"]") :type 'json-utf8-decode-error)
-  (should-error (json-parse-string "[\"\u00C4\xFE\"]")
-                :type 'json-utf8-decode-error)
-  (should-error (json-parse-string "[\"\xC0\xAF\"]")
-                :type 'json-utf8-decode-error)
->>>>>>> 3f4486dd
   (should-error (json-parse-string "[\"\u00C4\xC0\xAF\"]")
                 :type 'json-utf8-decode-error)
   (should-error (json-parse-string "[\"\u00C4\xC0\x80\"]")
