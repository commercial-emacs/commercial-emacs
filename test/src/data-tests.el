;;; data-tests.el --- tests for src/data.c  -*- lexical-binding:t -*-

;; Copyright (C) 2013-2024 Free Software Foundation, Inc.

;; This file is NOT part of GNU Emacs.

;; GNU Emacs is free software: you can redistribute it and/or modify
;; it under the terms of the GNU General Public License as published by
;; the Free Software Foundation, either version 3 of the License, or
;; (at your option) any later version.

;; GNU Emacs is distributed in the hope that it will be useful,
;; but WITHOUT ANY WARRANTY; without even the implied warranty of
;; MERCHANTABILITY or FITNESS FOR A PARTICULAR PURPOSE.  See the
;; GNU General Public License for more details.

;; You should have received a copy of the GNU General Public License
;; along with GNU Emacs.  If not, see <https://www.gnu.org/licenses/>.

;;; Commentary:

;;; Code:

(require 'cl-lib)

(defconst data-tests--float-greater-than-fixnums (+ 1.0 most-positive-fixnum)
  "A floating-point value that is greater than all fixnums.
It is also as small as conveniently possible, to make the tests sharper.
Adding 1.0 to `most-positive-fixnum' should suffice on all
practical Emacs platforms, since the result is a power of 2 and
this is exactly representable and is greater than
`most-positive-fixnum', which is just less than a power of 2.")

(ert-deftest data-tests-= ()
  (should-error (=))
  (should (= 1))
  (should (= 2 2))
  (should (= 9 9 9 9 9 9 9 9 9))
  (should (= most-negative-fixnum (float most-negative-fixnum)))
  (should-not (= most-positive-fixnum data-tests--float-greater-than-fixnums))
  (should-not (apply #'= '(3 8 3)))
  (should-error (= 9 9 'foo))
  ;; Short circuits before getting to bad arg
  (should-not (= 9 8 'foo)))

(ert-deftest data-tests-< ()
  (should-error (<))
  (should (< 1))
  (should (< 2 3))
  (should (< -6 -1 0 2 3 4 8 9 999))
  (should (< 0.5 most-positive-fixnum data-tests--float-greater-than-fixnums))
  (should-not (apply #'< '(3 8 3)))
  (should-error (< 9 10 'foo))
  ;; Short circuits before getting to bad arg
  (should-not (< 9 8 'foo)))

(ert-deftest data-tests-> ()
  (should-error (>))
  (should (> 1))
  (should (> 3 2))
  (should (> 6 1 0 -2 -3 -4 -8 -9 -999))
  (should (> data-tests--float-greater-than-fixnums most-positive-fixnum 0.5))
  (should-not (apply #'> '(3 8 3)))
  (should-error (> 9 8 'foo))
  ;; Short circuits before getting to bad arg
  (should-not (> 8 9 'foo)))

(ert-deftest data-tests-<= ()
  (should-error (<=))
  (should (<= 1))
  (should (<= 2 3))
  (should (<= -6 -1 -1 0 0 0 2 3 4 8 999))
  (should (<= 0.5 most-positive-fixnum data-tests--float-greater-than-fixnums))
  (should-not (apply #'<= '(3 8 3 3)))
  (should-error (<= 9 10 'foo))
  ;; Short circuits before getting to bad arg
  (should-not (<= 9 8 'foo)))

(ert-deftest data-tests->= ()
  (should-error (>=))
  (should (>= 1))
  (should (>= 3 2))
  (should (>= 666 1 0 0 -2 -3 -3 -3 -4 -8 -8 -9 -999))
  (should (>= data-tests--float-greater-than-fixnums most-positive-fixnum))
  (should-not (apply #'>= '(3 8 3)))
  (should-error (>= 9 8 'foo))
  ;; Short circuits before getting to bad arg
  (should-not (>= 8 9 'foo)))

(ert-deftest data-tests-max ()
  (should-error (max))
  (should (= 1 (max 1)))
  (should (= 3 (max 3 2)))
  (should (= 666 (max 666 1 0 0 -2 -3 -3 -3 -4 -8 -8 -9 -999)))
  (should (= (1+ most-negative-fixnum)
             (max (float most-negative-fixnum) (1+ most-negative-fixnum))))
  (should (= 8 (apply #'max '(3 8 3))))
  (should-error (max 9 8 'foo))
  (should-error (max (make-marker)))
  (should (eql 1 (max (point-min-marker) 1))))

(ert-deftest data-tests-min ()
  (should-error (min))
  (should (= 1 (min 1)))
  (should (= 2 (min 3 2)))
  (should (= -999 (min 666 1 0 0 -2 -3 -3 -3 -4 -8 -8 -9 -999)))
  (should (= most-positive-fixnum
             (min data-tests--float-greater-than-fixnums most-positive-fixnum)))
  (should (= 3 (apply #'min '(3 8 3))))
  (should-error (min 9 8 'foo))
  (should-error (min (make-marker)))
  (should (eql 1 (min (point-min-marker) 1)))
  (should (isnan (min 0.0e+NaN)))
  (should (isnan (min 0.0e+NaN 1 2)))
  (should (isnan (min 1.0 0.0e+NaN)))
  (should (isnan (min 1.0 0.0e+NaN 1.1)))
  (should (isnan (min 1.0 0.0e+NaN 1.1 (1+ most-positive-fixnum))))
  (should (isnan (max 1.0 0.0e+NaN 1.1 (1+ most-positive-fixnum)))))

(defun data-tests-popcnt (byte)
  "Calculate the Hamming weight of BYTE."
  (if (< byte 0)
      (setq byte (lognot byte)))
  (if (zerop byte)
      0
    (+ (logand byte 1) (data-tests-popcnt (ash byte -1)))))

(ert-deftest data-tests-logcount ()
  (should (cl-loop for n in (number-sequence -255 255)
                   always (= (logcount n) (data-tests-popcnt n))))
  ;; https://oeis.org/A000120
  (should (= 11 (logcount 9727)))
  (should (= 8 (logcount 9999))))

;; Bool vector tests.  Compactly represent bool vectors as hex
;; strings.

(ert-deftest bool-vector-count-population-all-0-nil ()
  (cl-loop for sz in '(0 45 1 64 9 344)
           do (let* ((bv (make-bool-vector sz nil)))
                (should
                 (zerop
                  (bool-vector-count-population bv))))))

(ert-deftest bool-vector-count-population-all-1-t ()
  (cl-loop for sz in '(0 45 1 64 9 344)
           do (let* ((bv (make-bool-vector sz t)))
                (should
                 (eql
                  (bool-vector-count-population bv)
                  sz)))))

(ert-deftest bool-vector-count-population-1-nil ()
  (let* ((bv (make-bool-vector 45 nil)))
    (aset bv 40 t)
    (aset bv 0 t)
    (should
     (eql
      (bool-vector-count-population bv)
      2))))

(ert-deftest bool-vector-count-population-1-t ()
  (let* ((bv (make-bool-vector 45 t)))
    (aset bv 40 nil)
    (aset bv 0 nil)
    (should
     (eql
      (bool-vector-count-population bv)
      43))))

(defun mock-bool-vector-count-consecutive (a b i)
  (cl-loop for i from i below (length a)
           while (eq (aref a i) b)
           sum 1))

(defun test-bool-vector-bv-from-hex-string (desc)
  (let (bv nibbles)
    (dolist (c (string-to-list desc))
      (push (string-to-number
             (char-to-string c)
             16)
            nibbles))
    (setf bv (make-bool-vector (* 4 (length nibbles)) nil))
    (let ((i 0))
      (dolist (n (nreverse nibbles))
        (dotimes (_ 4)
          (aset bv i (> (logand 1 n) 0))
          (cl-incf i)
          (setf n (ash n -1)))))
    bv))

(defun test-bool-vector-to-hex-string (bv)
  (let (nibbles (v (cl-coerce bv 'list)))
    (while v
      (push (logior
             (ash (if (nth 0 v) 1 0) 0)
             (ash (if (nth 1 v) 1 0) 1)
             (ash (if (nth 2 v) 1 0) 2)
             (ash (if (nth 3 v) 1 0) 3))
            nibbles)
      (setf v (nthcdr 4 v)))
    (mapconcat (lambda (n) (format "%X" n))
               (nreverse nibbles))))

(defun test-bool-vector-count-consecutive-tc (desc)
  "Run a test case for `bool-vector-count-consecutive'.
DESC is a string describing the test.  It is a sequence of
hexadecimal digits describing the bool vector.  We exhaustively
test all counts at all possible positions in the vector by
comparing the subr with a much slower Lisp implementation."
  (let ((bv (test-bool-vector-bv-from-hex-string desc)))
    (cl-loop
     for lf in '(nil t)
     do (cl-loop
         for pos from 0 upto (length bv)
         for cnt = (mock-bool-vector-count-consecutive bv lf pos)
         for rcnt = (bool-vector-count-consecutive bv lf pos)
         unless (eql cnt rcnt)
         do (error "FAILED testcase %S %3S %3S %3S"
                   pos lf cnt rcnt)))))

(defconst bool-vector-test-vectors
'(""
  "0"
  "F"
  "0F"
  "F0"
  "00000000000000000000000000000FFFFF0000000"
  "44a50234053fba3340000023444a50234053fba33400000234"
  "12341234123456123412346001234123412345612341234600"
  "44a50234053fba33400000234"
  "1234123412345612341234600"
  "44a50234053fba33400000234"
  "1234123412345612341234600"
  "44a502340"
  "123412341"
  "0000000000000000000000000"
  "FFFFFFFFFFFFFFFF1"))

(ert-deftest bool-vector-count-consecutive ()
  (mapc #'test-bool-vector-count-consecutive-tc
        bool-vector-test-vectors))

(defun test-bool-vector-apply-mock-op (mock a b c)
  "Compute (slowly) the correct result of a bool-vector set operation."
  (let (changed)
    (cl-assert (eql (length b) (length c)))
    (unless a
      (setf a (make-bool-vector (length b) nil))
      (setf changed t))

    (cl-loop for i below (length b)
             for mockr = (funcall mock
                                  (if (aref b i) 1 0)
                                  (if (aref c i) 1 0))
             for r = (not (= 0 mockr))
             do (progn
                  (unless (eq (aref a i) r)
                    (setf changed t))
                  (setf (aref a i) r)))
    (if changed a)))

(defun test-bool-vector-binop (mock real)
  "Test a binary set operation."
  (cl-loop for s1 in bool-vector-test-vectors
           for bv1 = (test-bool-vector-bv-from-hex-string s1)
           for vecs2 = (cl-remove-if-not
                        (lambda (x) (eql (length x) (length s1)))
                        bool-vector-test-vectors)
           do (cl-loop for s2 in vecs2
                       for bv2 = (test-bool-vector-bv-from-hex-string s2)
                       for mock-result = (test-bool-vector-apply-mock-op
                                          mock nil bv1 bv2)
                       for real-result = (funcall real bv1 bv2)
                       do (progn
                            (should (equal mock-result real-result))))))

(ert-deftest bool-vector-intersection-op ()
  (test-bool-vector-binop
   #'logand
   #'bool-vector-intersection))

(ert-deftest bool-vector-union-op ()
  (test-bool-vector-binop
   #'logior
   #'bool-vector-union))

(ert-deftest bool-vector-xor-op ()
  (test-bool-vector-binop
   #'logxor
   #'bool-vector-exclusive-or))

(ert-deftest bool-vector-set-difference-op ()
  (test-bool-vector-binop
   (lambda (a b) (logand a (lognot b)))
   #'bool-vector-set-difference))

(ert-deftest bool-vector-change-detection ()
  (let* ((vc1 (test-bool-vector-bv-from-hex-string "abcdef"))
         (vc2 (test-bool-vector-bv-from-hex-string "012345"))
         (vc3 (make-bool-vector (length vc1) nil))
         (c1 (bool-vector-union vc1 vc2 vc3))
         (c2 (bool-vector-union vc1 vc2 vc3)))
    (should (equal c1 (test-bool-vector-apply-mock-op
                       #'logior
                       nil
                       vc1 vc2)))
    (should (not c2))))

(ert-deftest bool-vector-not ()
  (let* ((v1 (test-bool-vector-bv-from-hex-string "FFFF3"))
         (v2 (test-bool-vector-bv-from-hex-string "0000C"))
         (v3 (bool-vector-not v1)))
    (should (equal v2 v3))))

;; Tests for variable bindings

(defvar binding-test-buffer-A (get-buffer-create "A"))
(defvar binding-test-buffer-B (get-buffer-create "B"))

(defvar binding-test-always-local 'always)
(make-variable-buffer-local 'binding-test-always-local)

(defvar binding-test-some-local 'some)
(with-current-buffer binding-test-buffer-A
  (setq-local binding-test-some-local 'local))

(ert-deftest binding-test-manual ()
  "A test case from the elisp manual."
  (with-current-buffer binding-test-buffer-A
    (let ((binding-test-some-local 'something-else))
      (should (eq binding-test-some-local 'something-else))
      (set-buffer binding-test-buffer-B)
      (should (eq binding-test-some-local 'some)))
    (should (eq binding-test-some-local 'some))
    (set-buffer binding-test-buffer-A)
    (should (eq binding-test-some-local 'local))))

(ert-deftest binding-test-setq-default ()
  "Test that a `setq-default' has no effect when there is a local binding."
  (with-current-buffer binding-test-buffer-B
    ;; This variable is not local in this buffer.
    (let ((binding-test-some-local 'something-else))
      (setq-default binding-test-some-local 'new-default))
    (should (eq binding-test-some-local 'some))))

(ert-deftest data-tests--let-buffer-local ()
  (let ((blvar (make-symbol "blvar")))
    (set-default blvar nil)
    (make-variable-buffer-local blvar)

    (dolist (var (list blvar 'left-margin))
      (let ((def (default-value var)))
        (with-temp-buffer
          (should (equal def (symbol-value var)))
          (cl-progv (list var) (list 42)
            (should (equal (symbol-value var) 42))
            (should (equal (default-value var) (symbol-value var)))
            (set var 123)
            (should (not (local-variable-p var)))
            (should (equal (symbol-value var) 123))
            (should (equal (default-value var) (symbol-value var)))) ;bug#44733
          (should (equal (symbol-value var) def))
          (should (equal (default-value var) (symbol-value var))))
        (should (equal (default-value var) def))))))

(ert-deftest data-tests--let-buffer-local-no-unwind-other-buffers ()
  "Test that a let-binding for a buffer-local unwinds only current-buffer."
  (let ((blvar (make-symbol "blvar")))
    (set-default blvar 0)
    (make-variable-buffer-local blvar)
    (dolist (var (list blvar 'left-margin))
      (let* ((def (default-value var))
             (newdef (+ def 1))
             (otherbuf (generate-new-buffer "otherbuf")))
        (with-temp-buffer
          (cl-progv (list var) (list newdef)
            (with-current-buffer otherbuf
              (set var 123)
              (should (local-variable-p var))
              (should (equal (symbol-value var) 123))
              (should (equal (default-value var) newdef))))
          (with-current-buffer otherbuf
            (should (local-variable-p var))
            (should (equal (symbol-value var) 123))
            (should (equal (default-value var) def)))
          )))))

(ert-deftest binding-test-makunbound ()
  "Tests of makunbound, from the manual."
  (with-current-buffer binding-test-buffer-B
    (should (boundp 'binding-test-some-local))
    (let ((binding-test-some-local 'outer))
      (let ((binding-test-some-local 'inner))
	(makunbound 'binding-test-some-local)
	(should (not (boundp 'binding-test-some-local))))
      (should (and (boundp 'binding-test-some-local)
		   (eq binding-test-some-local 'outer))))))

(ert-deftest binding-test-defvar-bool ()
  "Test DEFVAR_BOOL."
  (let ((display-hourglass 5))
    (should (eq display-hourglass t))))

(ert-deftest binding-test-defvar-int ()
  "Test DEFVAR_INT."
  (should-error (setq gc-cons-threshold 5.0) :type 'wrong-type-argument))

(ert-deftest binding-test-set-constant-t ()
  "Test setting the constant t."
  (with-no-warnings (should-error (setq t 'bob) :type 'setting-constant)))

(ert-deftest binding-test-set-constant-nil ()
  "Test setting the constant nil."
  (with-no-warnings (should-error (setq nil 'bob) :type 'setting-constant)))

(ert-deftest binding-test-set-constant-keyword ()
  "Test setting a keyword constant."
  (with-no-warnings (should-error (setq :keyword 'bob) :type 'setting-constant)))

(ert-deftest binding-test-set-constant-itself ()
  "Test setting a keyword to itself."
  (with-no-warnings (should (setq :keyword :keyword))))

(ert-deftest data-tests--set-default-per-buffer ()
  :expected-result t ;; Not fixed yet!
  ;; FIXME: Performance tests are inherently unreliable.
  ;; Using wall-clock time makes it even worse, so don't bother unless
  ;; we have the primitive to measure cpu-time.
  (skip-unless (fboundp 'current-cpu-time))
  ;; Test performance of set-default on DEFVAR_PER_BUFFER variables.
  ;; More specifically, test the problem seen in bug#41029 where setting
  ;; the default value of a variable takes time proportional to the
  ;; number of buffers.
  (when (fboundp 'current-cpu-time)     ; silence byte-compiler
    (let* ((fun #'error)
           (test (lambda ()
                   (with-temp-buffer
                     (let ((st (car (current-cpu-time))))
                       (dotimes (_ 1000)
                         (let ((case-fold-search 'data-test))
                           ;; Use an indirection through a mutable var
                           ;; to try and make sure the byte-compiler
                           ;; doesn't optimize away the let bindings.
                           (funcall fun)))
                       ;; FIXME: Handle the wraparound, if any.
                       (- (car (current-cpu-time)) st)))))
           (_ (setq fun #'ignore))
           (time1 (funcall test))
           (bufs (mapcar (lambda (_) (generate-new-buffer " data-test"))
                         (make-list 1000 nil)))
           (time2 (funcall test)))
      (mapc #'kill-buffer bufs)
      ;; Don't divide one time by the other since they may be 0.
      (should (< time2 (* time1 5))))))

;; More tests to write -
;; kill-local-variable
;; defconst; can modify
;; defvar and defconst modify the local binding [ doesn't matter for us ]
;; various kinds of special internal forwarding objects
;;   a couple examples in manual, not enough
;; variable aliases

;; Tests for watchpoints

(ert-deftest data-tests-variable-watchers ()
  (defvar data-tests-var 0)
  (let* ((watch-data nil)
         (collect-watch-data
          (lambda (&rest args) (push args watch-data))))
    (cl-flet ((should-have-watch-data (data)
                                      (should (equal (pop watch-data) data))
                                      (should (null watch-data))))
      (add-variable-watcher 'data-tests-var collect-watch-data)
      (setq data-tests-var 1)
      (should-have-watch-data '(data-tests-var 1 set nil))
      (let ((data-tests-var 2))
        (should-have-watch-data '(data-tests-var 2 let nil))
        (setq data-tests-var 3)
        (should-have-watch-data '(data-tests-var 3 set nil)))
      (should-have-watch-data '(data-tests-var 1 unlet nil))
      ;; `setq-default' on non-local variable is same as `setq'.
      (setq-default data-tests-var 4)
      (should-have-watch-data '(data-tests-var 4 set nil))
      (makunbound 'data-tests-var)
      (should-have-watch-data '(data-tests-var nil makunbound nil))
      (setq data-tests-var 5)
      (should-have-watch-data '(data-tests-var 5 set nil))
      (remove-variable-watcher 'data-tests-var collect-watch-data)
      (setq data-tests-var 6)
      (should (null watch-data)))))

(ert-deftest data-tests-varalias-watchers ()
  (defvar data-tests-var0 0)
  (defvar data-tests-var1 0)
  (defvar data-tests-var2 0)
  (defvar data-tests-var3 0)
  (let* ((watch-data nil)
         (collect-watch-data
          (lambda (&rest args) (push args watch-data))))
    (cl-flet ((should-have-watch-data (data)
                                      (should (equal (pop watch-data) data))
                                      (should (null watch-data))))
      ;; Watch var0, then alias it.
      (add-variable-watcher 'data-tests-var0 collect-watch-data)
      (defvar data-tests-var0-alias)
      (defvaralias 'data-tests-var0-alias 'data-tests-var0)
      (setq data-tests-var0 1)
      (should-have-watch-data '(data-tests-var0 1 set nil))
      (setq data-tests-var0-alias 2)
      (should-have-watch-data '(data-tests-var0 2 set nil))
      ;; Alias var1, then watch var1-alias.
      (defvar data-tests-var1-alias)
      (defvaralias 'data-tests-var1-alias 'data-tests-var1)
      (add-variable-watcher 'data-tests-var1-alias collect-watch-data)
      (setq data-tests-var1 1)
      (should-have-watch-data '(data-tests-var1 1 set nil))
      (setq data-tests-var1-alias 2)
      (should-have-watch-data '(data-tests-var1 2 set nil))
      ;; Alias var2, then watch it.
      (defvar data-tests-var2-alias)
      (defvaralias 'data-tests-var2-alias 'data-tests-var2)
      (add-variable-watcher 'data-tests-var2 collect-watch-data)
      (setq data-tests-var2 1)
      (should-have-watch-data '(data-tests-var2 1 set nil))
      (setq data-tests-var2-alias 2)
      (should-have-watch-data '(data-tests-var2 2 set nil))
      ;; Watch var3-alias, then make it alias var3 (this removes the
      ;; watcher flag).
      (defvar data-tests-var3-alias 0)
      (add-variable-watcher 'data-tests-var3-alias collect-watch-data)
      (defvaralias 'data-tests-var3-alias 'data-tests-var3)
      (should-have-watch-data '(data-tests-var3-alias
                                data-tests-var3 defvaralias nil))
      (setq data-tests-var3 1)
      (setq data-tests-var3-alias 2)
      (should (null watch-data)))))

(ert-deftest data-tests-local-variable-watchers ()
  (with-no-warnings
    (defvar-local data-tests-lvar 0))
  (let* ((buf1 (current-buffer))
         (buf2 nil)
         (watch-data nil)
         (collect-watch-data
          (lambda (&rest args) (push args watch-data))))
    (cl-flet ((should-have-watch-data (data)
                                      (should (equal (pop watch-data) data))
                                      (should (null watch-data))))
      (add-variable-watcher 'data-tests-lvar collect-watch-data)
      (setq data-tests-lvar 1)
      (should-have-watch-data `(data-tests-lvar 1 set ,buf1))
      (let ((data-tests-lvar 2))
        (should-have-watch-data `(data-tests-lvar 2 let ,buf1))
        (setq data-tests-lvar 3)
        (should-have-watch-data `(data-tests-lvar 3 set ,buf1)))
      (should-have-watch-data `(data-tests-lvar 1 unlet ,buf1))
      (setq-default data-tests-lvar 4)
      (should-have-watch-data '(data-tests-lvar 4 set nil))
      (with-temp-buffer
        (setq buf2 (current-buffer))
        (setq data-tests-lvar 1)
        (should-have-watch-data `(data-tests-lvar 1 set ,buf2))
        (let ((data-tests-lvar 2))
          (should-have-watch-data `(data-tests-lvar 2 let ,buf2))
          (setq data-tests-lvar 3)
          (should-have-watch-data `(data-tests-lvar 3 set ,buf2)))
        (should-have-watch-data `(data-tests-lvar 1 unlet ,buf2))
        (kill-local-variable 'data-tests-lvar)
        (should-have-watch-data `(data-tests-lvar nil makunbound ,buf2))
        (setq data-tests-lvar 3.5)
        (should-have-watch-data `(data-tests-lvar 3.5 set ,buf2))
        (kill-all-local-variables)
        (should-have-watch-data `(data-tests-lvar nil makunbound ,buf2)))
      (setq-default data-tests-lvar 4)
      (should-have-watch-data '(data-tests-lvar 4 set nil))
      (makunbound 'data-tests-lvar)
      (should-have-watch-data '(data-tests-lvar nil makunbound nil))
      (setq data-tests-lvar 5)
      (should-have-watch-data `(data-tests-lvar 5 set ,buf1))
      (remove-variable-watcher 'data-tests-lvar collect-watch-data)
      (setq data-tests-lvar 6)
      (should (null watch-data)))))

(ert-deftest data-tests-kill-all-local-variables () ;bug#30846
  (with-temp-buffer
    (setq-local data-tests-foo1 1)
    (setq-local data-tests-foo2 2)
    (setq-local data-tests-foo3 3)
    (let ((oldfoo2 nil))
      (add-variable-watcher 'data-tests-foo2
                            (lambda (&rest _)
                              (setq oldfoo2 (bound-and-true-p data-tests-foo2))))
      (kill-all-local-variables)
      (should (equal oldfoo2 '2)) ;Watcher is run before changing the var.
      (should (not (or (bound-and-true-p data-tests-foo1)
                       (bound-and-true-p data-tests-foo2)
                       (bound-and-true-p data-tests-foo3)))))))

(ert-deftest data-tests-bignum ()
  (should (bignump (+ most-positive-fixnum 1)))
  (let ((f0 (+ (float most-positive-fixnum) 1))
        (f-1 (- (float most-negative-fixnum) 1))
        (b0 (+ most-positive-fixnum 1))
        (b-1 (- most-negative-fixnum 1)))
    (should (> b0 -1))
    (should (> b0 f-1))
    (should (> b0 b-1))
    (should (>= b0 -1))
    (should (>= b0 f-1))
    (should (>= b0 b-1))
    (should (>= b-1 b-1))

    (should (< -1 b0))
    (should (< f-1 b0))
    (should (< b-1 b0))
    (should (<= -1 b0))
    (should (<= f-1 b0))
    (should (<= b-1 b0))
    (should (<= b-1 b-1))

    (should (= (+ f0 b0) (+ b0 f0)))
    (should (= (+ f0 b-1) (+ b-1 f0)))
    (should (= (+ f-1 b0) (+ b0 f-1)))
    (should (= (+ f-1 b-1) (+ b-1 f-1)))

    (should (= (* f0 b0) (* b0 f0)))
    (should (= (* f0 b-1) (* b-1 f0)))
    (should (= (* f-1 b0) (* b0 f-1)))
    (should (= (* f-1 b-1) (* b-1 f-1)))

    (should (= b0 f0))
    (should (= b0 b0))

    (should (/= b0 f-1))
    (should (/= b0 b-1))

    (should (/= b0 0.0e+NaN))
    (should (/= b-1 0.0e+NaN))))

(ert-deftest data-tests-+ ()
  (should-not (fixnump (+ most-positive-fixnum most-positive-fixnum)))
  (should (> (+ most-positive-fixnum most-positive-fixnum) most-positive-fixnum))
  (should (eq (- (+ most-positive-fixnum most-positive-fixnum)
                 (+ most-positive-fixnum most-positive-fixnum))
              0)))

(ert-deftest data-tests-/ ()
  (let* ((x (* most-positive-fixnum 8))
         (y (* most-negative-fixnum 8))
         (z (- y)))
    (should (= most-positive-fixnum (/ x 8)))
    (should (= most-negative-fixnum (/ y 8)))
    (should (= -1 (/ y z)))
    (should (= -1 (/ z y)))
    (should (= 0 (/ x (* 2 x))))
    (should (= 0 (/ y (* 2 y))))
    (should (= 0 (/ z (* 2 z))))))

(ert-deftest data-tests-number-predicates ()
  (should (fixnump 0))
  (should (fixnump most-negative-fixnum))
  (should (fixnump most-positive-fixnum))
  (should (integerp (+ most-positive-fixnum 1)))
  (should (integer-or-marker-p (+ most-positive-fixnum 1)))
  (should (numberp (+ most-positive-fixnum 1)))
  (should (number-or-marker-p (+ most-positive-fixnum 1)))
  (should (natnump (+ most-positive-fixnum 1)))
  (should-not (fixnump (+ most-positive-fixnum 1)))
  (should (bignump (+ most-positive-fixnum 1))))

(ert-deftest data-tests-number-to-string ()
  (let* ((s "99999999999999999999999999999")
         (v (read s)))
    (should (equal (number-to-string v) s))))

(ert-deftest data-tests-1+ ()
  (should (> (1+ most-positive-fixnum) most-positive-fixnum))
  (should (fixnump (1+ (1- most-negative-fixnum)))))

(ert-deftest data-tests-1- ()
  (should (< (1- most-negative-fixnum) most-negative-fixnum))
  (should (fixnump (1- (1+ most-positive-fixnum)))))

(ert-deftest data-tests-logand ()
  (should (= -1 (logand) (logand -1) (logand -1 -1)))
  (let ((n (1+ most-positive-fixnum)))
    (should (= (logand -1 n) n)))
  (let ((n (* 2 most-negative-fixnum)))
    (should (= (logand -1 n) n))))

(ert-deftest data-tests-logcount-2 ()
  (should (= (logcount (read "#xffffffffffffffffffffffffffffffff")) 128)))

(ert-deftest data-tests-logior ()
  (should (= -1 (logior -1) (logior -1 -1)))
  (should (= -1 (logior most-positive-fixnum most-negative-fixnum))))

(ert-deftest data-tests-logxor ()
  (should (= -1 (logxor -1) (logxor -1 -1 -1)))
  (let ((n (1+ most-positive-fixnum)))
    (should (= (logxor -1 n) (lognot n)))))

(ert-deftest data-tests-minmax ()
  (let ((a (- most-negative-fixnum 1))
        (b (+ most-positive-fixnum 1))
        (c 0))
    (should (= (min a b c) a))
    (should (= (max a b c) b))))

(defun data-tests-check-sign (x y)
  (should (eq (cl-signum x) (cl-signum y))))

(ert-deftest data-tests-%-mod ()
  (let* ((b1 (+ most-positive-fixnum 1))
         (nb1 (- b1))
         (b3 (+ most-positive-fixnum 3))
         (nb3 (- b3)))
    (data-tests-check-sign (% 1 3) (% b1 b3))
    (data-tests-check-sign (mod 1 3) (mod b1 b3))
    (data-tests-check-sign (% 1 -3) (% b1 nb3))
    (data-tests-check-sign (mod 1 -3) (mod b1 nb3))
    (data-tests-check-sign (% -1 3) (% nb1 b3))
    (data-tests-check-sign (mod -1 3) (mod nb1 b3))
    (data-tests-check-sign (% -1 -3) (% nb1 nb3))
    (data-tests-check-sign (mod -1 -3) (mod nb1 nb3))))

(ert-deftest data-tests-mod-0 ()
  (dolist (num (list (1- most-negative-fixnum) -1 0 1
                     (1+ most-positive-fixnum)))
    (should-error (mod num 0)))
  (when (ignore-errors (/ 0.0 0))
    (should (equal (abs (mod 0.0 0)) (abs (- 0.0 (/ 0.0 0)))))))

(ert-deftest data-tests-ash-lsh ()
  (should (= (ash most-negative-fixnum 1)
             (* most-negative-fixnum 2)))
  (should (= (ash 0 (* 2 most-positive-fixnum)) 0))
  (should (= (ash 1000 (* 2 most-negative-fixnum)) 0))
  (should (= (ash -1000 (* 2 most-negative-fixnum)) -1))
  (should (= (ash (* 2 most-negative-fixnum) (* 2 most-negative-fixnum)) -1))
  (should (= (ash (* 2 most-negative-fixnum) -1)
	     most-negative-fixnum))
  (with-suppressed-warnings ((suspicious lsh))
    (should (= (lsh most-negative-fixnum 1)
               (* most-negative-fixnum 2)))
    (should (= (lsh most-positive-fixnum -1) (/ most-positive-fixnum 2)))
    (should (= (lsh most-negative-fixnum -1) (lsh (- most-negative-fixnum) -1)))
    (should (= (lsh -1 -1) most-positive-fixnum))
    (should-error (lsh (1- most-negative-fixnum) -1))))

(ert-deftest data-tests-make-local-forwarded-var () ;bug#34318
  (with-temp-buffer
    (setq last-coding-system-used 'bug34318)
    ;; localize a forwarded var, one that forwards a lisp-space value
    ;; to a C variable.
    (make-local-variable 'last-coding-system-used)
    (should (local-variable-p 'last-coding-system-used))
    (should (equal (list last-coding-system-used
                         (default-value 'last-coding-system-used))
                   '(bug34318 bug34318)))
    ;; modify in C-space the underlying C variable.  This
    ;; should assign to the C variable `no-conversion`.
    (decode-coding-string "hello" nil)
    ;; If buffer changed, write from lisp to C.
    ;; If buffer unchanged, write from C to lisp.
    ;; Our buffer didn't change, so lisp should reflect C.
    (should (equal (list last-coding-system-used
                         (default-value 'last-coding-system-used))
                   '(no-conversion bug34318)))))

(defvar-local data-tests--bug65209 :default-value)

(ert-deftest data-tests-make-local-bug65209 ()
  (dolist (sym '(data-tests--bug65209   ;A normal always-local Lisp var.
                 cursor-in-non-selected-windows)) ;Same but DEFVAR_PER_BUFFER.
    ;; Note: For vars like `mode-name' that are *really* always buffer-local,
    ;; this test isn't right because the `cl-progv' only binds the
    ;; buffer-local value!
    (let ((default (default-value sym))
          vli vlo vgi vgo)
      (with-temp-buffer
        (cl-progv (list sym) '(:let-bound-value)
          ;; While `setq' would not make the var buffer-local
          ;; (because we'd be setq-ing the let-binding instead),
          ;; `setq-local' definitely should.
          (set (make-local-variable sym) :buffer-local-value)
          (setq vgi (with-temp-buffer (symbol-value sym)))
          (setq vli (symbol-value sym)))
      (setq vgo (with-temp-buffer (symbol-value sym)))
      (setq vlo (symbol-value sym)))
      (should (equal (list vgo vgi vlo vli)
                     (cons default
                           '(:let-bound-value
                             :buffer-local-value :buffer-local-value)))))))

(ert-deftest data-tests-make-symbol-constant ()
  "Can't set variable marked with 'make_symbol_constant'."
  (should-error (setq most-positive-fixnum 1) :type 'setting-constant))

(ert-deftest data-tests-fset ()
  (fset 'data-tests--fs-fun (lambda () 'moo))
  (declare-function data-tests--fs-fun nil)
  (should (equal (data-tests--fs-fun) 'moo))

  (fset 'data-tests--fs-fun1 'data-tests--fs-fun)
  (declare-function data-tests--fs-fun1 nil)
  (should (equal (data-tests--fs-fun1) 'moo))

  (fset 'data-tests--fs-a 'data-tests--fs-b)
  (fset 'data-tests--fs-b 'data-tests--fs-c)

  (should-error (fset 'data-tests--fs-c 'data-tests--fs-c)
                :type 'cyclic-function-indirection)
  (fset 'data-tests--fs-d 'data-tests--fs-a)
  (should-error (fset 'data-tests--fs-c 'data-tests--fs-d)
                :type 'cyclic-function-indirection))

(ert-deftest data-tests-defalias ()
  (defalias 'data-tests--da-fun (lambda () 'baa))
  (declare-function data-tests--da-fun nil)
  (should (equal (data-tests--da-fun) 'baa))

  (defalias 'data-tests--da-fun1 'data-tests--da-fun)
  (declare-function data-tests--da-fun1 nil)
  (should (equal (data-tests--da-fun1) 'baa))

  (defalias 'data-tests--da-a 'data-tests--da-b)
  (defalias 'data-tests--da-b 'data-tests--da-c)

  (should-error (defalias 'data-tests--da-c 'data-tests--da-c)
                :type 'cyclic-function-indirection)
  (defalias 'data-tests--da-d 'data-tests--da-a)
  (should-error (defalias 'data-tests--da-c 'data-tests--da-d)
                :type 'cyclic-function-indirection))

(require 'cl-extra)                     ;For `cl--class-children'.

(ert-deftest data-tests--cl-type-of ()
  ;; Make sure that `cl-type-of' returns the most precise type.
  ;; Note: This doesn't work for list/vector structs since those types
  ;; are too difficult/unreliable to detect (so `cl-type-of' only says
  ;; it's a `cons' or a `vector').
  (dolist (val (list -2 10 (expt 2 128) nil t 'car :car
                     (symbol-function 'car)
<<<<<<< HEAD
                     (symbol-function 'progn)))
=======
                     (symbol-function 'progn)
                     (eval '(lambda (x) (+ x 1)) t)
                     (position-symbol 'car 7)
                     (position-symbol :car 7)))
>>>>>>> 004f2493
    (let* ((type (cl-type-of val))
           (class (cl-find-class type))
           (alltypes (cl--class-allparents class)))
      (dolist (parent alltypes)
        (should (cl-typep val parent))
        (dolist (subtype (cl--class-children (cl-find-class parent)))
          (when (and (not (memq subtype alltypes))
                     (built-in-class-p (cl-find-class subtype))
                     (not (memq subtype
                                ;; FIXME: Some types don't have any associated
                                ;; predicate,
                                '( font-spec font-entity font-object
                                   finalizer condvar terminal
                                   native-comp-unit interpreted-function
                                   tree-sitter-compiled-query
                                   tree-sitter-node tree-sitter-parser))))
            (should-not (cl-typep val subtype))))))))

;;; data-tests.el ends here<|MERGE_RESOLUTION|>--- conflicted
+++ resolved
@@ -844,14 +844,7 @@
   ;; it's a `cons' or a `vector').
   (dolist (val (list -2 10 (expt 2 128) nil t 'car :car
                      (symbol-function 'car)
-<<<<<<< HEAD
                      (symbol-function 'progn)))
-=======
-                     (symbol-function 'progn)
-                     (eval '(lambda (x) (+ x 1)) t)
-                     (position-symbol 'car 7)
-                     (position-symbol :car 7)))
->>>>>>> 004f2493
     (let* ((type (cl-type-of val))
            (class (cl-find-class type))
            (alltypes (cl--class-allparents class)))
