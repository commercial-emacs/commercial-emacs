;;; thread-tests.el --- tests for threads. -*- lexical-binding: t -*-

;; Copyright (C) 2012-2021 Free Software Foundation, Inc.

;; This file is NOT part of GNU Emacs.

;; GNU Emacs is free software: you can redistribute it and/or modify
;; it under the terms of the GNU General Public License as published by
;; the Free Software Foundation, either version 3 of the License, or
;; (at your option) any later version.

;; GNU Emacs is distributed in the hope that it will be useful,
;; but WITHOUT ANY WARRANTY; without even the implied warranty of
;; MERCHANTABILITY or FITNESS FOR A PARTICULAR PURPOSE.  See the
;; GNU General Public License for more details.

;; You should have received a copy of the GNU General Public License
;; along with GNU Emacs.  If not, see <https://www.gnu.org/licenses/>.

;;; Code:

(require 'thread)
(require 'eieio)
(require 'ring)

;; Declare the functions in case Emacs has been configured --without-threads.
(declare-function all-threads "thread.c" ())
(declare-function condition-mutex "thread.c" (cond))
(declare-function condition-name "thread.c" (cond))
(declare-function condition-notify "thread.c" (cond &optional all))
(declare-function condition-wait "thread.c" (cond))
(declare-function current-thread "thread.c" ())
(declare-function make-condition-variable "thread.c" (mutex &optional name))
(declare-function make-mutex "thread.c" (&optional name))
(declare-function make-thread "thread.c" (function &optional name))
(declare-function mutex-lock "thread.c" (mutex))
(declare-function mutex-unlock "thread.c" (mutex))
(declare-function thread--blocker "thread.c" (thread))
(declare-function thread-live-p "thread.c" (thread))
(declare-function thread-join "thread.c" (thread))
(declare-function thread-last-error "thread.c" (&optional cleanup))
(declare-function thread-name "thread.c" (thread))
(declare-function thread-signal "thread.c" (thread error-symbol data))
(declare-function thread-yield "thread.c" ())
(defvar main-thread)
(defvar-local threads-test-bug48990 "global")

(defclass threads-test-channel ()
  ((condition :initarg :condition :type condition-variable)
   (msg-queue :initarg :msg-queue :type ring)))

(cl-defgeneric threads-test-channel-send ((channel threads-test-channel) message)
  (with-slots (condition msg-queue) channel
    (with-mutex (condition-mutex condition)
      (while (<= (ring-size msg-queue) (ring-length msg-queue))
        (condition-wait condition))
      (ring-insert msg-queue message)
      (condition-notify condition t))))

(cl-defgeneric threads-test-channel-recv ((channel threads-test-channel))
  (with-slots (condition msg-queue) channel
    (with-mutex (condition-mutex condition)
      (while (ring-empty-p msg-queue)
        (condition-wait condition))
      (prog1 (ring-remove msg-queue)
        (condition-notify condition t)))))

(ert-deftest threads-is-one ()
  "Test for existence of a thread."
  (skip-unless (featurep 'threads))
  (should (current-thread)))

(ert-deftest threads-threadp ()
  "Test of threadp."
  (skip-unless (featurep 'threads))
  (should (threadp (current-thread))))

(ert-deftest threads-type ()
  "Test of thread type."
  (skip-unless (featurep 'threads))
  (should (eq (type-of (current-thread)) 'thread)))

(ert-deftest threads-name ()
  "Test for name of a thread."
  (skip-unless (featurep 'threads))
  (should
   (string= "hi bob" (thread-name (make-thread #'ignore "hi bob")))))

(ert-deftest threads-live ()
  "Test for thread liveness."
  (skip-unless (featurep 'threads))
  (should
   (thread-live-p (make-thread #'ignore))))

(ert-deftest threads-all-threads ()
  "Simple test for `all-threads'."
  (skip-unless (featurep 'threads))
  (should (listp (all-threads))))

(ert-deftest threads-main-thread ()
  "Simple test for `all-threads'."
  (skip-unless (featurep 'threads))
  (should (eq main-thread (car (all-threads)))))

(defvar threads-test-global nil)

(defun threads-test-thread1 ()
  (setq threads-test-global 23))

(ert-deftest threads-basic ()
  "Basic thread test."
  (skip-unless (featurep 'threads))
  (should
   (progn
     (setq threads-test-global nil)
     (make-thread #'threads-test-thread1)
     (while (not threads-test-global)
       (thread-yield))
     threads-test-global)))

(ert-deftest threads-join ()
  "Test of `thread-join'."
  (skip-unless (featurep 'threads))
  (should
   (progn
     (setq threads-test-global nil)
     (let ((thread (make-thread #'threads-test-thread1)))
       (and (= (thread-join thread) 23)
            (= threads-test-global 23)
            (not (thread-live-p thread)))))))

(ert-deftest threads-join-self ()
  "Cannot `thread-join' the current thread."
  (skip-unless (featurep 'threads))
  (should-error (thread-join (current-thread))))

(ert-deftest threads-join-error ()
  "Test of error signaling from `thread-join'."
  :tags '(:unstable)
  (skip-unless (featurep 'threads))
  (let ((thread (make-thread #'threads-call-error)))
    (while (thread-live-p thread)
      (thread-yield))
    (should-error (thread-join thread))))

(defvar threads-test-binding nil)

(defun threads-test-thread2 ()
  (let ((threads-test-binding 23))
    (thread-yield))
  (setq threads-test-global 23))

(ert-deftest threads-let-binding ()
  "Simple test of threads and let bindings."
  (skip-unless (featurep 'threads))
  (should
   (progn
     (setq threads-test-global nil)
     (make-thread #'threads-test-thread2)
     (while (not threads-test-global)
       (thread-yield))
     (and (not threads-test-binding)
	  threads-test-global))))

(ert-deftest threads-mutexp ()
  "Simple test of `mutexp'."
  (skip-unless (featurep 'threads))
  (should-not (mutexp 'hi)))

(ert-deftest threads-mutexp-2 ()
  "Another simple test of `mutexp'."
  (skip-unless (featurep 'threads))
  (should (mutexp (make-mutex))))

(ert-deftest threads-mutex-type ()
  "type-of mutex."
  (skip-unless (featurep 'threads))
  (should (eq (type-of (make-mutex)) 'mutex)))

(ert-deftest threads-mutex-lock-unlock ()
  "Test `mutex-lock' and unlock."
  (skip-unless (featurep 'threads))
  (should
   (let ((mx (make-mutex)))
     (mutex-lock mx)
     (mutex-unlock mx)
     t)))

(ert-deftest threads-mutex-recursive ()
  "Test mutex recursion."
  (skip-unless (featurep 'threads))
  (should
   (let ((mx (make-mutex)))
     (mutex-lock mx)
     (mutex-lock mx)
     (mutex-unlock mx)
     (mutex-unlock mx)
     t)))

(defvar threads-mutex nil)
(defvar threads-mutex-key nil)

(defun threads-test-mlock ()
  (mutex-lock threads-mutex)
  (setq threads-mutex-key 23)
  (while threads-mutex-key
    (thread-yield))
  (mutex-unlock threads-mutex))

(ert-deftest threads-mutex-contention ()
  "Test of mutex contention."
  (skip-unless (featurep 'threads))
  (should
   (progn
     (setq threads-mutex (make-mutex))
     (setq threads-mutex-key nil)
     (make-thread #'threads-test-mlock)
     ;; Wait for other thread to get the lock.
     (while (not threads-mutex-key)
       (thread-yield))
     ;; Try now.
     (setq threads-mutex-key nil)
     (mutex-lock threads-mutex)
     (mutex-unlock threads-mutex)
     t)))

(defun threads-test-mlock2 ()
  (setq threads-mutex-key 23)
  (mutex-lock threads-mutex))

(ert-deftest threads-mutex-signal ()
  "Test signaling a blocked thread."
  (skip-unless (featurep 'threads))
  (should-error
   (progn
     (setq threads-mutex (make-mutex))
     (setq threads-mutex-key nil)
     (mutex-lock threads-mutex)
     (let ((thr (make-thread #'threads-test-mlock2)))
       (while (not threads-mutex-key)
	 (thread-yield))
       (thread-signal thr 'quit nil)
       ;; `quit' is not catched by `should-error'.  We must indicate it.
       (condition-case nil
           (thread-join thr)
         (quit (signal 'error nil)))))))

(defun threads-test-io-switch ()
  (setq threads-test-global 23))

(ert-deftest threads-io-switch ()
  "Test that `accept-process-output' causes thread switch."
  (skip-unless (featurep 'threads))
  (should
   (progn
     (setq threads-test-global nil)
     (make-thread #'threads-test-io-switch)
     (while (not threads-test-global)
       (accept-process-output nil 1))
     threads-test-global)))

(ert-deftest threads-condvarp ()
  "Simple test of `condition-variable-p'."
  (skip-unless (featurep 'threads))
  (should-not (condition-variable-p 'hi)))

(ert-deftest threads-condvarp-2 ()
  "Another simple test of `condition-variable-p'."
  (skip-unless (featurep 'threads))
  (should (condition-variable-p (make-condition-variable (make-mutex)))))

(ert-deftest threads-condvar-type ()
  "type-of condvar"
  (skip-unless (featurep 'threads))
  (should (eq (type-of (make-condition-variable (make-mutex)))
	      'condition-variable)))

(ert-deftest threads-condvar-mutex ()
  "Simple test of `condition-mutex'."
  (skip-unless (featurep 'threads))
  (should
   (let ((m (make-mutex)))
     (eq m (condition-mutex (make-condition-variable m))))))

(ert-deftest threads-condvar-name ()
  "Simple test of `condition-name'."
  (skip-unless (featurep 'threads))
  (should
     (eq nil (condition-name (make-condition-variable (make-mutex))))))

(ert-deftest threads-condvar-name-2 ()
  "Another simple test of `condition-name'."
  (skip-unless (featurep 'threads))
  (should
     (string= "hi bob"
	      (condition-name (make-condition-variable (make-mutex)
						       "hi bob")))))

(defun threads-call-error ()
  "Call `error'."
  (error "Error is called"))

;; This signals an error internally; the error should be caught.
(defun threads-custom ()
  (defcustom threads-custom-face 'highlight
    "Face used for thread customizations."
    :type 'face
    :group 'widget-faces))

(ert-deftest threads-errors ()
  "Test what happens when a thread signals an error."
  (skip-unless (featurep 'threads))
  (let (th1 th2)
    (setq th1 (make-thread #'threads-call-error "call-error"))
    (should (threadp th1))
    (while (thread-live-p th1)
      (thread-yield))
    (should (equal (thread-last-error)
                   '(error "Error is called")))
    (should (equal (thread-last-error 'cleanup)
                   '(error "Error is called")))
    (should-not (thread-last-error))
    (setq th2 (make-thread #'threads-custom "threads-custom"))
    (should (threadp th2))))

(ert-deftest threads-sticky-point ()
  "Test bug #25165 with point movement in cloned buffer."
  (skip-unless (featurep 'threads))
  (with-temp-buffer
    (insert "Lorem ipsum dolor sit amet, consectetur adipiscing elit.")
    (goto-char (point-min))
    (clone-indirect-buffer nil nil)
    (forward-char 20)
    (sit-for 1)
    (should (= (point) 21))))

(ert-deftest threads-signal-early ()
  "Test signaling a thread as soon as it is started by the OS."
  (skip-unless (featurep 'threads))
  (let ((thread
         (make-thread (lambda ()
                        (while t (thread-yield))))))
    (thread-signal thread 'error nil)
    (funcall (if noninteractive #'sit-for #'sleep-for) 1)
    (should-not (thread-live-p thread))
    (should (equal (thread-last-error) '(error)))))

(ert-deftest threads-signal-main-thread ()
  "Test signaling the main thread."
  (skip-unless (featurep 'threads))
  ;; We cannot use `ert-with-message-capture', because threads do not
  ;; know let-bound variables.
  (with-current-buffer "*Messages*"
    (let (buffer-read-only)
      (erase-buffer))
    (let ((thread
           (make-thread (lambda () (thread-signal main-thread 'error nil)))))
      (while (thread-live-p thread)
        (thread-yield))
      (read-event nil nil 0.1)
      ;; No error has been raised, which is part of the test.
      (should
       (string-match
        (format-message "Error %s: (error nil)" thread)
        (buffer-string ))))))

(defvar threads-condvar nil)

(defun threads-test-condvar-wait ()
  ;; Wait for condvar to be notified.
  (with-mutex (condition-mutex threads-condvar)
    (condition-wait threads-condvar))
  ;; Wait again, it will be signaled.
  (with-mutex (condition-mutex threads-condvar)
    (condition-wait threads-condvar)))

(ert-deftest threads-condvar-wait ()
  "Test waiting on conditional variable."
  (skip-unless (featurep 'threads))
  (let ((cv-mutex (make-mutex))
        new-thread)
    ;; We could have spurious threads from the previous tests still
    ;; running; wait for them to die.
    (while (> (length (all-threads)) 1)
      (thread-yield))
    (setq threads-condvar (make-condition-variable cv-mutex))
    (setq new-thread (make-thread #'threads-test-condvar-wait))

    ;; Make sure new-thread is alive.
    (should (thread-live-p new-thread))
    (should (= (length (all-threads)) 2))
    ;; Wait for new-thread to become blocked on the condvar.
    (while (not (eq (thread--blocker new-thread) threads-condvar))
      (thread-yield))

    ;; Notify the waiting thread.
    (with-mutex cv-mutex
      (condition-notify threads-condvar t))
    ;; Allow new-thread to process the notification.
    (sleep-for 0.1)
    ;; Make sure the thread is still there.  This used to fail due to
    ;; a bug in thread.c:condition_wait_callback.
    (should (thread-live-p new-thread))
    (should (= (length (all-threads)) 2))
    (should (eq (thread--blocker new-thread) threads-condvar))

    ;; Signal the thread.
    (thread-signal new-thread 'error '("Die, die, die!"))
    (sleep-for 0.1)
    ;; Make sure the thread died.
    (should (= (length (all-threads)) 1))
    (should (equal (thread-last-error) '(error "Die, die, die!")))))

(ert-deftest threads-test-bug33073 ()
  (skip-unless (featurep 'threads))
  (let ((th (make-thread 'ignore)))
    (should-not (equal th main-thread))))

<<<<<<< HEAD
(ert-deftest threads-test-bug48990 ()
  (skip-unless (featurep 'threads))
  (thread-last-error t)
  (with-temp-buffer
    (let ((success 0))
      (with-temp-buffer
        (dotimes (i 5 (progn
                        (cl-loop repeat 50
                                 until (zerop (1- (length (all-threads))))
                                 do (accept-process-output nil 0.2))
                        (should-not (thread-last-error))
                        (should (= success i))
                        (should (equal threads-test-bug48990 (format "local-%d" (1- i))))))
          (setq threads-test-bug48990 (format "local-%d" i))
          (should (equal threads-test-bug48990 (format "local-%d" i)))
          (make-thread
           (lambda ()
             (let ((body (lambda ()
                           (let ((threads-test-bug48990 "let"))
                             (sleep-for (1+ (random 2)))
                             (when (equal threads-test-bug48990 "let")
                               (cl-incf success)))))
                   (b (concat "*buffer-" (thread-name (current-thread)) "*")))
               (unwind-protect
                   (with-current-buffer (get-buffer-create b)
                     (funcall body))
                 (let (kill-buffer-query-functions)
                   (kill-buffer b)))))
           (format "%d" i))))))
  (should (equal threads-test-bug48990 "global")))

(ert-deftest threads-test-bug36609-signal ()
  "Would only fail under TEST_INTERACTIVE=yes, and not every time.
The failure manifests only by being unable to exit the interactive emacs."
  (skip-unless (featurep 'threads))
  (let* ((cv (make-condition-variable (make-mutex) "CV"))
       condition
       (notify (lambda ()
                 (sleep-for 1) ;; let wait() start spinning first
                 (with-mutex (condition-mutex cv)
                   (setq condition t)
                   (condition-notify cv))))
       (wait (lambda () (with-mutex (condition-mutex cv)
                          (while (not condition)
                            (condition-wait cv)))))
       (herring (make-thread (apply-partially #'sleep-for 1000) "unrelated")))
    ;; herring is a non-main thread that, if the bug is still present,
    ;; could assume the glib context lock when the main thread executes wait()
    (make-thread notify "notify")
    (funcall wait)
    (thread-signal herring 'quit nil))
  (cl-loop repeat 50
           until (zerop (1- (length (all-threads))))
           do (accept-process-output nil 0.2)
           finally (should (zerop (1- (length (all-threads)))))))

(ert-deftest threads-test-glib-lock ()
  "Would only fail under TEST_INTERACTIVE=yes, and not every time.
The failure manifests only by being unable to exit the interactive emacs."
  (skip-unless (featurep 'threads))
  (cl-macrolet ((run-thread
                 (name what)
                 `(make-thread
                   (lambda ()
                     (sleep-for (1+ (random 3)))
                     (funcall ,what))
                   ,name)))
    (let* ((n 3)
           (capacity 1)
           (channel (make-instance
                     'threads-test-channel
                     :condition (make-condition-variable (make-mutex) "channel")
                     :msg-queue (make-ring capacity))))
      (dotimes (i n)
        (let ((send-name (format "send-%d" (1+ i)))
	      (recv-name (format "recv-%d" (- n i))))
          (run-thread send-name
		      (lambda () (threads-test-channel-send channel 42)))
          (run-thread recv-name
		      (lambda () (threads-test-channel-recv channel))))))))

(ert-deftest threads-test-promiscuous-process ()
  "Hold to Tromey's seemingly arbitrary 2012 edict outlawing
`accept-process-output' of a process started by another thread."
  (skip-unless (featurep 'threads))
  (thread-last-error t)
  (let* ((thread-tests-main (get-buffer-create "thread-tests-main" t))
         (buffers (list thread-tests-main))
         (start-proc (lambda (n b)
                       (apply #'start-process n b "cat" (split-string "/dev/urandom"))))
         (n 3))
    (funcall start-proc "threads-tests-main" (car buffers))
    (dotimes (i (1- n))
      (push (get-buffer-create (format "thread-tests-%d" i) t) buffers)
      (make-thread (apply-partially start-proc
                                    (format "thread-tests-%d" i)
                                    (car buffers))))
    (should (cl-loop repeat 10
                     when (cl-every #'processp (mapcar #'get-buffer-process buffers))
                     return t
                     do (accept-process-output nil 0.1)
                     finally return nil))
    (let ((procs (mapcar #'get-buffer-process buffers)))
      (mapc (lambda (proc) (set-process-thread proc nil)) procs)
      (dotimes (i (1- n))
        (make-thread
         (lambda ()
           (cl-loop repeat 5
                    do (accept-process-output
                        (nth (random (length procs)) procs)
                        0.2
                        nil
                        t)))
         (format "thread-tests-%d" i)))
      (should (cl-loop repeat 20
                       unless (cl-some
                               (lambda (thr)
                                 (cl-search "thread-tests-" (thread-name thr)))
                               (all-threads))
                       return t
                       do (accept-process-output
                           (nth (random (length procs)) procs) 1.0)
                       finally return nil)))
    (mapc (lambda (b) (kill-buffer b)) buffers))
  (should-not (thread-last-error)))
=======
>>>>>>> dd60f947
;;; thread-tests.el ends here<|MERGE_RESOLUTION|>--- conflicted
+++ resolved
@@ -416,7 +416,6 @@
   (let ((th (make-thread 'ignore)))
     (should-not (equal th main-thread))))
 
-<<<<<<< HEAD
 (ert-deftest threads-test-bug48990 ()
   (skip-unless (featurep 'threads))
   (thread-last-error t)
@@ -542,6 +541,4 @@
                        finally return nil)))
     (mapc (lambda (b) (kill-buffer b)) buffers))
   (should-not (thread-last-error)))
-=======
->>>>>>> dd60f947
 ;;; thread-tests.el ends here