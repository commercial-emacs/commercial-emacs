;;; epg-tests.el --- Test suite for epg.el -*- lexical-binding: t -*-

;; Copyright (C) 2013-2023 Free Software Foundation, Inc.

;; This file is NOT part of GNU Emacs.

;; GNU Emacs is free software: you can redistribute it and/or modify
;; it under the terms of the GNU General Public License as published by
;; the Free Software Foundation, either version 3 of the License, or
;; (at your option) any later version.

;; GNU Emacs is distributed in the hope that it will be useful,
;; but WITHOUT ANY WARRANTY; without even the implied warranty of
;; MERCHANTABILITY or FITNESS FOR A PARTICULAR PURPOSE.  See the
;; GNU General Public License for more details.

;; You should have received a copy of the GNU General Public License
;; along with GNU Emacs.  If not, see <https://www.gnu.org/licenses/>.

;;; Commentary:

;;; Code:

(require 'ert)
(require 'ert-x)
(require 'epg)

(defvar epg-tests-context nil)

(defconst epg-tests--config-program-alist
  ;; The default `epg-config--program-alist' requires gpg2 2.1 or
  ;; greater due to some practical problems with pinentry.  But most
  ;; tests here work fine with 2.0 as well.
  (let ((prog-alist (copy-tree epg-config--program-alist)))
    (setf (alist-get "gpg2"
                     (alist-get 'OpenPGP prog-alist)
                     nil nil #'equal)
          "2.0")
    prog-alist))

(defun epg-tests-find-usable-gpg-configuration
    (&optional require-passphrase require-public-key)
  ;; Clear config cache because we may be using a different
  ;; program-alist.  We do want to update the cache, so that
  ;; `epg-make-context' can use our result.
  (setq epg--configurations nil)
  (epg-find-configuration 'OpenPGP nil
                          ;; The symmetric operations fail on Hydra
                          ;; with gpg 2.0.
                          (if (or (not require-passphrase) require-public-key)
                              epg-tests--config-program-alist)))

(defun epg-tests-passphrase-callback (_c _k _d)
  ;; Need to create a copy here, since the string will be wiped out
  ;; after the use.
  (copy-sequence "test0123456789"))

(cl-defmacro with-epg-tests ((&optional &key require-passphrase
					require-public-key
					require-secret-key)
                             &rest body)
  "Set up temporary locations and variables for testing."
  (declare (indent 1) (debug (sexp body)))
  `(ert-with-temp-directory epg-tests-home-directory
     (let* ((process-environment
             (append
              (list "GPG_AGENT_INFO"
                    (format "GNUPGHOME=%s" epg-tests-home-directory))
              process-environment)))
       ;; GNUPGHOME is needed to find a usable gpg, so we can't
       ;; check whether to skip any earlier (Bug#23561).
       (let ((epg-config (or (epg-tests-find-usable-gpg-configuration
                           ,require-passphrase ,require-public-key)
                          (ert-skip "No usable gpg config")))
             (context (epg-make-context 'OpenPGP)))
         (setf (epg-context-program context)
               (alist-get 'program epg-config))
         (setf (epg-context-home-directory context)
               epg-tests-home-directory)
         ,(if require-passphrase
              '(with-temp-file (expand-file-name
                                "gpg-agent.conf" epg-tests-home-directory)
                 (insert "pinentry-program "
                         (ert-resource-file "dummy-pinentry")
                         "\n")
                 (epg-context-set-passphrase-callback
                  context
                  #'epg-tests-passphrase-callback)))
         ,(if require-public-key
              '(epg-import-keys-from-file
                context
                (ert-resource-file "pubkey.asc")))
         ,(if require-secret-key
              '(epg-import-keys-from-file
                context
                (ert-resource-file "seckey.asc")))
         (with-temp-buffer
           (setq-local epg-tests-context context)
           ,@body)))))

(ert-deftest epg-decrypt-1 ()
  (skip-unless (not (getenv "CI")))
  (with-epg-tests (:require-passphrase t)
    (should (equal "test"
		   (epg-decrypt-string epg-tests-context "\
-----BEGIN PGP MESSAGE-----

jA0ECQMCdW8+qtS9Tin/0jUBO1/9Oz69BWPmtFKEeBM62WpFP4o1+bNzdxogdyeg
+WTt292OD0yV85m5UqvLgp4ttVUmAw==
=K5Eh
-----END PGP MESSAGE-----
")))))

(defun epg--gnupg-version-is-not-buggy ()
  ;; We need to skip some versions of GnuPG, as they make tests hang.
  ;; See Bug#63256 and https://dev.gnupg.org/T6481 as well as PROBLEMS.
  ;; Known bad versions for now are 2.4.1--2.4.3.
  (not (string-match (rx bos "gpg (GnuPG) 2.4." (+ digit))
                     (shell-command-to-string "gpg --version"))))

(ert-deftest epg-roundtrip-1 ()
<<<<<<< HEAD
  (skip-unless (not (getenv "CI")))
=======
  :expected-result (if (getenv "EMACS_HYDRA_CI") :failed :passed) ; fixme
  (skip-unless (epg--gnupg-version-is-not-buggy))
>>>>>>> db30b150
  (with-epg-tests (:require-passphrase t)
    (let ((cipher (epg-encrypt-string epg-tests-context "symmetric" nil)))
      (should (equal "symmetric"
		     (epg-decrypt-string epg-tests-context cipher))))))

(ert-deftest epg-roundtrip-2 ()
<<<<<<< HEAD
  (skip-unless (not (getenv "CI")))
=======
  (skip-unless (epg--gnupg-version-is-not-buggy))
>>>>>>> db30b150
  (with-epg-tests (:require-passphrase t
		   :require-public-key t
		   :require-secret-key t)
    (let* ((recipients (epg-list-keys epg-tests-context "alice@openpgp.example"))
	   (cipher (epg-encrypt-string epg-tests-context "public key"
				       recipients nil t)))
      (should (equal "public key"
		     (epg-decrypt-string epg-tests-context cipher))))))

(ert-deftest epg-sign-verify-1 ()
  (skip-unless (not (getenv "CI")))
  (with-epg-tests (:require-passphrase t
		   :require-public-key t
		   :require-secret-key t)
    (let (signature verify-result)
      (setf (epg-context-signers epg-tests-context)
	    (epg-list-keys epg-tests-context "alice@openpgp.example"))
      (setq signature (epg-sign-string epg-tests-context "signed" t))
      (epg-verify-string epg-tests-context signature "signed")
      (setq verify-result (epg-context-result-for context 'verify))
      (should (= 1 (length verify-result)))
      (should (eq 'good (epg-signature-status (car verify-result)))))))

(ert-deftest epg-sign-verify-2 ()
  (skip-unless (not (getenv "CI")))
  (with-epg-tests (:require-passphrase t
		   :require-public-key t
		   :require-secret-key t)
    (let (signature verify-result)
      (setf (epg-context-signers epg-tests-context)
	    (epg-list-keys epg-tests-context "alice@openpgp.example"))
      (setq signature (epg-sign-string epg-tests-context "clearsigned" 'clear))
      ;; Clearsign signature always ends with a new line.
      (should (equal "clearsigned\n"
		     (epg-verify-string epg-tests-context signature)))
      (setq verify-result (epg-context-result-for context 'verify))
      (should (= 1 (length verify-result)))
      (should (eq 'good (epg-signature-status (car verify-result)))))))

(ert-deftest epg-sign-verify-3 ()
  (skip-unless (not (getenv "CI")))
  (with-epg-tests (:require-passphrase t
		   :require-public-key t
		   :require-secret-key t)
    (let (signature verify-result)
      (setf (epg-context-signers epg-tests-context)
	    (epg-list-keys epg-tests-context "alice@openpgp.example"))
      (setq signature (epg-sign-string epg-tests-context "normal signed"))
      (should (equal "normal signed"
		     (epg-verify-string epg-tests-context signature)))
      (setq verify-result (epg-context-result-for context 'verify))
      (should (= 1 (length verify-result)))
      (should (eq 'good (epg-signature-status (car verify-result)))))))

(ert-deftest epg-import-1 ()
  (skip-unless (not (getenv "CI")))
  (with-epg-tests (:require-passphrase nil)
    (should (= 0 (length (epg-list-keys epg-tests-context))))
    (should (= 0 (length (epg-list-keys epg-tests-context nil t)))))
  (with-epg-tests (:require-passphrase nil
		   :require-public-key t)
    (should (= 1 (length (epg-list-keys epg-tests-context))))
    (should (= 0 (length (epg-list-keys epg-tests-context nil t)))))
  (with-epg-tests (:require-public-key nil
		   :require-public-key t
		   :require-secret-key t)
    (should (= 1 (length (epg-list-keys epg-tests-context))))
    (should (= 1 (length (epg-list-keys epg-tests-context nil t))))))

(provide 'epg-tests)

;;; epg-tests.el ends here<|MERGE_RESOLUTION|>--- conflicted
+++ resolved
@@ -119,23 +119,14 @@
                      (shell-command-to-string "gpg --version"))))
 
 (ert-deftest epg-roundtrip-1 ()
-<<<<<<< HEAD
-  (skip-unless (not (getenv "CI")))
-=======
-  :expected-result (if (getenv "EMACS_HYDRA_CI") :failed :passed) ; fixme
-  (skip-unless (epg--gnupg-version-is-not-buggy))
->>>>>>> db30b150
+  (skip-unless (not (getenv "CI")))
   (with-epg-tests (:require-passphrase t)
     (let ((cipher (epg-encrypt-string epg-tests-context "symmetric" nil)))
       (should (equal "symmetric"
 		     (epg-decrypt-string epg-tests-context cipher))))))
 
 (ert-deftest epg-roundtrip-2 ()
-<<<<<<< HEAD
-  (skip-unless (not (getenv "CI")))
-=======
-  (skip-unless (epg--gnupg-version-is-not-buggy))
->>>>>>> db30b150
+  (skip-unless (not (getenv "CI")))
   (with-epg-tests (:require-passphrase t
 		   :require-public-key t
 		   :require-secret-key t)
