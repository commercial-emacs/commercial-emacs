--- conflicted
+++ resolved
@@ -494,48 +494,6 @@
              ,@body)
          (switch-to-buffer ,before-buffer)))))
 
-<<<<<<< HEAD
-(defun simple-tests--exec (&rest args)
-  "Simulate command loop."
-  (let* ((restore-pre-command-hook (default-value 'pre-command-hook))
-         (checks (let ((command-p t)
-                       ret)
-                   (dolist (arg args)
-                     (if command-p
-                         (setq command-p nil)
-                       (if (eq (type-of arg) 'interpreted-function)
-                           (progn
-                             (setq command-p t)
-                             (push arg ret))
-                         (push nil ret))))
-                   (cons 'burner (nreverse ret))))
-         (commands (seq-filter #'symbolp args))
-         i-hate-command-loop
-         (hook (lambda ()
-                 (unless (minibufferp)
-                   (condition-case err
-                       (when (eq this-command 'execute-extended-command)
-                         (when-let ((check (car checks)))
-                           (unless (eq check 'burner)
-                             (funcall check)))
-                         (setq checks (cdr checks)))
-                     (error (setq i-hate-command-loop err))))))
-         (kbd-macro (read-kbd-macro
-                     (mapconcat
-                      (lambda (s) (concat "M-x " (symbol-name s) " RET"))
-                      commands "\n"))))
-    (unwind-protect
-        (progn
-          (set-default 'pre-command-hook (list hook))
-          (execute-kbd-macro kbd-macro)
-          (dolist (check checks)
-            (when check
-              (funcall check)))
-          (should-not i-hate-command-loop))
-      (set-default 'pre-command-hook restore-pre-command-hook))))
-
-=======
->>>>>>> fd7c8e5c
 (ert-deftest simple-tests--undo ()
   (simple-test-undo-with-switched-buffer
       "foo"
