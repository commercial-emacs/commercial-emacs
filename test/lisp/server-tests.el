;;; server-tests.el --- Emacs server test suite  -*- lexical-binding:t -*-

;; Copyright (C) 2022 Free Software Foundation, Inc.

;; This file is part of GNU Emacs.

;; GNU Emacs is free software: you can redistribute it and/or modify
;; it under the terms of the GNU General Public License as published by
;; the Free Software Foundation, either version 3 of the License, or
;; (at your option) any later version.

;; GNU Emacs is distributed in the hope that it will be useful,
;; but WITHOUT ANY WARRANTY; without even the implied warranty of
;; MERCHANTABILITY or FITNESS FOR A PARTICULAR PURPOSE.  See the
;; GNU General Public License for more details.

;; You should have received a copy of the GNU General Public License
;; along with GNU Emacs.  If not, see <https://www.gnu.org/licenses/>.

;;; Code:

(require 'ert)
(require 'server)

(defconst server-tests/emacsclient
  (if installation-directory
      (expand-file-name "lib-src/emacsclient" installation-directory)
    "emacsclient")
  "The emacsclient binary to test.")

(defun server-tests/start-emacsclient (&rest args)
  "Run emacsclient, passing ARGS as arguments to it."
  (let ((socket-name (process-get server-process :server-file)))
    (make-process
     :name server-tests/emacsclient
     :command (append (list server-tests/emacsclient
                            "--socket-name" socket-name)
                      args))))

(defmacro server-tests/with-server (&rest body)
  "Start the Emacs server, evaluate BODY, and then stop the server."
  (declare (indent 0))
  `(progn
     (server-start)
     (unwind-protect
         (progn (should (processp server-process))
                ,@body)
       (let ((inhibit-message t))
         (server-start t t))
       (should (null server-process))
       (should (null server-clients)))))

(defconst server-tests/max-wait-time 5
  "The maximum time to wait in `server-tests/wait-until', in seconds.")

(defmacro server-tests/wait-until (form)
  "Wait until FORM is non-nil, timing out and failing if it takes too long."
  `(let ((start (current-time)))
    (while (not ,form)
      (when (> (float-time (time-since start))
               server-tests/max-wait-time)
        (ert-fail (format "timed out waiting for %S to be non-nil" ',form)))
      (sit-for 0.1))))

(defvar server-tests/variable nil)

;;; Tests:

(ert-deftest server-tests/server-start/sets-minor-mode ()
  "Ensure that calling `server-start' also sets `server-mode' properly."
<<<<<<< HEAD
  (skip-unless (not (server-running-p server-name)))
  (server-start)
  (unwind-protect
      (progn
        ;; Make sure starting the server activates the minor mode.
        (should (eq server-mode t))
        (should (memq 'server-mode global-minor-modes)))
    ;; Always stop the server, even if the above checks fail.
    (server-start t))
=======
  (server-tests/with-server
    ;; Make sure starting the server activates the minor mode.
    (should (eq server-mode t))
    (should (memq 'server-mode global-minor-modes)))
>>>>>>> 28c444f7
  ;; Make sure stopping the server deactivates the minor mode.
  (should (eq server-mode nil))
  (should-not (memq 'server-mode global-minor-modes)))

(ert-deftest server-tests/server-start/stop-prompt-with-client ()
  "Ensure that stopping the server prompts when there are clients."
  (server-tests/with-server
    (let ((yes-or-no-p-called nil)
          (emacsclient (server-tests/start-emacsclient "-c")))
      (server-tests/wait-until (length= (frame-list) 2))
      (cl-letf (((symbol-function 'yes-or-no-p)
                 (lambda (_prompt)
                   (setq yes-or-no-p-called t))))
        (server-start t)
        (should yes-or-no-p-called))
      (server-tests/wait-until (eq (process-status emacsclient) 'exit)))))

(ert-deftest server-tests/server-start/no-stop-prompt-without-client ()
  "Ensure that stopping the server doesn't prompt when there are no clients."
  (server-tests/with-server
    (let ((yes-or-no-p-called nil))
      (cl-letf (((symbol-function 'yes-or-no-p)
                 (lambda (_prompt)
                   (setq yes-or-no-p-called t))))
        (let ((inhibit-message t))
          (server-start t))
        (should-not yes-or-no-p-called)))))

(ert-deftest server-tests/emacsclient/server-edit ()
  "Test that calling `server-edit' from a client buffer exits the client."
  (server-tests/with-server
    (let ((emacsclient (server-tests/start-emacsclient "file.txt")))
      (server-tests/wait-until (get-buffer "file.txt"))
      (should (eq (process-status emacsclient) 'run))
      (should (length= server-clients 1))
      (with-current-buffer "file.txt"
        (server-edit))
      (server-tests/wait-until (eq (process-status emacsclient) 'exit)))))

(ert-deftest server-tests/emacsclient/create-frame ()
  "Test that \"emacsclient -c\" creates a frame."
  (server-tests/with-server
    (let ((emacsclient (server-tests/start-emacsclient "-c")))
      (server-tests/wait-until (length= (frame-list) 2))
      (should (eq (process-status emacsclient) 'run))
      (should (length= server-clients 1))
      (should (eq (frame-parameter (car (frame-list)) 'client)
                  (car server-clients)))))
  ;; The client frame should go away after the server stops.
  (should (length= (frame-list) 1)))

(ert-deftest server-tests/emacsclient/eval ()
  "Test that \"emacsclient --eval\" works correctly."
  (server-tests/with-server
    (let ((value (random)))
      (server-tests/start-emacsclient
       "--eval" (format "(setq server-tests/variable %d)" value))
      (server-tests/wait-until (eq server-tests/variable value)))))

(ert-deftest server-tests/server-force-stop/keeps-frames ()
  "Ensure that `server-force-stop' doesn't delete frames.  See bug#58877.
Note: since that bug is about a behavior when killing Emacs, this
test is somewhat indirect. (Killing the current Emacs instance
would make it hard to check test results!)  Instead, it only
tests that `server-force-stop' doesn't delete frames (and even
then, requires a few tricks to run as a regression test).  So
long as this works, the problem in bug#58877 shouldn't occur."
  (let (terminal)
    (unwind-protect
        (server-tests/with-server
          (let ((emacsclient (server-tests/start-emacsclient "-c")))
            (server-tests/wait-until (length= (frame-list) 2))
            (should (eq (process-status emacsclient) 'run))

            ;; Don't delete the terminal for the client; that would
            ;; kill its frame immediately too.  (This is only an issue
            ;; when running these tests via the command line;
            ;; normally, in an interactive session, we don't need to
            ;; worry about this.  But since we want to check that
            ;; `server-force-stop' doesn't delete frames under normal
            ;; circumstances, we need to bypass terminal deletion
            ;; here.)
            (setq terminal (process-get (car server-clients) 'terminal))
            (process-put (car server-clients) 'no-delete-terminal t)

            (server-force-stop))
          ;; Ensure we didn't delete the frame.
          (should (length= (frame-list) 2)))
      ;; Clean up after ourselves and delete the terminal.
      (when (and terminal
                 (eq (terminal-live-p terminal) t)
                 (not (eq system-type 'windows-nt)))
        (delete-terminal terminal)))))

;;; server-tests.el ends here<|MERGE_RESOLUTION|>--- conflicted
+++ resolved
@@ -68,7 +68,6 @@
 
 (ert-deftest server-tests/server-start/sets-minor-mode ()
   "Ensure that calling `server-start' also sets `server-mode' properly."
-<<<<<<< HEAD
   (skip-unless (not (server-running-p server-name)))
   (server-start)
   (unwind-protect
@@ -78,12 +77,6 @@
         (should (memq 'server-mode global-minor-modes)))
     ;; Always stop the server, even if the above checks fail.
     (server-start t))
-=======
-  (server-tests/with-server
-    ;; Make sure starting the server activates the minor mode.
-    (should (eq server-mode t))
-    (should (memq 'server-mode global-minor-modes)))
->>>>>>> 28c444f7
   ;; Make sure stopping the server deactivates the minor mode.
   (should (eq server-mode nil))
   (should-not (memq 'server-mode global-minor-modes)))
