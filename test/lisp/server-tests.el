--- conflicted
+++ resolved
@@ -23,100 +23,6 @@
 (require 'server)
 (require 'cl-lib)
 
-<<<<<<< HEAD
-=======
-(defconst server-tests/can-create-frames-p
-  (and (not (memq system-type '(windows-nt ms-dos)))
-       (not (member (getenv "TERM") '("dumb" "" nil))))
-  "Non-nil if we can create a new frame in the tests.
-Some tests below need to create new frames for the emacsclient.
-However, this doesn't work on all platforms.  In particular,
-MS-Windows fails to create frames from a batch Emacs session.  In
-cases like that, we just skip the test.")
-
-(defconst server-tests/max-wait-time 5
-  "The maximum time to wait in `server-tests/wait-until', in seconds.")
-
-(defconst server-tests/emacsclient
-  (if installation-directory
-      (expand-file-name "lib-src/emacsclient" installation-directory)
-    "emacsclient")
-  "The emacsclient binary to test.")
-
-(defmacro server-tests/wait-until (form)
-  "Wait until FORM is non-nil, timing out and failing if it takes too long."
-  `(let ((start (current-time)))
-    (while (not ,form)
-      (when (> (float-time (time-since start))
-               server-tests/max-wait-time)
-        (ert-fail (format "timed out waiting for %S to be non-nil" ',form)))
-      (sit-for 0.1))))
-
-(defun server-tests/start-client (args)
-  "Run emacsclient, passing ARGS as arguments to it."
-  (let ((server-file (process-get server-process :server-file))
-        (buffer (generate-new-buffer "emacsclient")))
-    (make-process
-     :name server-tests/emacsclient
-     :buffer buffer
-     :command (append (list server-tests/emacsclient
-                            (if server-use-tcp
-                                "--server-file"
-                              "--socket-name")
-                            server-file)
-                      args))))
-
-(defmacro server-tests/with-server (&rest body)
-  "Start the Emacs server, evaluate BODY, and then stop the server."
-  (declare (indent 0))
-  ;; Override the `server-name' so that these tests don't interfere
-  ;; with any existing Emacs servers on the system.
-  `(let* ((temporary-file-directory (file-name-as-directory
-                                     (make-temp-file "server-tests" t)))
-          (server-name (expand-file-name
-                        "test-server" temporary-file-directory))
-          (server-log t))
-     (server-start)
-     (ert-info ((lambda ()
-                  (with-current-buffer (get-buffer-create server-buffer)
-                    (buffer-string)))
-                :prefix "Server logs: ")
-       (unwind-protect
-           (progn (should (processp server-process))
-                  ,@body)
-         (let ((inhibit-message t))
-           (server-start t t))
-         (delete-directory temporary-file-directory t)
-         (should (null server-process))
-         (should (null server-clients))))))
-
-(defmacro server-tests/with-client (client-symbol args exit-status &rest body)
-  "Start an Emacs client with ARGS and evaluate BODY.
-This binds the client process to CLIENT-SYMBOL.  If EXIT-STATUS is
-non-nil, then after BODY is evaluated, make sure the client
-process's status matches it."
-  (declare (indent 3))
-  (let ((exit-status-symbol (make-symbol "exit-status"))
-        (starting-client-count-symbol (make-symbol "starting-client-count")))
-    `(let ((,starting-client-count-symbol (length server-clients))
-           (,exit-status-symbol ,exit-status)
-           (,client-symbol (server-tests/start-client ,args)))
-       (ert-info ((lambda ()
-                    (with-current-buffer (process-buffer ,client-symbol)
-                      (buffer-string)))
-                  :prefix "Client output: ")
-         (server-tests/wait-until
-          (or (= (length server-clients)
-                 (1+ ,starting-client-count-symbol))
-              (eq (process-status ,client-symbol) ,exit-status-symbol)))
-         ,@body
-         (when ,exit-status-symbol
-           (server-tests/wait-until (eq (process-status ,client-symbol)
-                                        ,exit-status-symbol)))))))
-
-(defvar server-tests/variable nil)
-
->>>>>>> dd7a7633
 ;;; Tests:
 
 (ert-deftest server-test/server-start-sets-minor-mode ()
@@ -134,103 +40,4 @@
   (should (eq server-mode nil))
   (should-not (memq 'server-mode global-minor-modes)))
 
-<<<<<<< HEAD
-=======
-(ert-deftest server-tests/server-start/stop-prompt-with-client ()
-  "Ensure that stopping the server prompts when there are clients."
-  (skip-unless server-tests/can-create-frames-p)
-  (server-tests/with-server
-    (server-tests/with-client emacsclient '("-c") 'exit
-      (should (length= (frame-list) 2))
-      (cl-letf* ((yes-or-no-p-called nil)
-                 ((symbol-function 'yes-or-no-p)
-                  (lambda (_prompt)
-                    (setq yes-or-no-p-called t))))
-        (server-start t)
-        (should yes-or-no-p-called)))))
-
-(ert-deftest server-tests/server-start/no-stop-prompt-without-client ()
-  "Ensure that stopping the server doesn't prompt when there are no clients."
-  (server-tests/with-server
-    (cl-letf* ((inhibit-message t)
-               (yes-or-no-p-called nil)
-               ((symbol-function 'yes-or-no-p)
-                (lambda (_prompt)
-                  (setq yes-or-no-p-called t))))
-      (server-start t)
-      (should-not yes-or-no-p-called))))
-
-(ert-deftest server-tests/emacsclient/server-edit ()
-  "Test that calling `server-edit' from a client buffer exits the client."
-  (server-tests/with-server
-    (server-tests/with-client emacsclient '("file.txt") 'exit
-      (server-tests/wait-until (get-buffer "file.txt"))
-      (should (eq (process-status emacsclient) 'run))
-      (with-current-buffer "file.txt"
-        (server-edit)))))
-
-(ert-deftest server-tests/emacsclient/create-frame ()
-  "Test that \"emacsclient -c\" creates a frame."
-  (skip-unless server-tests/can-create-frames-p)
-  (let ((starting-frame-count (length (frame-list))))
-    (server-tests/with-server
-      (server-tests/with-client emacsclient '("-c") nil
-      (should (length= (frame-list) (1+ starting-frame-count)))
-      (should (eq (process-status emacsclient) 'run))
-      (should (eq (frame-parameter (car (frame-list)) 'client)
-                  (car server-clients)))))
-    ;; The client frame should go away after the server stops.
-    (should (length= (frame-list) starting-frame-count))))
-
-(ert-deftest server-tests/emacsclient/eval ()
-  "Test that \"emacsclient --eval\" works correctly."
-  (server-tests/with-server
-    (let ((value (random)))
-      (server-tests/with-client emacsclient
-          (list "--eval" (format "(setq server-tests/variable %d)" value))
-          'exit
-        (should (= server-tests/variable value))))))
-
-(ert-deftest server-tests/server-force-stop/keeps-frames ()
-  "Ensure that `server-force-stop' doesn't delete frames.  See bug#58877.
-Note: since that bug is about a behavior when killing Emacs, this
-test is somewhat indirect. (Killing the current Emacs instance
-would make it hard to check test results!)  Instead, it only
-tests that `server-force-stop' doesn't delete frames (and even
-then, requires a few tricks to run as a regression test).  So
-long as this works, the problem in bug#58877 shouldn't occur."
-  (skip-unless server-tests/can-create-frames-p)
-  (let* ((starting-frames (frame-list))
-         (starting-frame-count (length starting-frames))
-         terminal)
-    (unwind-protect
-        (server-tests/with-server
-          (server-tests/with-client emacsclient '("-c") 'exit
-            (should (eq (process-status emacsclient) 'run))
-            (should (length= (frame-list) (1+ starting-frame-count)))
-
-            ;; Don't delete the terminal for the client; that would
-            ;; kill its frame immediately too.  (This is only an issue
-            ;; when running these tests via the command line;
-            ;; normally, in an interactive session, we don't need to
-            ;; worry about this.  But since we want to check that
-            ;; `server-force-stop' doesn't delete frames under normal
-            ;; circumstances, we need to bypass terminal deletion
-            ;; here.)
-            (setq terminal (process-get (car server-clients) 'terminal))
-            (process-put (car server-clients) 'no-delete-terminal t)
-
-            (server-force-stop))
-          ;; Ensure we didn't delete the frame.
-          (should (length= (frame-list) (1+ starting-frame-count))))
-      ;; Clean up after ourselves and delete the terminal.
-      (when (and terminal
-                 (eq (terminal-live-p terminal) t)
-                 (not (eq system-type 'windows-nt)))
-        (delete-terminal terminal)))
-    ;; Delete the created frame.
-    (delete-frame (car (cl-set-difference (frame-list) starting-frames))
-                  t)))
-
->>>>>>> dd7a7633
 ;;; server-tests.el ends here