--- conflicted
+++ resolved
@@ -103,11 +103,7 @@
                         (process-get listen-server 'handlers))))))))
 
 (cl-defmacro jsonrpc--with-emacsrpc-fixture ((endpoint-sym) &body body)
-<<<<<<< HEAD
   (declare (indent defun))
-=======
-  (declare (indent 1))
->>>>>>> ea29a48d
   `(jsonrpc--call-with-emacsrpc-fixture (lambda (,endpoint-sym) ,@body)))
 
 (ert-deftest returns-3 ()
