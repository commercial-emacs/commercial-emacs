;;; bytecomp-tests.el --- Tests for bytecomp.el  -*- lexical-binding:t -*-

;; Copyright (C) 2008-2023 Free Software Foundation, Inc.

;; Author: Shigeru Fukaya <shigeru.fukaya@gmail.com>
;; Author: Stefan Monnier <monnier@iro.umontreal.ca>
;; Created:        November 2008
;; Keywords:       internal
;; Human-Keywords: internal

;; This file is NOT part of GNU Emacs.

;; GNU Emacs is free software: you can redistribute it and/or modify
;; it under the terms of the GNU General Public License as published by
;; the Free Software Foundation, either version 3 of the License, or
;; (at your option) any later version.

;; GNU Emacs is distributed in the hope that it will be useful,
;; but WITHOUT ANY WARRANTY; without even the implied warranty of
;; MERCHANTABILITY or FITNESS FOR A PARTICULAR PURPOSE.  See the
;; GNU General Public License for more details.

;; You should have received a copy of the GNU General Public License
;; along with GNU Emacs.  If not, see <https://www.gnu.org/licenses/>.

;;; Commentary:

(require 'ert)
(require 'ert-x)
(require 'cl-lib)
(require 'subr-x)
(require 'bytecomp)

;;; Code:
(defvar bytecomp-test-var nil)

(defun bytecomp-test-get-var ()
  bytecomp-test-var)

(defun bytecomp-test-identity (x)
  "Identity, but hidden from some optimizations."
  x)

(defmacro bytecomp-test-loop (outer1 outer2 inner1 inner2)
  "Exercise constant propagation inside `while' loops.
OUTER1, OUTER2, INNER1 and INNER2 are forms placed in the outer and
inner loops respectively."
  `(let ((x 1) (i 3) (res nil))
     (while (> i 0)
       (let ((y 2) (j 2))
         (setq res (cons (list 'outer x y) res))
         (while (> j 0)
           (setq res (cons (list 'inner x y) res))
           ,inner1
           ,inner2
           (setq j (1- j)))
         ,outer1
         ,outer2)
       (setq i (1- i)))
     res))

(defvar bytecomp-tests--xx nil)

(defconst bytecomp-tests--test-cases
  '(
    ;; some functional tests
    (let ((a most-positive-fixnum) (b 1) (c 1.0))  (+ a b c))
    (let ((a most-positive-fixnum) (b -2) (c 1.0)) (- a b c))
    (let ((a most-positive-fixnum) (b 2) (c 1.0))  (* a b c))
    (let ((a 3) (b 2) (c 1.0))                     (/ a b c))
    (let ((a (+ 1 (expt 2 -64))) (b (expt 2 -65))) (+ a -1 b))
    (let ((a (+ 1 (expt 2 -64))) (b (expt 2 -65))) (- a 1 (- b)))
    (let ((a (expt 2 -1074)) (b 0.125))		   (* a 8 b))
    (let ((a 1.0))				   (* a 0))
    (let ((a 1.0))				   (* a 2.0 0))
    (let ((a 1.0))				   (/ 0 a))
    (let ((a 1.0))				   (/ 3 a 2))
    (let ((a most-positive-fixnum) (b 2.0))	   (* a 2 b))
    (let ((a 3) (b 2))				   (/ a b 1.0))
    (let ((a -0.0)) (+ a))
    (let ((a -0.0)) (- a))
    (let ((a -0.0)) (* a))
    (let ((a -0.0)) (min a))
    (let ((a -0.0)) (max a))
    (/ 3 -1)
    (+ 4 3 2 1)
    (+ 4 3 2.0 1)
    (- 4 3 2 1)				; not new, for reference
    (- 4 3 2.0 1)			; not new, for reference
    (* 4 3 2 1)
    (* 4 3 2.0 1)
    (/ 4 3 2 1)
    (/ 4 3 2.0 1)
    (let ((a 3) (b 2))				   (+ a b 1))
    (let ((a 3) (b 2))				   (+ a b -1))
    (let ((a 3) (b 2))				   (- a b 1))
    (let ((a 3) (b 2))				   (- a b -1))
    (let ((a 3) (b 2))				   (+ a b a 1))
    (let ((a 3) (b 2))				   (+ a b a -1))
    (let ((a 3) (b 2))				   (- a b a 1))
    (let ((a 3) (b 2))				   (- a b a -1))
    (let ((a 3) (b 2))				   (* a b -1))
    (let ((a 3) (b 2))				   (* a -1))
    (let ((a 3) (b 2))				   (/ a b 1))
    (let ((a 3) (b 2))				   (/ (+ a b) 1))

    ;; coverage test
    (let ((a 3) (b 2) (c 1.0)) (+))
    (let ((a 3) (b 2) (c 1.0)) (+ 2))
    (let ((a 3) (b 2) (c 1.0)) (+ 2 0))
    (let ((a 3) (b 2) (c 1.0)) (+ 2 0.0))
    (let ((a 3) (b 2) (c 1.0)) (+ 2.0))
    (let ((a 3) (b 2) (c 1.0)) (+ 2.0 0))
    (let ((a 3) (b 2) (c 1.0)) (+ 2.0 0.0))
    (let ((a 3) (b 2) (c 1.0)) (+ 0 2))
    (let ((a 3) (b 2) (c 1.0)) (+ 0 2.0))
    (let ((a 3) (b 2) (c 1.0)) (+ 0.0 2))
    (let ((a 3) (b 2) (c 1.0)) (+ 0.0 2.0))
    (let ((a 3) (b 2) (c 1.0)) (+ a))
    (let ((a 3) (b 2) (c 1.0)) (+ a 0))
    (let ((a 3) (b 2) (c 1.0)) (+ a 0.0))
    (let ((a 3) (b 2) (c 1.0)) (+ 0 a))
    (let ((a 3) (b 2) (c 1.0)) (+ 0.0 a))
    (let ((a 3) (b 2) (c 1.0)) (+ c 0))
    (let ((a 3) (b 2) (c 1.0)) (+ c 0.0))
    (let ((a 3) (b 2) (c 1.0)) (+ 0 c))
    (let ((a 3) (b 2) (c 1.0)) (+ 0.0 c))
    (let ((a 3) (b 2) (c 1.0)) (+ a b 0 c 0))
    (let ((a 3) (b 2) (c 1.0)) (+ 0 a))
    (let ((a 3) (b 2) (c 1.0)) (+ 0 a b))
    (let ((a 3) (b 2) (c 1.0)) (+ 0 a b c))
    (let ((a 3) (b 2) (c 1.0)) (+ 1 2 3))
    (let ((a 3) (b 2) (c 1.0)) (+ 3.0 2.0 1))
    (let ((a 3) (b 2) (c 1.0)) (+ 3.0 2.0 1 4))
    (let ((a 3) (b 2) (c 1.0)) (+ a 1))
    (let ((a 3) (b 2) (c 1.0)) (+ a -1))
    (let ((a 3) (b 2) (c 1.0)) (+ 1 a))
    (let ((a 3) (b 2) (c 1.0)) (+ -1 a))
    (let ((a 3) (b 2) (c 1.0)) (+ c 1))
    (let ((a 3) (b 2) (c 1.0)) (+ c -1))
    (let ((a 3) (b 2) (c 1.0)) (+ 1 c))
    (let ((a 3) (b 2) (c 1.0)) (+ -1 c))
    (let ((a 3) (b 2) (c 1.0)) (+ a b 0))
    (let ((a 3) (b 2) (c 1.0)) (+ a b 1))
    (let ((a 3) (b 2) (c 1.0)) (+ a b -1))
    (let ((a 3) (b 2) (c 1.0)) (+ a b 2))
    (let ((a 3) (b 2) (c 1.0)) (+ 1 a b c))
    (let ((a 3) (b 2) (c 1.0)) (+ a b c 0))
    (let ((a 3) (b 2) (c 1.0)) (+ a b c 1))
    (let ((a 3) (b 2) (c 1.0)) (+ a b c -1))

    (let ((a 3) (b 2) (c 1.0)) (-))
    (let ((a 3) (b 2) (c 1.0)) (- 2))
    (let ((a 3) (b 2) (c 1.0)) (- 2 0))
    (let ((a 3) (b 2) (c 1.0)) (- 2 0.0))
    (let ((a 3) (b 2) (c 1.0)) (- 2.0))
    (let ((a 3) (b 2) (c 1.0)) (- 2.0 0))
    (let ((a 3) (b 2) (c 1.0)) (- 2.0 0.0))
    (let ((a 3) (b 2) (c 1.0)) (- 0 2))
    (let ((a 3) (b 2) (c 1.0)) (- 0 2.0))
    (let ((a 3) (b 2) (c 1.0)) (- 0.0 2))
    (let ((a 3) (b 2) (c 1.0)) (- 0.0 2.0))
    (let ((a 3) (b 2) (c 1.0)) (- a))
    (let ((a 3) (b 2) (c 1.0)) (- a 0))
    (let ((a 3) (b 2) (c 1.0)) (- a 0.0))
    (let ((a 3) (b 2) (c 1.0)) (- 0 a))
    (let ((a 3) (b 2) (c 1.0)) (- 0.0 a))
    (let ((a 3) (b 2) (c 1.0)) (- c 0))
    (let ((a 3) (b 2) (c 1.0)) (- c 0.0))
    (let ((a 3) (b 2) (c 1.0)) (- 0 c))
    (let ((a 3) (b 2) (c 1.0)) (- 0.0 c))
    (let ((a 3) (b 2) (c 1.0)) (- a b 0 c 0))
    (let ((a 3) (b 2) (c 1.0)) (- 0 a))
    (let ((a 3) (b 2) (c 1.0)) (- 0 a b))
    (let ((a 3) (b 2) (c 1.0)) (- 0 a b c))
    (let ((a 3) (b 2) (c 1.0)) (- 1 2 3))
    (let ((a 3) (b 2) (c 1.0)) (- 3.0 2.0 1))
    (let ((a 3) (b 2) (c 1.0)) (- 3.0 2.0 1 4))
    (let ((a 3) (b 2) (c 1.0)) (- a 1))
    (let ((a 3) (b 2) (c 1.0)) (- a -1))
    (let ((a 3) (b 2) (c 1.0)) (- 1 a))
    (let ((a 3) (b 2) (c 1.0)) (- -1 a))
    (let ((a 3) (b 2) (c 1.0)) (- c 1))
    (let ((a 3) (b 2) (c 1.0)) (- c -1))
    (let ((a 3) (b 2) (c 1.0)) (- 1 c))
    (let ((a 3) (b 2) (c 1.0)) (- -1 c))
    (let ((a 3) (b 2) (c 1.0)) (- a b 0))
    (let ((a 3) (b 2) (c 1.0)) (- a b 1))
    (let ((a 3) (b 2) (c 1.0)) (- a b -1))
    (let ((a 3) (b 2) (c 1.0)) (- a b 2))
    (let ((a 3) (b 2) (c 1.0)) (- 1 a b c))
    (let ((a 3) (b 2) (c 1.0)) (- a b c 0))
    (let ((a 3) (b 2) (c 1.0)) (- a b c 1))
    (let ((a 3) (b 2) (c 1.0)) (- a b c -1))

    (let ((a 3) (b 2) (c 1.0)) (*))
    (let ((a 3) (b 2) (c 1.0)) (* 2))
    (let ((a 3) (b 2) (c 1.0)) (* 2 0))
    (let ((a 3) (b 2) (c 1.0)) (* 2 0.0))
    (let ((a 3) (b 2) (c 1.0)) (* 2.0))
    (let ((a 3) (b 2) (c 1.0)) (* 2.0 0))
    (let ((a 3) (b 2) (c 1.0)) (* 2.0 0.0))
    (let ((a 3) (b 2) (c 1.0)) (* 0 2))
    (let ((a 3) (b 2) (c 1.0)) (* 0 2.0))
    (let ((a 3) (b 2) (c 1.0)) (* 0.0 2))
    (let ((a 3) (b 2) (c 1.0)) (* 0.0 2.0))
    (let ((a 3) (b 2) (c 1.0)) (* a))
    (let ((a 3) (b 2) (c 1.0)) (* a 0))
    (let ((a 3) (b 2) (c 1.0)) (* a 0.0))
    (let ((a 3) (b 2) (c 1.0)) (* 0 a))
    (let ((a 3) (b 2) (c 1.0)) (* 0.0 a))
    (let ((a 3) (b 2) (c 1.0)) (* c 0))
    (let ((a 3) (b 2) (c 1.0)) (* c 0.0))
    (let ((a 3) (b 2) (c 1.0)) (* 0 c))
    (let ((a 3) (b 2) (c 1.0)) (* 0.0 c))
    (let ((a 3) (b 2) (c 1.0)) (* a b 0 c 0))
    (let ((a 3) (b 2) (c 1.0)) (* 0 a))
    (let ((a 3) (b 2) (c 1.0)) (* 0 a b))
    (let ((a 3) (b 2) (c 1.0)) (* 0 a b c))
    (let ((a 3) (b 2) (c 1.0)) (* 1 2 3))
    (let ((a 3) (b 2) (c 1.0)) (* 3.0 2.0 1))
    (let ((a 3) (b 2) (c 1.0)) (* 3.0 2.0 1 4))
    (let ((a 3) (b 2) (c 1.0)) (* a 1))
    (let ((a 3) (b 2) (c 1.0)) (* a -1))
    (let ((a 3) (b 2) (c 1.0)) (* 1 a))
    (let ((a 3) (b 2) (c 1.0)) (* -1 a))
    (let ((a 3) (b 2) (c 1.0)) (* c 1))
    (let ((a 3) (b 2) (c 1.0)) (* c -1))
    (let ((a 3) (b 2) (c 1.0)) (* 1 c))
    (let ((a 3) (b 2) (c 1.0)) (* -1 c))
    (let ((a 3) (b 2) (c 1.0)) (* a b 0))
    (let ((a 3) (b 2) (c 1.0)) (* a b 1))
    (let ((a 3) (b 2) (c 1.0)) (* a b -1))
    (let ((a 3) (b 2) (c 1.0)) (* a b 2))
    (let ((a 3) (b 2) (c 1.0)) (* 1 a b c))
    (let ((a 3) (b 2) (c 1.0)) (* a b c 0))
    (let ((a 3) (b 2) (c 1.0)) (* a b c 1))
    (let ((a 3) (b 2) (c 1.0)) (* a b c -1))

    (let ((a 3) (b 2) (c 1.0)) (/))
    (let ((a 3) (b 2) (c 1.0)) (/ 2))
    (let ((a 3) (b 2) (c 1.0)) (/ 2 0))
    (let ((a 3) (b 2) (c 1.0)) (/ 2 0.0))
    (let ((a 3) (b 2) (c 1.0)) (/ 2.0))
    (let ((a 3) (b 2) (c 1.0)) (/ 2.0 0))
    (let ((a 3) (b 2) (c 1.0)) (/ 2.0 0.0))
    (let ((a 3) (b 2) (c 1.0)) (/ 0 2))
    (let ((a 3) (b 2) (c 1.0)) (/ 0 2.0))
    (let ((a 3) (b 2) (c 1.0)) (/ 0.0 2))
    (let ((a 3) (b 2) (c 1.0)) (/ 0.0 2.0))
    (let ((a 3) (b 2) (c 1.0)) (/ a))
    (let ((a 3) (b 2) (c 1.0)) (/ a 0))
    (let ((a 3) (b 2) (c 1.0)) (/ a 0.0))
    (let ((a 3) (b 2) (c 1.0)) (/ 0 a))
    (let ((a 3) (b 2) (c 1.0)) (/ 0.0 a))
    (let ((a 3) (b 2) (c 1.0)) (/ c 0))
    (let ((a 3) (b 2) (c 1.0)) (/ c 0.0))
    (let ((a 3) (b 2) (c 1.0)) (/ 0 c))
    (let ((a 3) (b 2) (c 1.0)) (/ 0.0 c))
    (let ((a 3) (b 2) (c 1.0)) (/ a b 0 c 0))
    (let ((a 3) (b 2) (c 1.0)) (/ 0 a))
    (let ((a 3) (b 2) (c 1.0)) (/ 0 a b))
    (let ((a 3) (b 2) (c 1.0)) (/ 0 a b c))
    (let ((a 3) (b 2) (c 1.0)) (/ 1 2 3))
    (let ((a 3) (b 2) (c 1.0)) (/ 3.0 2.0 1))
    (let ((a 3) (b 2) (c 1.0)) (/ 3.0 2.0 1 4))
    (let ((a 3) (b 2) (c 1.0)) (/ a 1))
    (let ((a 3) (b 2) (c 1.0)) (/ a -1))
    (let ((a 3) (b 2) (c 1.0)) (/ 1 a))
    (let ((a 3) (b 2) (c 1.0)) (/ -1 a))
    (let ((a 3) (b 2) (c 1.0)) (/ c 1))
    (let ((a 3) (b 2) (c 1.0)) (/ c -1))
    (let ((a 3) (b 2) (c 1.0)) (/ 1 c))
    (let ((a 3) (b 2) (c 1.0)) (/ -1 c))
    (let ((a 3) (b 2) (c 1.0)) (/ a b 0))
    (let ((a 3) (b 2) (c 1.0)) (/ a b 1))
    (let ((a 3) (b 2) (c 1.0)) (/ a b -1))
    (let ((a 3) (b 2) (c 1.0)) (/ a b 2))
    (let ((a 3) (b 2) (c 1.0)) (/ 1 a b c))
    (let ((a 3) (b 2) (c 1.0)) (/ a b c 0))
    (let ((a 3) (b 2) (c 1.0)) (/ a b c 1))
    (let ((a 3) (b 2) (c 1.0)) (/ a b c -1))

    (let ((a t)) (logand 0 a))

    ;; Test switch bytecode
    (let ((a 3)) (cond ((eq a 1) 'one) ((eq a 2) 'two) ((eq a 3) 'three) (t t)))
    (let ((a 'three)) (cond ((eq a 'one) 1) ((eq a 2) 'two) ((eq a 'three) 3)
                            (t t)))
    (let ((a 2)) (cond ((eq a 'one) 1) ((eq a 1) 'one) ((eq a 2) 'two)
                       (t nil)))
    (let ((a 2.0)) (cond ((eql a 2) 'incorrect) ((eql a 2.00) 'correct)))
    (let ((a "foobar")) (cond ((equal "notfoobar" a) 'incorrect)
                              ((equal 1 a) 'incorrect)
                              ((equal a "foobar") 'correct)
                              (t 'incorrect)))
    (let ((a "foobar") (l t)) (pcase a
                                ("bar" 'incorrect)
                                ("foobar" (while l
                                            a (setq l nil))
                                 'correct)))
    (let ((a 'foobar) (l t)) (cl-case a
                         ('foo 'incorrect)
                         ('bar 'incorrect)
                         ('foobar (while l
                                    a (setq l nil))
                                  'correct)))
    (let ((a 'foobar) (l t)) (cond
                        ((eq a 'bar) 'incorrect)
                        ((eq a 'foo) 'incorrect)
                        ((eq a 'bar) 'incorrect)
                        (t (while l
                             a (setq l nil))
                           'correct)))
    (let ((a 'foobar) (l t)) (cond
                        ((eq a 'bar) 'incorrect)
                        ((eq a 'foo) 'incorrect)
                        ((eq a 'foobar)
                         (while l
                           a (setq l nil))
                         'correct)
                        (t 'incorrect)))
    (let ((a))
      (cond ((eq a 'foo) 'incorrect)
            (t)))
    (let ((a))
      (cond ((eq a 'foo) 'incorrect)
            ('correct)))
    ;; Bug#31734
    (let ((variable 0))
      (cond
       ((eq variable 'default)
	(message "equal"))
       (t
	(message "not equal"))))
    ;; Bug#35770
    (let ((x 'a)) (cond ((eq x 'a) 'correct)
                        ((eq x 'b) 'incorrect)
                        ((eq x 'a) 'incorrect)
                        ((eq x 'c) 'incorrect)))
    (let ((x #x10000000000000000))
      (cond ((eql x #x10000000000000000) 'correct)
            ((eql x #x10000000000000001) 'incorrect)
            ((eql x #x10000000000000000) 'incorrect)
            ((eql x #x10000000000000002) 'incorrect)))
    (let ((x "a")) (cond ((equal x "a") 'correct)
                         ((equal x "b") 'incorrect)
                         ((equal x "a") 'incorrect)
                         ((equal x "c") 'incorrect)))
    ;; Multi-value clauses
    (mapcar (lambda (x) (cond ((eq x 'a) 11)
                              ((memq x '(b a c d)) 22)
                              ((eq x 'c) 33)
                              ((eq x 'e) 44)
                              ((memq x '(d f g)) 55)
                              (t 99)))
            '(a b c d e f g h))
    (mapcar (lambda (x) (cond ((eql x 1) 11)
                              ((memq x '(a b c)) 22)
                              ((memql x '(2 1 4 1e-3)) 33)
                              ((eq x 'd) 44)
                              ((eql x #x10000000000000000))))
            '(1 2 4 1e-3 a b c d 1.0 #x10000000000000000))
    (mapcar (lambda (x) (cond ((eq x 'a) 11)
                              ((memq x '(b d)) 22)
                              ((equal x '(a . b)) 33)
                              ((member x '(b c 1.5 2.5 "X" (d))) 44)
                              ((eql x 3.14) 55)
                              ((memql x '(9 0.5 1.5 q)) 66)
                              (t 99)))
            '(a b c d (d) (a . b) "X" 0.5 1.5 3.14 9 9.0))
    ;; Multi-switch cond form
    (mapcar (lambda (p) (let ((x (car p)) (y (cadr p)))
                          (cond ((consp x) 11)
                                ((eq x 'a) 22)
                                ((memql x '(b 7 a -3)) 33)
                                ((equal y "a") 44)
                                ((memq y '(c d e)) 55)
                                ((booleanp x) 66)
                                ((eq x 'q) 77)
                                ((memq x '(r s)) 88)
                                ((eq x 't) 99)
                                (t 999))))
            '((a c) (b c) (7 c) (-3 c) (nil nil) (t c) (q c) (r c) (s c)
              (t c) (x "a") (x "c") (x c) (x d) (x e)))

    (mapcar (lambda (x) (ignore-errors (cond ((member '(a . b) x) 1)
                                             ((equal x '(c)) 2))))
            '(((a . b)) a b (c) (d)))
    (mapcar (lambda (x) (ignore-errors (cond ((memq '(a . b) x) 1)
                                             ((equal x '(c)) 2))))
            '(((a . b)) a b (c) (d)))
    (mapcar (lambda (x) (ignore-errors (cond ((member '(a b) x) 1)
                                             ((equal x '(c)) 2))))
            '(((a b)) a b (c) (d)))
    (mapcar (lambda (x) (ignore-errors (cond ((memq '(a b) x) 1)
                                             ((equal x '(c)) 2))))
            '(((a b)) a b (c) (d)))

    (assoc 'b '((a 1) (b 2) (c 3)))
    (assoc "b" '(("a" 1) ("b" 2) ("c" 3)))
    (let ((x '((a 1) (b 2) (c 3)))) (assoc 'c x))
    (assoc 'a '((a 1) (b 2) (c 3)) (lambda (u v) (not (equal u v))))

    ;; Constprop test cases
    (let ((a 'alpha) (b (concat "be" "ta")) (c nil) (d t) (e :gamma)
          (f '(delta epsilon)))
      (list a b c d e f))

    (let ((x 1) (y (+ 3 4)))
      (list
       (let (q (y x) (z y))
         (if q x (list x y z)))))

    (let* ((x 3) (y (* x 2)) (x (1+ y)))
      x)

    (let ((x 1) (bytecomp-test-var 2) (y 3))
      (list x bytecomp-test-var (bytecomp-test-get-var) y))

    (progn
      (defvar d)
      (let ((x 'a) (y 'b)) (list x y)))

    (let ((x 2))
      (list x (setq x 13) (setq x (* x 2)) x))

    (let ((x 'a) (y 'b))
      (setq y x
            x (cons 'c y)
            y x)
      (list x y))

    (let ((x 3))
      (let ((y x) z)
        (setq x 5)
        (setq y (+ y 8))
        (setq z (if (bytecomp-test-identity t)
                    (progn
                      (setq x (+ x 1))
                      (list x y))
                  (setq x (+ x 2))
                  (list x y)))
        (list x y z)))

    (let ((i 1) (s 0) (x 13))
      (while (< i 5)
        (setq s (+ s i))
        (setq i (1+ i)))
      (list s x i))

    (let ((x 2))
      (list (or (bytecomp-test-identity 'a) (setq x 3)) x))

    (mapcar (lambda (b)
              (let ((a nil))
                (+ 0
                   (progn
                     (setq a b)
                     (setq b 1)
                     a))))
            '(10))

    (let* ((x 1)
           (y (condition-case x
                  (/ 1 0)
                (arith-error x))))
      (list x y))

    (funcall
     (condition-case x
         (/ 1 0)
       (arith-error (prog1 (lambda (y) (+ y x))
                      (setq x 10))))
     4)

    ;; Loop constprop: set the inner and outer variables in the inner
    ;; and outer loops, all combinations.
    (bytecomp-test-loop nil        nil        nil        nil       )
    (bytecomp-test-loop nil        nil        nil        (setq x 6))
    (bytecomp-test-loop nil        nil        (setq x 5) nil       )
    (bytecomp-test-loop nil        nil        (setq x 5) (setq x 6))
    (bytecomp-test-loop nil        (setq x 4) nil        nil       )
    (bytecomp-test-loop nil        (setq x 4) nil        (setq x 6))
    (bytecomp-test-loop nil        (setq x 4) (setq x 5) nil       )
    (bytecomp-test-loop nil        (setq x 4) (setq x 5) (setq x 6))
    (bytecomp-test-loop (setq x 3) nil        nil        nil       )
    (bytecomp-test-loop (setq x 3) nil        nil        (setq x 6))
    (bytecomp-test-loop (setq x 3) nil        (setq x 5) nil       )
    (bytecomp-test-loop (setq x 3) nil        (setq x 5) (setq x 6))
    (bytecomp-test-loop (setq x 3) (setq x 4) nil        nil       )
    (bytecomp-test-loop (setq x 3) (setq x 4) nil        (setq x 6))
    (bytecomp-test-loop (setq x 3) (setq x 4) (setq x 5) nil       )
    (bytecomp-test-loop (setq x 3) (setq x 4) (setq x 5) (setq x 6))

    ;; No error, no success handler.
    (condition-case x
        (list 42)
      (error (cons 'bad x)))
    ;; Error, no success handler.
    (condition-case x
        (/ 1 0)
      (error (cons 'bad x)))
    ;; No error, success handler.
    (condition-case x
        (list 42)
      (error (cons 'bad x))
      (:success (cons 'good x)))
    ;; Error, success handler.
    (condition-case x
        (/ 1 0)
      (error (cons 'bad x))
      (:success (cons 'good x)))
    ;; Verify that the success code is not subject to the error handlers.
    (condition-case x
        (list 42)
      (error (cons 'bad x))
      (:success (/ (car x) 0)))
    ;; Check variable scoping on success.
    (let ((x 2))
      (condition-case x
          (list x)
        (error (list 'bad x))
        (:success (list 'good x))))
    ;; Check variable scoping on failure.
    (let ((x 2))
      (condition-case x
          (/ 1 0)
        (error (list 'bad x))
        (:success (list 'good x))))
    ;; Check capture of mutated result variable.
    (funcall
     (condition-case x
         3
       (:success (prog1 (lambda (y) (+ y x))
                   (setq x 10))))
     4)
    ;; Check for-effect context, on error.
    (let ((f (lambda (x)
               (condition-case nil
                   (/ 1 0)
                 (error 'bad)
                 (:success 'good))
               (1+ x))))
      (funcall f 3))
    ;; Check for-effect context, on success.
    (let ((f (lambda (x)
               (condition-case nil
                   nil
                 (error 'bad)
                 (:success 'good))
               (1+ x))))
      (funcall f 3))

    ;; Check `not' in cond switch (bug#49746).
    (mapcar (lambda (x) (cond ((equal x "a") 1)
                              ((member x '("b" "c")) 2)
                              ((not x) 3)))
            '("a" "b" "c" "d" nil))

    ;; `let' and `let*' optimizations with body being constant or variable
    (let* (a
           (b (progn (setq a (cons 1 a)) 2))
           (c (1+ b))
           (d (list a c)))
      d)
    (let ((a nil))
      (let ((b (progn (setq a (cons 1 a)) 2))
            (c (progn (setq a (cons 3 a))))
            (d (list a)))
        d))
    (let* ((_a 1)
           (_b 2))
      'z)
    (let ((_a 1)
          (_b 2))
      'z)
    (let (x y)
      y)
    (let* (x y)
      y)
    (let (x y)
      'a)
    (let* (x y)
      'a)

    ;; Check empty-list optimizations.
    (mapcar (lambda (x) (member x nil)) '("a" 2 nil))
    (mapcar (lambda (x) (memql x nil)) '(a 2 nil))
    (mapcar (lambda (x) (memq x nil)) '(a nil))
    (let ((n 0))
      (list (mapcar (lambda (x) (member (setq n (1+ n)) nil)) '(a "nil"))
            n))
    (mapcar (lambda (x) (assoc x nil)) '("a" nil))
    (mapcar (lambda (x) (assq x nil)) '(a nil))
    (mapcar (lambda (x) (rassoc x nil)) '("a" nil))
    (mapcar (lambda (x) (rassq x nil)) '(a nil))
    (let ((n 0))
      (list (mapcar (lambda (x) (assoc (setq n (1+ n)) nil)) '(a "nil"))
            n))

    ;; Exercise variable-aliasing optimizations.
    (let ((a (list 1)))
      (let ((b a))
        (let ((a (list 2)))
          (list a b))))

    (let ((a (list 1)))
      (let ((a (list 2))
            (b a))
        (list a b)))

    (let* ((a (list 1))
           (b a)
           (a (list 2)))
      (condition-case a
          (list a b)
        (error (list 'error a b))))

    (let* ((a (list 1))
           (b a)
           (a (list 2)))
      (condition-case a
          (/ 0)
        (error (list 'error a b))))

    (let* ((a (list 1))
           (b a)
           (a (list 2))
           (f (list (lambda (x) (list x a)))))
      (funcall (car f) 3))

    (let* ((a (list 1))
           (b a)
           (f (list (lambda (x) (setq a x)))))
      (funcall (car f) 3)
      (list a b))

    (let* ((a (list 1))
           (b a)
           (a (list 2))
           (f (list (lambda (x) (setq a x)))))
      (funcall (car f) 3)
      (list a b))

    (cond)
    (mapcar (lambda (x) (cond ((= x 0)))) '(0 1))

    ;; These expressions give different results in lexbind and dynbind modes,
    ;; but in each the compiler and interpreter should agree!
    ;; (They look much the same but come in pairs exercising both the
    ;; `let' and `let*' paths.)
    (let ((f (lambda (x)
               (lambda ()
                 (let ((g (lambda () x)))
                   (let ((x 'a))
                     (list x (funcall g))))))))
      (funcall (funcall f 'b)))
    (let ((f (lambda (x)
               (lambda ()
                 (let ((g (lambda () x)))
                   (let* ((x 'a))
                     (list x (funcall g))))))))
      (funcall (funcall f 'b)))
    (let ((f (lambda (x)
               (lambda ()
                 (let ((g (lambda () x)))
                   (setq x (list x x))
                   (let ((x 'a))
                     (list x (funcall g))))))))
      (funcall (funcall f 'b)))
    (let ((f (lambda (x)
               (lambda ()
                 (let ((g (lambda () x)))
                   (setq x (list x x))
                   (let* ((x 'a))
                     (list x (funcall g))))))))
      (funcall (funcall f 'b)))
    (let ((f (lambda (x)
               (lambda ()
                 (let ((g (lambda () x))
                       (h (lambda () (setq x (list x x)))))
                   (let ((x 'a))
                     (list x (funcall g) (funcall h))))))))
      (funcall (funcall f 'b)))
    (let ((f (lambda (x)
               (lambda ()
                 (let ((g (lambda () x))
                       (h (lambda () (setq x (list x x)))))
                   (let* ((x 'a))
                     (list x (funcall g) (funcall h))))))))
      (funcall (funcall f 'b)))

    ;; Test constant-propagation of access to captured variables.
    (let* ((x 2)
           (f (lambda ()
                (let ((y x)) (list y 3 y)))))
      (funcall f))

    ;; Test rewriting of `set' to `setq' (only done on dynamic variables).
    (let ((xx 1)) (set 'xx 2) xx)
    (let ((bytecomp-tests--xx 1))
      (set 'bytecomp-tests--xx 2)
      bytecomp-tests--xx)
    (let ((aaa 1)) (set (make-local-variable 'aaa) 2) aaa)
    (let ((bytecomp-tests--xx 1))
      (set (make-local-variable 'bytecomp-tests--xx) 2)
      bytecomp-tests--xx)

    ;; Check for-effect optimisation of `condition-case' body form.
    ;; With `condition-case' in for-effect context:
    (let ((x (bytecomp-test-identity ?A))
          (r nil))
      (condition-case e
          (characterp x)                ; value (:success, var)
        (error (setq r 'bad))
        (:success (setq r (list 'good e))))
      r)
    (let ((x (bytecomp-test-identity ?B))
          (r nil))
      (condition-case nil
          (characterp x)               ; for-effect (:success, no var)
        (error (setq r 'bad))
        (:success (setq r 'good)))
      r)
    (let ((x (bytecomp-test-identity ?C))
          (r nil))
      (condition-case e
          (characterp x)               ; for-effect (no :success, var)
        (error (setq r (list 'bad e))))
      r)
    (let ((x (bytecomp-test-identity ?D))
          (r nil))
      (condition-case nil
          (characterp x)               ; for-effect (no :success, no var)
        (error (setq r 'bad)))
      r)
    ;; With `condition-case' in value context:
    (let ((x (bytecomp-test-identity ?E)))
      (condition-case e
          (characterp x)               ; for-effect (:success, var)
        (error (list 'bad e))
        (:success (list 'good e))))
    (let ((x (bytecomp-test-identity ?F)))
      (condition-case nil
          (characterp x)               ; for-effect (:success, no var)
        (error 'bad)
        (:success 'good)))
    (let ((x (bytecomp-test-identity ?G)))
      (condition-case e
          (characterp x)               ; value (no :success, var)
        (error (list 'bad e))))
    (let ((x (bytecomp-test-identity ?H)))
      (condition-case nil
          (characterp x)               ; value (no :success, no var)
        (error 'bad)))

    (condition-case nil
        (bytecomp-test-identity 3)
      (error 'bad)
      (:success))                       ; empty handler

    ;; `cond' miscompilation bug
    (let ((fn (lambda (x)
                (let ((y nil))
                  (cond ((progn (setq x (1+ x)) (> x 10)) (setq y 'a))
                        ((eq x 1) (setq y 'b))
                        ((eq x 2) (setq y 'c)))
                  (list x y)))))
      (mapcar fn (bytecomp-test-identity '(0 1 2 3 10 11))))

    ;; `nconc' nil arg elimination
    (nconc (list 1 2 3 4) nil)
    (nconc (list 1 2 3 4) nil nil)
    (let ((x (cons 1 (cons 2 (cons 3 4)))))
      (nconc x nil))
    (let ((x (cons 1 (cons 2 (cons 3 4)))))
      (nconc x nil nil))
    (let ((x (cons 1 (cons 2 (cons 3 4)))))
      (nconc nil x nil (list 5 6) nil))

    ;; (+ 0 -0.0) etc
    (let ((x (bytecomp-test-identity -0.0)))
      (list x (+ x) (+ 0 x) (+ x 0) (+ 1 2 -3 x) (+ 0 x 0)))

    ;; Unary comparisons: keep side-effect, return t
    (let ((x 0))
      (list (= (setq x 1))
            x))
    ;; Aristotelian identity optimisation
    (let ((x (bytecomp-test-identity 1)))
      (list (eq x x) (eql x x) (equal x x)))
    )
  "List of expressions for cross-testing interpreted and compiled code.")

(defconst bytecomp-tests--test-cases-lexbind-only
  `(
    ;; This would infloop (and exhaust stack) with dynamic binding.
    (let ((f #'car))
      (let ((f (lambda (x) (cons (funcall f x) (cdr x)))))
        (funcall f '(1 . 2))))
    )
  "List of expressions for cross-testing interpreted and compiled code.
These are only tested with lexical binding.")

(defun bytecomp-tests--eval-interpreted (form)
  "Evaluate FORM using the Lisp interpreter, returning errors as a
special value."
  (condition-case err
      (eval form lexical-binding)
    (error (list 'bytecomp-check-error (car err)))))

(defun bytecomp-tests--eval-compiled (form)
  "Evaluate FORM using the Lisp byte-code compiler, returning errors as a
special value."
  (let ((warning-minimum-log-level :emergency)
        (byte-compile-warnings nil))
    (condition-case err
	(funcall (byte-compile (list 'lambda nil form)))
      (error (list 'bytecomp-check-error (car err))))))

(ert-deftest bytecomp-tests-lexbind ()
  "Check that various expressions behave the same when interpreted and
byte-compiled.  Run with lexical binding."
  (let ((lexical-binding t))
    (dolist (form (append bytecomp-tests--test-cases-lexbind-only
                          bytecomp-tests--test-cases))
      (ert-info ((prin1-to-string form) :prefix "form: ")
        (should (equal (bytecomp-tests--eval-interpreted form)
                       (bytecomp-tests--eval-compiled form)))))))

(ert-deftest bytecomp-tests-dynbind ()
  "Check that various expressions behave the same when interpreted and
byte-compiled.  Run with dynamic binding."
  (let ((lexical-binding nil))
    (dolist (form bytecomp-tests--test-cases)
      (ert-info ((prin1-to-string form) :prefix "form: ")
        (should (equal (bytecomp-tests--eval-interpreted form)
                       (bytecomp-tests--eval-compiled form)))))))

(defmacro bytecomp-tests--with-fresh-warnings (&rest body)
  `(let ((macroexp--warned            ; oh dear
          (make-hash-table :test #'equal :weakness 'key)))
     ,@body))

(defun test-byte-comp-compile-and-load (compile &rest forms)
  (declare (indent 1))
  (ert-with-temp-file elfile
    :suffix ".el"
    (ert-with-temp-file elcfile
      :suffix ".elc"
      (with-temp-buffer
        (insert ";;; -*- lexical-binding: t -*-\n")
        (dolist (form forms)
          (print form (current-buffer)))
        (write-region (point-min) (point-max) elfile nil 'silent))
      (if compile
          (let ((byte-compile-dest-file-function
                 (lambda (e) elcfile)))
            (bytecomp-tests--with-fresh-warnings
             (byte-compile-file elfile))))
      (load elfile nil 'nomessage))))

(ert-deftest test-byte-comp-macro-expansion ()
  (test-byte-comp-compile-and-load t
    '(progn (defmacro abc (arg) 1) (defun def () (abc 2))))
  (should (equal (funcall 'def) 1)))

(ert-deftest test-byte-comp-macro-expansion-eval-and-compile ()
  (test-byte-comp-compile-and-load t
    '(eval-and-compile (defmacro abc (arg) -1) (defun def () (abc 2))))
  (should (equal (funcall 'def) -1)))

(ert-deftest test-byte-comp-macro-expansion-eval-when-compile ()
  ;; Make sure we interpret eval-when-compile forms properly.  CLISP
  ;; and SBCL interpreter eval-when-compile (well, the CL equivalent)
  ;; in the same way.
  (test-byte-comp-compile-and-load t
    '(eval-when-compile
      (defmacro abc (arg) -10)
      (defun abc-1 () (abc 2)))
    '(defmacro abc-2 () (abc-1))
    '(defun def () (abc-2)))
  (should (equal (funcall 'def) -10)))

(ert-deftest test-byte-comp-macro-expand-lexical-override ()
  ;; Intuitively, one might expect the defmacro to override the
  ;; macrolet since macrolet's is explicitly called out as being
  ;; equivalent to toplevel, but CLISP and SBCL both evaluate the form
  ;; this way, so we should too.
  (test-byte-comp-compile-and-load t
    '(require 'cl-lib)
    '(cl-macrolet ((m () 4))
      (defmacro m () 5)
      (defun def () (m))))
  (should (equal (funcall 'def) 4)))


;;;; Warnings.

(ert-deftest bytecomp-tests--warnings ()
  (with-current-buffer (get-buffer-create byte-compile-log-buffer)
    (let ((inhibit-read-only t)) (erase-buffer)))
  (mapc #'fmakunbound '(my-test0 my--test11 my--test12 my--test2))
  (test-byte-comp-compile-and-load t
    '(progn
       (defun my-test0 ()
         (my--test11 3)
         (my--test12 3)
         (my--test2 5))
       (defmacro my--test11 (arg) (+ arg 1))
       (eval-and-compile
         (defmacro my--test12 (arg) (+ arg 1))
         (defun my--test2 (arg) (+ arg 1)))))
  (with-current-buffer (get-buffer-create byte-compile-log-buffer)
    (goto-char (point-min))
    ;; Should warn that mt--test1[12] are first used as functions.
    ;; The second alternative is for when the file name is so long
    ;; that pretty-printing starts the message on the next line.
    (should (or (re-search-forward "my--test11:\n.*macro" nil t)
                (re-search-forward "my--test11:\n.*:\n.*macro" nil t)))
    (should (or (re-search-forward "my--test12:\n.*macro" nil t)
                (re-search-forward "my--test12:\n.*:\n.*macro" nil t)))
    (goto-char (point-min))
    ;; Should not warn that mt--test2 is not known to be defined.
    (should-not (re-search-forward "my--test2" nil t))))

(defun bytecomp--with-warning-test (re-warning form)
  (declare (indent 1))
  `(with-current-buffer (get-buffer-create byte-compile-log-buffer)
     (let ((inhibit-read-only t)) (erase-buffer))
       (ert-info ((prin1-to-string form) :prefix "form: ")
         (let ((text-quoting-style 'grave))
           (bytecomp-tests--with-fresh-warnings
            (byte-compile form)))
         (ert-info ((prin1-to-string (buffer-string)) :prefix "buffer: ")
           (should (re-search-forward
                    (string-replace " " "[ \n]+" re-warning)))))))

<<<<<<< HEAD
(defmacro bytecomp--buffer-with-warning-test (re-warnings &rest forms)
  (declare (indent 1))
  `(with-current-buffer (get-buffer-create byte-compile-log-buffer)
     (let ((inhibit-read-only t)) (erase-buffer))
     (save-excursion
       (let ((buffer (generate-new-buffer "*bytecomp-tests*")))
         (with-current-buffer buffer
           (mapc (lambda (form)
                   (if (stringp form)
                       (insert form)
                     (insert (format "%S\n" form))))
                 ',forms))
         (byte-compile-from-buffer buffer)
         (let (kill-buffer-query-functions)
           (kill-buffer buffer))))
     (ert-info ((prin1-to-string (buffer-string)) :prefix "buffer: ")
       (dolist (re-warning (if (atom ,re-warnings)
                               (list ,re-warnings)
                             ,re-warnings))
         (should (re-search-forward (string-replace " " "[ \n]+" re-warning)))))))

(ert-deftest bytecomp-warn-absent-require-cl-lib ()
  (bytecomp--buffer-with-warning-test
   "cl-member-if. is not defined"
   (cl-member-if (function cl-evenp) (list 1 2 3))))

(ert-deftest bytecomp-warn-coordinates ()
  (let ((byte-compile-current-file "his-fooness.el"))
    (bytecomp--buffer-with-warning-test
     '("his-fooness.el:3:2"
       "his-fooness.el:9:6"
       "his-fooness.el:16:6"
       "his-fooness.el:20:6"
       "his-fooness.el:24:11"
       "his-fooness.el:27:11"
       "his-fooness.el:29:2" ;; let special form kicks back to defun
       "his-fooness.el:31:3"
       "his-fooness.el:32:2" ;; let special form kicks back to defun
       "his-fooness.el:34:10"
       "his-fooness.el:32:2" ;; this one too
       "his-fooness.el:4:4"  ;; cl-lib might not be defined at runtime.
       )
     "
(bytecomp-tests-warn-coordinates-basic)
(defsubst bytecomp-tests-warn-coordinates-basic ()
  (cl-member-if (function cl-evenp) (list 1 2 3)))
(defun bytecomp-tests-warn-coordinates-roland ()
  (unwind-protect
      (let ((foo \"foo\"))
        (insert foo))
    (setq foo \"bar\")))
(defun bytecomp-tests-warn-coordinates-eglen ()
  \"Fix page breaks in SAS 6 print files.\"
  (interactive)
  (save-excursion
    (goto-char (point-min))
    (if (looking-at \"\f\") (delete-char 1))
    (replace-regexp \"^\\(.+\\)\f\" \"\\1\n\f\n\")
    (goto-char (point-min))
    (replace-regexp \"^\f\\(.+\\)\" \"\f\n\\1\")
    (goto-char (point-min))))
(defun bytecomp-tests-warn-coordinates-kenichi (v)
  (or (= (length v 0))
      (= (length v) 1)))
(defun bytecomp-tests-warn-coordinates-ynyaaa (_files)
  (and t (string-match 1))
  (and t (string-match 1 2)))
(defun bytecomp-tests-warn-coordinates-clement ()
  (let ((a)))
  a)
(defun bytecomp-tests-warn-coordinates-not-clement ()
  (let ((a)))
  (progn a)
  (let ((a)))
  a)
")))

(ert-deftest bytecomp-warn-present-require-cl-lib ()
  (should-error
   (bytecomp--buffer-with-warning-test
    "cl-member-if. might not be defined"
    (require 'cl-lib)
    (cl-member-if (function cl-evenp) (list 1 2 3)))))

(ert-deftest bytecomp-read-annotated-equivalence ()
  (cl-macrolet
      ((bytecomp
         (file &rest body)
         `(with-temp-buffer
            (save-excursion (insert-file-contents
                             (expand-file-name
                              ,file
                              (concat (file-name-as-directory
                                       (or (getenv "EMACS_TEST_DIRECTORY")
                                           default-directory))
                                      ".."))))
            ,@body)))
    (dolist (file '("lisp/emacs-lisp/cl-generic.el"
                    "lisp/international/mule-cmds.el"
                    "test/lisp/emacs-lisp/macroexp-tests.el"))
      (let ((annotated-read
             (bytecomp
              file
              (cl-loop while (progn
		               (while (progn (skip-chars-forward " \t\n\^l")
			                     (= (following-char) ?\;))
		                 (forward-line 1))
		               (not (eobp)))
                       collect (byte-compile--decouple
                                (read-annotated (current-buffer))
                                #'cdr))))
            (just-read
             (bytecomp
              file
              (cl-loop while (progn
		               (while (progn (skip-chars-forward " \t\n\^l")
			                     (= (following-char) ?\;))
		                 (forward-line 1))
		               (not (eobp)))
                       collect (read (current-buffer))))))
        (should
         (condition-case nil
             (equal annotated-read just-read)
           (circular-list (equal (safe-length annotated-read)
                                 (safe-length just-read)))))))))
=======
(defun bytecomp--without-warning-test (form)
  (bytecomp--with-warning-test "\\`\\'" form))

(ert-deftest bytecomp-warn--ignore ()
  (bytecomp--with-warning-test "unused"
    '(lambda (y) 6))
  (bytecomp--without-warning-test
    '(lambda (y) (ignore y) 6))
  (bytecomp--with-warning-test "assq"
    '(lambda (x y) (progn (assq x y) 5)))
  (bytecomp--without-warning-test
    '(lambda (x y) (progn (ignore (assq x y)) 5))))
>>>>>>> 1f7113e6

(ert-deftest bytecomp-warn-wrong-args ()
  (bytecomp--with-warning-test "remq.*3.*2"
    '(remq 1 2 3)))

(ert-deftest bytecomp-warn-wrong-args-subr ()
  (bytecomp--with-warning-test "safe-length.*3.*1"
    '(safe-length 1 2 3)))

(ert-deftest bytecomp-warn-variable-lacks-prefix ()
  (bytecomp--with-warning-test "foo.*lacks a prefix"
    '(defvar foo nil)))

(defvar bytecomp-tests--docstring (make-string 100 ?x))

(ert-deftest bytecomp-warn-wide-docstring/defconst ()
  (bytecomp--with-warning-test "defconst.*foo.*wider than.*characters"
    `(defconst foo t ,bytecomp-tests--docstring)))

(ert-deftest bytecomp-warn-wide-docstring/defvar ()
  (bytecomp--with-warning-test "defvar.*foo.*wider than.*characters"
    `(defvar foo t ,bytecomp-tests--docstring)))

(ert-deftest bytecomp-warn-wide-docstring/cl-defsubst ()
  (bytecomp--without-warning-test
   `(cl-defsubst short-name ()
      "Do something."))
  (bytecomp--without-warning-test
   `(cl-defsubst long-name-with-less-80-characters-but-still-quite-a-bit ()
      "Do something."))
  (bytecomp--with-warning-test "wider than.*characters"
   `(cl-defsubst long-name-with-more-than-80-characters-yes-this-is-a-very-long-name-but-why-not!! ()
      "Do something.")))

(ert-deftest bytecomp-warn-wide-docstring/cl-defstruct ()
  (bytecomp--without-warning-test
   `(cl-defstruct short-name
      field))
  (bytecomp--without-warning-test
   `(cl-defstruct short-name
      long-name-with-less-80-characters-but-still-quite-a-bit))
  (bytecomp--without-warning-test
   `(cl-defstruct long-name-with-less-80-characters-but-still-quite-a-bit
      field))
  (bytecomp--with-warning-test "wider than.*characters"
    `(cl-defstruct short-name
       long-name-with-more-than-80-characters-yes-this-is-a-very-long-name-but-why-not!!))
  (bytecomp--with-warning-test "wider than.*characters"
    `(cl-defstruct long-name-with-more-than-80-characters-yes-this-is-a-very-long-name-but-why-not!!
       field)))

(ert-deftest bytecomp-warn-quoted-condition ()
  (bytecomp--with-warning-test
      "Warning: `condition-case' condition should not be quoted: 'arith-error"
    '(condition-case nil
         (abc)
       ('arith-error "ugh")))
  (bytecomp--with-warning-test
      "Warning: `ignore-error' condition argument should not be quoted: 'error"
    '(ignore-error 'error (abc))))

(ert-deftest bytecomp-warn-dodgy-args-eq ()
  (dolist (fn '(eq eql))
    (cl-flet ((msg (type arg)
                (format
                 "`%s' called with literal %s that may never match (arg %d)"
                 fn type arg)))
      (bytecomp--with-warning-test (msg "list" 1)   `(,fn '(a) 'x))
      (bytecomp--with-warning-test (msg "string" 2) `(,fn 'x "a"))
      (bytecomp--with-warning-test (msg "vector" 2) `(,fn 'x [a]))
      (bytecomp--with-warning-test (msg "function" 2) `(,fn 'x (lambda () 1)))
      (bytecomp--with-warning-test (msg "function" 2) `(,fn 'x #'(lambda () 1)))
      (unless (eq fn 'eql)
        (bytecomp--with-warning-test (msg "integer" 2) `(,fn 'x #x10000000000))
        (bytecomp--with-warning-test (msg "float" 2)   `(,fn 'x 1.0))))))

(ert-deftest bytecomp-warn-dodgy-args-memq ()
  (dolist (fn '(memq memql remq delq assq rassq))
    (cl-labels
        ((msg1 (type)
           (format
            "`%s' called with literal %s that may never match (arg 1)"
            fn type))
         (msg2 (type)
           (format
            "`%s' called with literal %s that may never match (element 2 of arg 2)"
            fn type))
         (lst (elt)
           (cond ((eq fn 'assq)  `((a . 1) (,elt . 2) (c . 3)))
                 ((eq fn 'rassq) `((1 . a) (2 . ,elt) (3 . c)))
                 (t              `(a       ,elt       c))))
         (form2 (elt)
           `(,fn 'x ',(lst elt))))

    (bytecomp--with-warning-test (msg1 "list")   `(,fn '(a) '(x)))
    (bytecomp--with-warning-test (msg1 "string") `(,fn "a" '(x)))
    (bytecomp--with-warning-test (msg1 "vector") `(,fn [a] '(x)))
    (bytecomp--with-warning-test (msg1 "function") `(,fn (lambda () 1) '(x)))
    (bytecomp--with-warning-test (msg1 "function") `(,fn #'(lambda () 1) '(x)))
    (unless (eq fn 'memql)
      (bytecomp--with-warning-test (msg1 "integer") `(,fn #x10000000000 '(x)))
      (bytecomp--with-warning-test (msg1 "float")   `(,fn 1.0 '(x))))

    (bytecomp--with-warning-test (msg2 "list")   (form2 '(b)))
    (bytecomp--with-warning-test (msg2 "list")   (form2 ''b))
    (bytecomp--with-warning-test (msg2 "string") (form2 "b"))
    (bytecomp--with-warning-test (msg2 "vector") (form2 [b]))
    (unless (eq fn 'memql)
      (bytecomp--with-warning-test (msg2 "integer") (form2 #x10000000000))
      (bytecomp--with-warning-test (msg2 "float")   (form2 1.0))))))

(defmacro bytecomp--define-warning-file-test (file re-warning &optional reverse)
  `(ert-deftest ,(intern (format "bytecomp/%s" file)) ()
     (with-current-buffer (get-buffer-create byte-compile-log-buffer)
       (let ((inhibit-read-only t)) (erase-buffer))
       (byte-compile-file ,(ert-resource-file file))
       (ert-info ((buffer-string) :prefix "buffer: ")
         (,(if reverse 'should-not 'should)
          (re-search-forward ,re-warning nil t))))))

(bytecomp--define-warning-file-test "error-lexical-var-with-add-hook.el"
                            "add-hook.*lexical var")

(bytecomp--define-warning-file-test "error-lexical-var-with-remove-hook.el"
                            "remove-hook.*lexical var")

(bytecomp--define-warning-file-test "error-lexical-var-with-run-hook-with-args-until-failure.el"
                            "args-until-failure.*lexical var")

(bytecomp--define-warning-file-test "error-lexical-var-with-run-hook-with-args-until-success.el"
                            "args-until-success.*lexical var")

(bytecomp--define-warning-file-test "error-lexical-var-with-run-hook-with-args.el"
                            "args.*lexical var")

(bytecomp--define-warning-file-test "error-lexical-var-with-symbol-value.el"
                            "symbol-value.*lexical var")

(bytecomp--define-warning-file-test "warn-autoload-not-on-top-level.el"
                            "compiler ignores.*autoload.*")

(bytecomp--define-warning-file-test "warn-callargs.el"
                            "with 2 arguments, but accepts only 1")

(bytecomp--define-warning-file-test "warn-callargs-defsubst.el"
                            "with 2 arguments, but accepts only 1")

(bytecomp--define-warning-file-test "warn-defcustom-nogroup.el"
                            "fails to specify containing group")

(bytecomp--define-warning-file-test "warn-defcustom-notype.el"
                            "fails to specify type")

(bytecomp--define-warning-file-test "warn-defvar-lacks-prefix.el"
                            "var.*foo.*lacks a prefix")

(bytecomp--define-warning-file-test "warn-format.el"
                            "called with 2 args to fill 1 format field")

(bytecomp--define-warning-file-test "warn-free-setq.el"
                            "free.*foo")

(bytecomp--define-warning-file-test "warn-free-variable-reference.el"
                            "free variable .bar")

(bytecomp--define-warning-file-test "warn-make-variable-buffer-local.el"
                            "make-variable-buffer-local. not called at toplevel")

(bytecomp--define-warning-file-test "warn-interactive-only.el"
                            "next-line.*interactive use only.*forward-line")

(bytecomp--define-warning-file-test "warn-lambda-malformed-interactive-spec.el"
                            "malformed .interactive. specification")

(bytecomp--define-warning-file-test "warn-obsolete-defun.el"
  "foo-obsolete. is an obsolete function (as of 99.99)")

(defvar bytecomp--tests-obsolete-var nil)
(make-obsolete-variable 'bytecomp--tests-obsolete-var nil "99.99")

(bytecomp--define-warning-file-test "warn-obsolete-hook.el"
  "bytecomp--tests-obsolete-var. is an obsolete variable (as of 99.99)")

(bytecomp--define-warning-file-test "warn-obsolete-variable-same-file.el"
                            "foo-obs.*obsolete.*99.99" t)

(bytecomp--define-warning-file-test "warn-obsolete-variable.el"
  "bytecomp--tests-obsolete-var. is an obsolete variable (as of 99.99)")

(bytecomp--define-warning-file-test "warn-obsolete-variable-bound.el"
                            "bytecomp--tests-obs.*obsolete.*99.99" t)

(bytecomp--define-warning-file-test "warn-redefine-defun-as-macro.el"
                            "as both function and macro")

(bytecomp--define-warning-file-test "warn-redefine-macro-as-defun.el"
                            "as both function and macro")

(bytecomp--define-warning-file-test "warn-redefine-defun.el"
                            "defined multiple")

(bytecomp--define-warning-file-test "warn-save-excursion.el"
                            "with-current.*rather than save-excursion")

(bytecomp--define-warning-file-test "warn-variable-let-bind-constant.el"
                            "let-bind constant")

(bytecomp--define-warning-file-test "warn-variable-let-bind-nonvariable.el"
                            "let-bind nonvariable")

(bytecomp--define-warning-file-test "warn-variable-set-constant.el"
                            "attempt to set constant")

(bytecomp--define-warning-file-test "warn-variable-setq-nonvariable.el"
                            "attempt to set non-variable")

(bytecomp--define-warning-file-test "warn-variable-setq-odd.el"
                            "odd number of arguments")

(bytecomp--define-warning-file-test
 "warn-wide-docstring-autoload.el"
 "autoload .foox. docstring wider than .* characters")

(bytecomp--define-warning-file-test
 "warn-wide-docstring-custom-declare-variable.el"
 "custom-declare-variable .foo. docstring wider than .* characters")

(bytecomp--define-warning-file-test
 "warn-wide-docstring-defalias.el"
 "defalias .foo. docstring wider than .* characters")

(bytecomp--define-warning-file-test
 "warn-wide-docstring-defconst.el"
 "defconst .foo-bar. docstring wider than .* characters")

(bytecomp--define-warning-file-test
 "warn-wide-docstring-define-abbrev-table.el"
 "define-abbrev-table .foo. docstring wider than .* characters")

(bytecomp--define-warning-file-test
 "warn-wide-docstring-define-obsolete-function-alias.el"
 "defalias .foo. docstring wider than .* characters")

(bytecomp--define-warning-file-test
 "warn-wide-docstring-define-obsolete-variable-alias.el"
 "defvaralias .foo. docstring wider than .* characters")

(bytecomp--define-warning-file-test
 "warn-wide-docstring-defun.el"
 "Warning: docstring wider than .* characters")

(bytecomp--define-warning-file-test
 "warn-wide-docstring-defvar.el"
 "defvar .foo-bar. docstring wider than .* characters")

(bytecomp--define-warning-file-test
 "warn-wide-docstring-defvaralias.el"
 "defvaralias .foo-bar. docstring wider than .* characters")

(bytecomp--define-warning-file-test
 "warn-wide-docstring-ignore-fill-column.el"
 "defvar .foo-bar. docstring wider than .* characters" 'reverse)

(bytecomp--define-warning-file-test
 "warn-wide-docstring-ignore-function-signature.el"
 "defvar .foo-bar. docstring wider than .* characters" 'reverse)

(bytecomp--define-warning-file-test
 "warn-wide-docstring-ignore-override.el"
 "defvar .foo-bar. docstring wider than .* characters" 'reverse)

(bytecomp--define-warning-file-test
 "warn-wide-docstring-ignore-substitutions.el"
 "defvar .foo-bar. docstring wider than .* characters" 'reverse)

(bytecomp--define-warning-file-test
 "warn-wide-docstring-ignore.el"
 "defvar .foo-bar. docstring wider than .* characters" 'reverse)

(bytecomp--define-warning-file-test
 "warn-wide-docstring-multiline-first.el"
 "defvar .foo-bar. docstring wider than .* characters")

(bytecomp--define-warning-file-test
 "warn-wide-docstring-multiline.el"
 "defvar .foo-bar. docstring wider than .* characters")

(bytecomp--define-warning-file-test
 "nowarn-inline-after-defvar.el"
 "Lexical argument shadows" 'reverse)

(bytecomp--define-warning-file-test
 "warn-make-process-missing-keyword-arg.el"
 "called without required keyword argument :command")

(bytecomp--define-warning-file-test
 "warn-make-process-unknown-keyword-arg.el"
 "called with unknown keyword argument :coding-system")

(bytecomp--define-warning-file-test
 "warn-make-process-repeated-keyword-arg.el"
 "called with repeated keyword argument :name")

(bytecomp--define-warning-file-test
 "warn-make-process-missing-keyword-value.el"
 "missing value for keyword argument :command")

;;;; Macro expansion.

(ert-deftest test-eager-load-macro-expansion ()
  (test-byte-comp-compile-and-load nil
    '(progn (defmacro abc (arg) 1) (defun def () (abc 2))))
  (should (equal (funcall 'def) 1)))

(ert-deftest test-eager-load-macro-expansion-eval-and-compile ()
  (test-byte-comp-compile-and-load nil
    '(eval-and-compile (defmacro abc (arg) -1) (defun def () (abc 2))))
  (should (equal (funcall 'def) -1)))

(ert-deftest test-eager-load-macro-expansion-eval-when-compile ()
  ;; Make sure we interpret eval-when-compile forms properly.  CLISP
  ;; and SBCL interpreter eval-when-compile (well, the CL equivalent)
  ;; in the same way.
  (test-byte-comp-compile-and-load nil
    '(eval-when-compile
      (defmacro abc (arg) -10)
      (defun abc-1 () (abc 2)))
    '(defmacro abc-2 () (abc-1))
    '(defun def () (abc-2)))
  (should (equal (funcall 'def) -10)))

(ert-deftest test-eager-load-macro-expand-lexical-override ()
  ;; Intuitively, one might expect the defmacro to override the
  ;; macrolet since macrolet's is explicitly called out as being
  ;; equivalent to toplevel, but CLISP and SBCL both evaluate the form
  ;; this way, so we should too.
  (test-byte-comp-compile-and-load nil
    '(require 'cl-lib)
    '(cl-macrolet ((m () 4))
      (defmacro m () 5)
      (defun def () (m))))
  (should (equal (funcall 'def) 4)))

(defmacro bytecomp-tests--with-temp-file (file-name-var &rest body)
  (declare (indent 1))
  (cl-check-type file-name-var symbol)
  `(ert-with-temp-file ,file-name-var
     (unwind-protect
         (progn ,@body)
       (let ((elc (concat ,file-name-var ".elc")))
         (if (file-exists-p elc) (delete-file elc))))))

(ert-deftest bytecomp-tests--unescaped-char-literals ()
  "Check that byte compiling warns about unescaped character
literals (Bug#20852)."
  (should (boundp 'lread--unescaped-character-literals))
  (bytecomp-tests--with-temp-file source
    (write-region "(list ?) ?( ?; ?\" ?[ ?])" nil source)
    (bytecomp-tests--with-temp-file destination
      (let ((byte-compile-dest-file-function (lambda (_) destination))
            (byte-compile-error-on-warn nil)
            (debug-on-error nil))
        (byte-compile-file source)
        (should (with-current-buffer byte-compile-log-buffer
                  (save-excursion
                    (goto-char (point-min))
                    (re-search-forward
                     (regexp-quote
                      (concat "unescaped character literals "
                              "`?\"', `?(', `?)', `?;', `?[', `?]' "
                              "detected, "
                              "`?\\\"', `?\\(', `?\\)', `?\\;', `?\\[', "
                              "`?\\]' expected!"))
                     nil t)))))))
  ;; But don't warn in subsequent compilations (Bug#36068).
  (bytecomp-tests--with-temp-file source
    (write-region "(list 1 2 3)" nil source)
    (bytecomp-tests--with-temp-file destination
      (let ((byte-compile-dest-file-function (lambda (_) destination)))
        (should (byte-compile-file source))))))

(ert-deftest bytecomp-tests-function-put ()
  "Check `function-put' operates during compilation."
  (bytecomp-tests--with-temp-file source
    (dolist (form '((function-put 'bytecomp-tests--foo 'foo 1)
                    (function-put 'bytecomp-tests--foo 'bar 2)
                    (defmacro bytecomp-tests--foobar ()
                      `(cons ,(function-get 'bytecomp-tests--foo 'foo)
                             ,(function-get 'bytecomp-tests--foo 'bar)))
                    (defvar bytecomp-tests--foobar 1)
                    (setq bytecomp-tests--foobar (bytecomp-tests--foobar))))
      (print form (current-buffer)))
    (write-region (point-min) (point-max) source nil 'silent)
    (byte-compile-file source)
    (load source)
    (should (equal bytecomp-tests--foobar (cons 1 2)))))

(ert-deftest bytecomp-tests--test-no-warnings-with-advice ()
  (defun f ())
  (define-advice f (:around (oldfun &rest args) test)
    (apply oldfun args))
  (with-current-buffer (get-buffer-create byte-compile-log-buffer)
    (let ((inhibit-read-only t)) (erase-buffer)))
  (test-byte-comp-compile-and-load t '(defun f ()))
  (with-current-buffer (get-buffer-create byte-compile-log-buffer)
    (goto-char (point-min))
    (should-not (search-forward "Warning" nil t))))

(ert-deftest bytecomp-test-featurep-warnings ()
  (let ((byte-compile-log-buffer
         (generate-new-buffer (concat " " byte-compile-log-buffer))))
    (unwind-protect
        (progn
          (with-temp-buffer
            (insert "\
\(defun foo ()
  (an-undefined-function))

\(defun foo1 ()
  (if (featurep 'xemacs)
      (some-undefined-function-if)))

\(defun foo2 ()
  (and (featurep 'xemacs)
      (some-undefined-function-and)))

\(defun foo3 ()
  (if (not (featurep 'emacs))
      (some-undefined-function-not)))

\(defun foo4 ()
  (or (featurep 'emacs)
      (some-undefined-function-or)))
")
            (byte-compile-from-buffer (current-buffer)))
          (with-current-buffer byte-compile-log-buffer
            (should (search-forward "an-undefined-function" nil t))
            (should-not (search-forward "some-undefined-function" nil t))))
      (if (buffer-live-p byte-compile-log-buffer)
          (kill-buffer byte-compile-log-buffer)))))

(ert-deftest bytecomp-test--switch-duplicates ()
  "Check that duplicates in switches are eliminated correctly (bug#35770)."
  :expected-result (if byte-compile-cond-use-jump-table :passed :failed)
  (dolist (params
           '(((lambda (x)
                (cond ((eq x 'a) 111)
                      ((eq x 'b) 222)
                      ((eq x 'a) 333)
                      ((eq x 'c) 444)))
              (a b c)
              string<)
             ((lambda (x)
                (cond ((eql x #x10000000000000000) 111)
                      ((eql x #x10000000000000001) 222)
                      ((eql x #x10000000000000000) 333)
                      ((eql x #x10000000000000002) 444)))
              (#x10000000000000000 #x10000000000000001 #x10000000000000002)
              <)
             ((lambda (x)
                (cond ((equal x "a") 111)
                      ((equal x "b") 222)
                      ((equal x "a") 333)
                      ((equal x "c") 444)))
              ("a" "b" "c")
              string<)))
    (let* ((lisp (nth 0 params))
           (keys (nth 1 params))
           (lessp (nth 2 params))
           (bc (byte-compile lisp))
           (lap (byte-decompile-bytecode (aref bc 1) (aref bc 2)))
           ;; Assume the first constant is the switch table.
           (table (cadr (assq 'byte-constant lap))))
      (should (hash-table-p table))
      (should (equal (sort (hash-table-keys table) lessp) keys))
      (should (member '(byte-constant 111) lap))
      (should (member '(byte-constant 222) lap))
      (should-not (member '(byte-constant 333) lap))
      (should (member '(byte-constant 444) lap)))))

(defun test-suppression (form suppress match)
  (let ((lexical-binding t)
        (byte-compile-log-buffer
         (generate-new-buffer (concat " " byte-compile-log-buffer))))
    ;; Check that we get a warning without suppression.
    (with-current-buffer byte-compile-log-buffer
      (setq-local fill-column 9999)
      (setq-local warning-fill-column fill-column)
      (let ((inhibit-read-only t))
        (erase-buffer)))
    (test-byte-comp-compile-and-load t form)
    (with-current-buffer byte-compile-log-buffer
      (unless match
        (error "%s" (buffer-string)))
      (goto-char (point-min))
      (should (string-match match (buffer-string))))
    ;; And that it's gone now.
    (with-current-buffer byte-compile-log-buffer
      (let ((inhibit-read-only t))
        (erase-buffer)))
    (test-byte-comp-compile-and-load t
     `(with-suppressed-warnings ,suppress
        ,form))
    (with-current-buffer byte-compile-log-buffer
      (goto-char (point-min))
      (should-not (string-match match (buffer-string))))
    ;; Also check that byte compiled forms are identical.
    (should (equal (byte-compile form)
                   (byte-compile
                    `(with-suppressed-warnings ,suppress ,form))))))

(ert-deftest bytecomp-test--with-suppressed-warnings ()
  (test-suppression
   '(defvar prefixless)
   '((lexical prefixless))
   "global/dynamic var .prefixless. lacks")

  ;; FIXME: These messages cannot be suppressed reliably right now,
  ;; but attempting mutate `nil' or `5' is a rather daft thing to do
  ;; in the first place.  Preventing mutation of constants such as
  ;; `most-positive-fixnum' makes more sense but the compiler doesn't
  ;; warn about that at all right now (it's caught at runtime, and we
  ;; allow writing the same value).
  ;;
  ;; (test-suppression
  ;;  '(defun foo()
  ;;     (let ((nil t))
  ;;       (message-mail)))
  ;;  '((constants nil))
  ;;  "Warning: attempt to let-bind constant .nil.")

  (test-suppression
   '(progn
      (defun obsolete ()
        (declare (obsolete foo "22.1")))
      (defun zot ()
        (obsolete)))
   '((obsolete obsolete))
   "Warning: .obsolete. is an obsolete function")

  (test-suppression
   '(progn
      (defun wrong-params (foo &optional unused)
        (ignore unused)
        foo)
      (defun zot ()
        (wrong-params 1 2 3)))
   '((callargs wrong-params))
   "Warning: wrong-params called with")

  (test-byte-comp-compile-and-load nil
    (defvar obsolete-variable nil)
    (make-obsolete-variable 'obsolete-variable nil "24.1"))
  (test-suppression
   '(defun zot ()
      obsolete-variable)
   '((obsolete obsolete-variable))
   "obsolete")

  (test-suppression
   '(defun zot ()
      (next-line))
   '((interactive-only next-line))
   "interactive use only")

  (test-suppression
   '(defun zot ()
      (mapcar #'list '(1 2 3))
      nil)
   '((ignored-return-value mapcar))
   "Warning: value from call to .mapcar. is unused; use .mapc. or .dolist. instead")

  (test-suppression
   '(defun zot ()
      free-variable)
   '((free-vars free-variable))
   "Warning: reference to free variable")

  (test-suppression
   '(defun zot ()
      (save-excursion
        (set-buffer (get-buffer-create "foo"))
        nil))
   '((suspicious set-buffer))
   "Warning: Use .with-current-buffer. rather than")

  (test-suppression
   '(defun zot (x)
      (condition-case nil (list x)))
   '((suspicious condition-case))
   "Warning: .condition-case. without handlers")

  (test-suppression
   '(defun zot (x)
      (unwind-protect (print x)))
   '((suspicious unwind-protect))
   "Warning: .unwind-protect. without unwind forms")

  (test-suppression
   '(defun zot (x)
      (cond
       ((zerop x) 'zero)
       (t 'nonzero)
       (happy puppy)))
   '((suspicious cond))
   "Warning: Useless clause following default .cond. clause")

  (test-suppression
   '(defun zot ()
      (let ((_ 1))
        ))
   '((empty-body let))
   "Warning: .let. with empty body")

  (test-suppression
   '(defun zot ()
      (let* ((_ 1))
        ))
   '((empty-body let*))
   "Warning: .let\\*. with empty body")

  (test-suppression
   '(defun zot (x)
      (when x
        ))
   '((empty-body when))
   "Warning: .when. with empty body")

  (test-suppression
   '(defun zot (x)
      (unless x
        ))
   '((empty-body unless))
   "Warning: .unless. with empty body")

  (test-suppression
   '(defun zot (x)
      (ignore-error arith-error
        ))
   '((empty-body ignore-error))
   "Warning: .ignore-error. with empty body")

  (test-suppression
   '(defun zot (x)
      (with-suppressed-warnings ((suspicious eq))
        ))
   '((empty-body with-suppressed-warnings))
   "Warning: .with-suppressed-warnings. with empty body"))

(ert-deftest bytecomp-tests--not-writable-directory ()
  "Test that byte compilation works if the output directory isn't
writable (Bug#44631)."
  (ert-with-temp-directory directory
    (let* ((input-file (expand-file-name "test.el" directory))
           (output-file (expand-file-name "test.elc" directory))
           (byte-compile-dest-file-function
            (lambda (_) output-file))
           (byte-compile-error-on-warn t))
      (unwind-protect
          (progn
            (write-region "" nil input-file nil nil nil 'excl)
            (write-region "" nil output-file nil nil nil 'excl)
            (set-file-modes input-file #o400)
            (set-file-modes output-file #o200)
            (set-file-modes directory #o500)
            (should (byte-compile-file input-file))
            (should (file-regular-p output-file))
            (should (cl-plusp (file-attribute-size
                               (file-attributes output-file)))))
        ;; Allow the directory to be deleted.
        (set-file-modes directory #o777)))))

(ert-deftest bytecomp-tests--dest-mountpoint ()
  "Test that byte compilation works if the destination file is a
mountpoint (Bug#44631)."
  (let ((bwrap (executable-find "bwrap"))
        (emacs (expand-file-name invocation-name invocation-directory)))
    (skip-unless bwrap)
    (skip-unless (file-executable-p bwrap))
    (skip-unless (not (file-remote-p bwrap)))
    (skip-unless (file-executable-p emacs))
    (skip-unless (not (file-remote-p emacs)))
    (ert-with-temp-directory directory
      (let* ((input-file (expand-file-name "test.el" directory))
             (output-file (expand-file-name "test.elc" directory))
             (unquoted-file (file-name-unquote output-file))
             (byte-compile-dest-file-function
              (lambda (_) output-file))
             (byte-compile-error-on-warn t))
        (should-not (file-remote-p input-file))
        (should-not (file-remote-p output-file))
        (write-region "" nil input-file nil nil nil 'excl)
        (write-region "" nil output-file nil nil nil 'excl)
        (unwind-protect
            (progn
              (set-file-modes input-file #o400)
              (set-file-modes output-file #o200)
              (set-file-modes directory #o500)
              (with-temp-buffer
                (let ((status (call-process
                               bwrap nil t nil
                               "--ro-bind" "/" "/"
                               "--bind" unquoted-file unquoted-file
                               emacs "--quick" "--batch" "--load=bytecomp"
                               (format "--eval=%S"
                                       `(setq byte-compile-dest-file-function
                                              (lambda (_) ,output-file)
                                              byte-compile-error-on-warn t))
                               "--funcall=batch-byte-compile" input-file)))
                  (unless (eql status 0)
                    (ert-fail `((status . ,status)
                                (output . ,(buffer-string)))))))
              (should (file-regular-p output-file))
              (should (cl-plusp (file-attribute-size
                                 (file-attributes output-file)))))
          ;; Allow the directory to be deleted.
          (set-file-modes directory #o777))))))

(ert-deftest bytecomp-tests--target-file-no-directory ()
  "Check that Bug#45287 is fixed."
  (ert-with-temp-directory directory
    (let* ((default-directory directory)
           (byte-compile-dest-file-function (lambda (_) "test.elc"))
           (byte-compile-error-on-warn t))
      (write-region "" nil "test.el" nil nil nil 'excl)
      (should (byte-compile-file "test.el"))
      (should (file-regular-p "test.elc"))
      (should (cl-plusp (file-attribute-size
                         (file-attributes "test.elc")))))))

(defun bytecomp-tests--get-vars ()
  (list (ignore-errors (symbol-value 'bytecomp-tests--var1))
        (ignore-errors (symbol-value 'bytecomp-tests--var2))))

(ert-deftest bytecomp-local-defvar ()
  "Check that local `defvar' declarations work correctly, both
interpreted and compiled."
  (let ((lexical-binding t))
    (let ((fun '(lambda ()
                  (defvar bytecomp-tests--var1)
                  (let ((bytecomp-tests--var1 'a)    ; dynamic
                        (bytecomp-tests--var2 'b))   ; still lexical
                    (ignore bytecomp-tests--var2)    ; avoid warning
                    (bytecomp-tests--get-vars)))))
      (should (listp fun))      ; Guard against overzealous refactoring!
      (should (equal (funcall (eval fun t)) '(a nil)))
      (should (equal (funcall (byte-compile fun)) '(a nil)))
      )

    ;; `progn' does not constitute a lexical scope for `defvar' (bug#46387).
    (let ((fun '(lambda ()
                  (progn
                    (defvar bytecomp-tests--var1)
                    (defvar bytecomp-tests--var2))
                  (let ((bytecomp-tests--var1 'c)
                        (bytecomp-tests--var2 'd))
                    (bytecomp-tests--get-vars)))))
      (should (listp fun))
      (should (equal (funcall (eval fun t)) '(c d)))
      (should (equal (funcall (byte-compile fun)) '(c d))))))

(ert-deftest bytecomp-reify-function ()
  "Check that closures that modify their bound variables are
compiled correctly."
  (cl-letf ((lexical-binding t)
            ((symbol-function 'counter) nil))
    (let ((x 0))
      (defun counter () (cl-incf x))
      (should (equal (counter) 1))
      (should (equal (counter) 2))
      ;; byte compiling should not cause counter to always return the
      ;; same value (bug#46834)
      (byte-compile 'counter)
      (should (equal (counter) 3))
      (should (equal (counter) 4)))
    (let ((x 0))
      (let ((x 1))
        (defun counter () x)
        (should (equal (counter) 1))
        ;; byte compiling should not cause the outer binding to shadow
        ;; the inner one (bug#46834)
        (byte-compile 'counter)
        (should (equal (counter) 1))))))

(ert-deftest bytecomp-string-vs-docstring ()
  ;; Don't confuse a string return value for a docstring.
  (let ((lexical-binding t))
    (should (equal (funcall (byte-compile '(lambda (x) "foo")) 'dummy) "foo"))))

(ert-deftest bytecomp-condition-case-success ()
  ;; No error, no success handler.
  (should (equal (condition-case x
                     (list 42)
                   (error (cons 'bad x)))
                 '(42)))
  ;; Error, no success handler.
  (should (equal (condition-case x
                     (/ 1 0)
                   (error (cons 'bad x)))
                 '(bad arith-error)))
  ;; No error, success handler.
  (should (equal (condition-case x
                     (list 42)
                   (error (cons 'bad x))
                   (:success (cons 'good x)))
                 '(good 42)))
  ;; Error, success handler.
  (should (equal (condition-case x
                     (/ 1 0)
                   (error (cons 'bad x))
                   (:success (cons 'good x)))
                 '(bad arith-error)))
  ;; Verify that the success code is not subject to the error handlers.
  (should-error (condition-case x
                    (list 42)
                  (error (cons 'bad x))
                  (:success (/ (car x) 0)))
                :type 'arith-error)
  ;; Check variable scoping.
  (let ((x 2))
    (should (equal (condition-case x
                       (list x)
                     (error (list 'bad x))
                     (:success (list 'good x)))
                   '(good (2))))
    (should (equal (condition-case x
                       (/ 1 0)
                     (error (list 'bad x))
                     (:success (list 'good x)))
                   '(bad (arith-error)))))
  ;; Check capture of mutated result variable.
  (should (equal (funcall
                  (condition-case x
                      3
                    (:success (prog1 (lambda (y) (+ y x))
                                (setq x 10))))
                  4)
                 14))
    ;; Check for-effect context, on error.
  (should (equal (let ((f (lambda (x)
                            (condition-case nil
                                (/ 1 0)
                              (error 'bad)
                              (:success 'good))
                            (1+ x))))
                   (funcall f 3))
                 4))
  ;; Check for-effect context, on success.
  (should (equal (let ((f (lambda (x)
                            (condition-case nil
                                nil
                              (error 'bad)
                              (:success 'good))
                            (1+ x))))
                   (funcall f 3))
                 4)))

(declare-function bc-test-alpha-f (ert-resource-file "bc-test-alpha.el"))

(ert-deftest bytecomp-defsubst ()
  ;; Check that lexical variables don't leak into inlined code.  See
  ;; https://lists.gnu.org/archive/html/emacs-devel/2021-05/msg01227.html

  ;; First, remove any trace of the functions and package defined:
  (fmakunbound 'bc-test-alpha-f)
  (fmakunbound 'bc-test-beta-f)
  (setq features (delq 'bc-test-beta features))
  ;; Byte-compile one file that uses a function from another file that isn't
  ;; compiled.
  (let ((file (ert-resource-file "bc-test-alpha.el"))
        (load-path (cons (ert-resource-directory) load-path)))
    (byte-compile-file file)
    (load-file (concat file "c"))
    (should (equal (bc-test-alpha-f 'a) '(nil a)))))

(ert-deftest bytecomp-tests-byte-compile--wide-docstring-p/func-arg-list ()
  (should-not (byte-compile--wide-docstring-p "\
\(dbus-register-property BUS SERVICE PATH INTERFACE PROPERTY ACCESS \
[TYPE] VALUE &optional EMITS-SIGNAL DONT-REGISTER-SERVICE)" fill-column))
  (should-not (byte-compile--wide-docstring-p "\
(fn CMD FLAGS FIS &key (BUF (cvs-temp-buffer)) DONT-CHANGE-DISC CVSARGS \
POSTPROC)" fill-column))
  ;; Bug#49007
  (should-not (byte-compile--wide-docstring-p "\
(fn (THIS rudel-protocol-backend) TRANSPORT \
INFO INFO-CALLBACK &optional PROGRESS-CALLBACK)" fill-column))
  (should-not (byte-compile--wide-docstring-p "\
\(fn NAME () [DOCSTRING] [:expected-result RESULT-TYPE] \
[:tags \\='(TAG...)] BODY...)" fill-column))
  (should-not (byte-compile--wide-docstring-p "\
(make-soap-xs-element &key NAME NAMESPACE-TAG ID TYPE^ OPTIONAL? MULTIPLE? \
REFERENCE SUBSTITUTION-GROUP ALTERNATIVES IS-GROUP)" fill-column))
  (should-not (byte-compile--wide-docstring-p "\
(fn NAME FIXTURE INPUT &key SKIP-PAIR-STRING EXPECTED-STRING \
EXPECTED-POINT BINDINGS (MODES \\='\\='(ruby-mode js-mode python-mode)) \
(TEST-IN-COMMENTS t) (TEST-IN-STRINGS t) (TEST-IN-CODE t) \
(FIXTURE-FN \\='#\\='electric-pair-mode))" fill-column)))

(ert-deftest bytecomp-test-defcustom-type-quoted ()
  (should-not (byte-compile--defcustom-type-quoted 'integer))
  (should-not (byte-compile--defcustom-type-quoted
               '(choice (const :tag "foo" bar))))
  (should (byte-compile--defcustom-type-quoted
           '(choice (const :tag "foo" 'bar)))))

(ert-deftest bytecomp-function-attributes ()
  ;; Check that `byte-compile' keeps the declarations, interactive spec and
  ;; doc string of the function (bug#55830).
  (let ((fname 'bytecomp-test-fun))
    (fset fname nil)
    (put fname 'pure nil)
    (put fname 'lisp-indent-function nil)
    (eval `(defun ,fname (x)
             "tata"
             (declare (pure t) (indent 1))
             (interactive "P")
             (list 'toto x))
          t)
    (let ((bc (byte-compile fname)))
      (should (byte-code-function-p bc))
      (should (equal (funcall bc 'titi) '(toto titi)))
      (should (equal (aref bc 5) "P"))
      (should (equal (get fname 'pure) t))
      (should (equal (get fname 'lisp-indent-function) 1))
      (should (equal (aref bc 4) "tata\n\n(fn X)")))))

(ert-deftest bytecomp-fun-attr-warn ()
  ;; Check that warnings are emitted when doc strings, `declare' and
  ;; `interactive' forms don't come in the proper order, or more than once.
  (let* ((filename "fun-attr-warn.el")
         (el (ert-resource-file filename))
         (elc (concat el "c"))
         (text-quoting-style 'grave))
    (with-current-buffer (get-buffer-create "*Compile-Log*")
      (let ((inhibit-read-only t))
        (erase-buffer))
      (byte-compile-file el)
      (let ((expected
             '("68:2: Warning: `declare' after `interactive'"
               "73:2: Warning: Doc string after `interactive'"
               "78:2: Warning: Doc string after `interactive'"
               "83:2: Warning: Doc string after `declare'"
               "88:2: Warning: Doc string after `declare'"
               "93:2: Warning: `declare' after `interactive'"
               "99:2: Warning: `declare' after `interactive'"
               "105:2: Warning: `declare' after `interactive'"
               "105:2: Warning: Doc string after `interactive'"
               "111:2: Warning: `declare' after `interactive'"
               "111:2: Warning: Doc string after `interactive'"
               "117:2: Warning: Doc string after `interactive'"
               "117:2: Warning: `declare' after `interactive'"
               "123:2: Warning: Doc string after `interactive'"
               "123:2: Warning: `declare' after `interactive'"
               "129:2: Warning: Doc string after `declare'"
               "135:2: Warning: Doc string after `declare'"
               "141:2: Warning: Doc string after `declare'"
               "147:2: Warning: Doc string after `declare'"
               "156:2: Warning: More than one doc string"
               "163:2: Warning: More than one doc string"
               "170:2: Warning: More than one doc string"
               "177:2: Warning: More than one doc string"
               "184:2: Warning: More than one doc string"
               "191:2: Warning: More than one doc string"
               "198:2: Warning: More than one doc string"
               "205:2: Warning: More than one doc string"
               "212:2: Warning: More than one `declare' form"
               "219:2: Warning: More than one `declare' form"
               "226:2: Warning: More than one `declare' form"
               "233:2: Warning: More than one `declare' form"
               "240:2: Warning: More than one `interactive' form"
               "247:2: Warning: More than one `interactive' form"
               "254:2: Warning: More than one `interactive' form"
               "254:2: Warning: `declare' after `interactive'"
               "261:2: Warning: More than one `interactive' form"
               "261:2: Warning: `declare' after `interactive'")))
        (goto-char (point-min))
        (let ((actual nil))
          (while (re-search-forward
                  (rx bol (* (not ":")) ":"
                      (group (+ digit) ":" (+ digit) ": Warning: "
                             (or "More than one " (+ nonl) " form"
                                 (: (+ nonl) " after " (+ nonl))))
                      eol)
                  nil t)
            (push (match-string 1) actual))
          (setq actual (nreverse actual))
          (should (equal actual expected)))))))

(ert-deftest byte-compile-file/no-byte-compile ()
  (let* ((src-file (ert-resource-file "no-byte-compile.el"))
         (dest-file (make-temp-file "bytecomp-tests-" nil ".elc"))
         (byte-compile-dest-file-function (lambda (_) dest-file)))
    (should (eq (byte-compile-file src-file) 'no-byte-compile))
    (should-not (file-exists-p dest-file))))

(ert-deftest bytecomp--copy-tree ()
  (should (null (bytecomp--copy-tree nil)))
  (let ((print-circle t))
    (let* ((x '(1 2 (3 4)))
           (y (bytecomp--copy-tree x)))
      (should (equal (prin1-to-string (list x y))
                     "((1 2 (3 4)) (1 2 (3 4)))")))
    (let* ((x '#1=(a #1#))
           (y (bytecomp--copy-tree x)))
      (should (equal (prin1-to-string (list x y))
                     "(#1=(a #1#) #2=(a #2#))")))
    (let* ((x '#1=(#1# a))
           (y (bytecomp--copy-tree x)))
      (should (equal (prin1-to-string (list x y))
                     "(#1=(#1# a) #2=(#2# a))")))
    (let* ((x '((a . #1=(b)) #1#))
           (y (bytecomp--copy-tree x)))
      (should (equal (prin1-to-string (list x y))
                     "(((a . #1=(b)) #1#) ((a . #2=(b)) #2#))")))
    (let* ((x '#1=(a #2=(#1# b . #3=(#2# c . #1#)) (#3# d)))
           (y (bytecomp--copy-tree x)))
      (should (equal (prin1-to-string (list x y))
                     (concat
                      "("
                      "#1=(a #2=(#1# b . #3=(#2# c . #1#)) (#3# d))"
                      " "
                      "#4=(a #5=(#4# b . #6=(#5# c . #4#)) (#6# d))"
                      ")"))))))

(require 'backtrace)

(defun bytecomp-tests--error-frame (fun args)
  "Call FUN with ARGS.  Return result or (ERROR . BACKTRACE-FRAME)."
  (let* ((debugger
          (lambda (&rest args)
            ;; Make sure Emacs doesn't think our debugger is buggy.
            (cl-incf num-nonmacro-input-events)
            (throw 'bytecomp-tests--backtrace
                   (cons args (cadr (backtrace-get-frames debugger))))))
         (debug-on-error t)
         (backtrace-on-error-noninteractive nil)
         (debug-on-quit t)
         (debug-ignored-errors nil))
    (catch 'bytecomp-tests--backtrace
      (apply fun args))))

(defconst bytecomp-tests--byte-op-error-cases
  '(((car a) (wrong-type-argument listp a))
    ((cdr 3) (wrong-type-argument listp 3))
    ((setcar 4 b) (wrong-type-argument consp 4))
    ((setcdr c 5) (wrong-type-argument consp c))
    ((nth 2 "abcd") (wrong-type-argument listp "abcd"))
    ((elt (x y . z) 2) (wrong-type-argument listp z))
    ((aref [2 3 5] p) (wrong-type-argument fixnump p))
    ((aref #s(a b c) p) (wrong-type-argument fixnump p))
    ((aref "abc" p) (wrong-type-argument fixnump p))
    ((aref [2 3 5] 3) (args-out-of-range [2 3 5] 3))
    ((aref #s(a b c) 3) (args-out-of-range #s(a b c) 3))
    ((aset [2 3 5] q 1) (wrong-type-argument fixnump q))
    ((aset #s(a b c) q 1) (wrong-type-argument fixnump q))
    ((aset [2 3 5] -1 1) (args-out-of-range [2 3 5] -1))
    ((aset #s(a b c) -1 1) (args-out-of-range #s(a b c) -1))
    ;; Many more to add
    ))

(ert-deftest bytecomp--byte-op-error-backtrace ()
  "Check that signalling byte ops show up in the backtrace."
  (dolist (case bytecomp-tests--byte-op-error-cases)
    (ert-info ((prin1-to-string case) :prefix "case: ")
      (let* ((call (nth 0 case))
             (expected-error (nth 1 case))
             (fun-sym (car call))
             (actuals (cdr call)))
        ;; Test both calling the function directly, and calling
        ;; a byte-compiled η-expansion (lambda (ARGS...) (FUN ARGS...))
        ;; which should turn the function call into a byte-op.
        (dolist (mode '(funcall byte-op))
          (ert-info ((symbol-name mode) :prefix "mode: ")
            (let* ((fun (pcase-exhaustive mode
                          ('funcall fun-sym)
                          ('byte-op
                           (let* ((nargs (length (cdr call)))
                                  (formals (mapcar (lambda (i)
                                                     (intern (format "x%d" i)))
                                                   (number-sequence 1 nargs))))
                             (byte-compile
                              `(lambda ,formals (,fun-sym ,@formals)))))))
                   (error-frame (bytecomp-tests--error-frame fun actuals)))
              (should (consp error-frame))
              (should (equal (car error-frame) (list 'error expected-error)))
              (let ((frame (cdr error-frame)))
                (should (equal (type-of frame) 'backtrace-frame))
                (should (equal (cons (backtrace-frame-fun frame)
                                     (backtrace-frame-args frame))
                               call))))))))))

;; Local Variables:
;; no-byte-compile: t
;; End:

(provide 'bytecomp-tests)
;;; bytecomp-tests.el ends here<|MERGE_RESOLUTION|>--- conflicted
+++ resolved
@@ -937,7 +937,6 @@
            (should (re-search-forward
                     (string-replace " " "[ \n]+" re-warning)))))))
 
-<<<<<<< HEAD
 (defmacro bytecomp--buffer-with-warning-test (re-warnings &rest forms)
   (declare (indent 1))
   `(with-current-buffer (get-buffer-create byte-compile-log-buffer)
@@ -1063,20 +1062,6 @@
              (equal annotated-read just-read)
            (circular-list (equal (safe-length annotated-read)
                                  (safe-length just-read)))))))))
-=======
-(defun bytecomp--without-warning-test (form)
-  (bytecomp--with-warning-test "\\`\\'" form))
-
-(ert-deftest bytecomp-warn--ignore ()
-  (bytecomp--with-warning-test "unused"
-    '(lambda (y) 6))
-  (bytecomp--without-warning-test
-    '(lambda (y) (ignore y) 6))
-  (bytecomp--with-warning-test "assq"
-    '(lambda (x y) (progn (assq x y) 5)))
-  (bytecomp--without-warning-test
-    '(lambda (x y) (progn (ignore (assq x y)) 5))))
->>>>>>> 1f7113e6
 
 (ert-deftest bytecomp-warn-wrong-args ()
   (bytecomp--with-warning-test "remq.*3.*2"
