--- conflicted
+++ resolved
@@ -1455,7 +1455,6 @@
   "Check that byte compiling warns about unescaped character
 literals (Bug#20852)."
   (should (boundp 'lread--unescaped-character-literals))
-<<<<<<< HEAD
   (bytecomp-tests--with-temp-file source
     (write-region "(list ?) ?( ?; ?\" ?[ ?])" nil source)
     (bytecomp-tests--with-temp-file destination
@@ -1480,32 +1479,6 @@
     (bytecomp-tests--with-temp-file destination
       (let ((byte-compile-dest-file-function (lambda (_) destination)))
         (should (byte-compile-file source))))))
-=======
-  (let ((byte-compile-error-on-warn t)
-        (byte-compile-debug t)
-        (text-quoting-style 'grave))
-    (bytecomp-tests--with-temp-file source
-      (write-region (concat ";;; -*-lexical-binding:t-*-\n"
-                            "(list ?) ?( ?; ?\" ?[ ?])")
-                    nil source)
-      (bytecomp-tests--with-temp-file destination
-        (let* ((byte-compile-dest-file-function (lambda (_) destination))
-               (err (should-error (byte-compile-file source))))
-          (should (equal (cdr err)
-                         `(,(concat "unescaped character literals "
-                                    "`?\"', `?(', `?)', `?;', `?[', `?]' "
-                                    "detected, "
-                                    "`?\\\"', `?\\(', `?\\)', `?\\;', `?\\[', "
-                                    "`?\\]' expected!")))))))
-    ;; But don't warn in subsequent compilations (Bug#36068).
-    (bytecomp-tests--with-temp-file source
-      (write-region (concat ";;; -*-lexical-binding:t-*-\n"
-                            "(list 1 2 3)")
-                    nil source)
-      (bytecomp-tests--with-temp-file destination
-        (let ((byte-compile-dest-file-function (lambda (_) destination)))
-          (should (byte-compile-file source)))))))
->>>>>>> a3db5033
 
 (ert-deftest bytecomp-tests-function-put ()
   "Check `function-put' operates during compilation."
