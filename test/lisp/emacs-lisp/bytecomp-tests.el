;;; bytecomp-tests.el --- Tests for bytecomp.el  -*- lexical-binding:t -*-

;; Copyright (C) 2008-2023 Free Software Foundation, Inc.

;; Author: Shigeru Fukaya <shigeru.fukaya@gmail.com>
;; Author: Stefan Monnier <monnier@iro.umontreal.ca>
;; Created:        November 2008
;; Keywords:       internal
;; Human-Keywords: internal

;; This file is NOT part of GNU Emacs.

;; GNU Emacs is free software: you can redistribute it and/or modify
;; it under the terms of the GNU General Public License as published by
;; the Free Software Foundation, either version 3 of the License, or
;; (at your option) any later version.

;; GNU Emacs is distributed in the hope that it will be useful,
;; but WITHOUT ANY WARRANTY; without even the implied warranty of
;; MERCHANTABILITY or FITNESS FOR A PARTICULAR PURPOSE.  See the
;; GNU General Public License for more details.

;; You should have received a copy of the GNU General Public License
;; along with GNU Emacs.  If not, see <https://www.gnu.org/licenses/>.

;;; Commentary:

(require 'ert)
(require 'ert-x)
(require 'cl-lib)
(require 'subr-x)
(require 'bytecomp)

;;; Code:
(defvar bytecomp-test-var nil)

(defun bytecomp-test-get-var ()
  bytecomp-test-var)

(defun bytecomp-test-identity (x)
  "Identity, but hidden from some optimizations."
  x)

(defmacro bytecomp-test-loop (outer1 outer2 inner1 inner2)
  "Exercise constant propagation inside `while' loops.
OUTER1, OUTER2, INNER1 and INNER2 are forms placed in the outer and
inner loops respectively."
  `(let ((x 1) (i 3) (res nil))
     (while (> i 0)
       (let ((y 2) (j 2))
         (setq res (cons (list 'outer x y) res))
         (while (> j 0)
           (setq res (cons (list 'inner x y) res))
           ,inner1
           ,inner2
           (setq j (1- j)))
         ,outer1
         ,outer2)
       (setq i (1- i)))
     res))

(defvar bytecomp-tests--xx nil)

(defconst bytecomp-tests--test-cases
  '(
    ;; some functional tests
    (let ((a most-positive-fixnum) (b 1) (c 1.0))  (+ a b c))
    (let ((a most-positive-fixnum) (b -2) (c 1.0)) (- a b c))
    (let ((a most-positive-fixnum) (b 2) (c 1.0))  (* a b c))
    (let ((a 3) (b 2) (c 1.0))                     (/ a b c))
    (let ((a (+ 1 (expt 2 -64))) (b (expt 2 -65))) (+ a -1 b))
    (let ((a (+ 1 (expt 2 -64))) (b (expt 2 -65))) (- a 1 (- b)))
    (let ((a (expt 2 -1074)) (b 0.125))		   (* a 8 b))
    (let ((a 1.0))				   (* a 0))
    (let ((a 1.0))				   (* a 2.0 0))
    (let ((a 1.0))				   (/ 0 a))
    (let ((a 1.0))				   (/ 3 a 2))
    (let ((a most-positive-fixnum) (b 2.0))	   (* a 2 b))
    (let ((a 3) (b 2))				   (/ a b 1.0))
    (let ((a -0.0)) (+ a))
    (let ((a -0.0)) (- a))
    (let ((a -0.0)) (* a))
    (let ((a -0.0)) (min a))
    (let ((a -0.0)) (max a))
    (/ 3 -1)
    (+ 4 3 2 1)
    (+ 4 3 2.0 1)
    (- 4 3 2 1)				; not new, for reference
    (- 4 3 2.0 1)			; not new, for reference
    (* 4 3 2 1)
    (* 4 3 2.0 1)
    (/ 4 3 2 1)
    (/ 4 3 2.0 1)
    (let ((a 3) (b 2))				   (+ a b 1))
    (let ((a 3) (b 2))				   (+ a b -1))
    (let ((a 3) (b 2))				   (- a b 1))
    (let ((a 3) (b 2))				   (- a b -1))
    (let ((a 3) (b 2))				   (+ a b a 1))
    (let ((a 3) (b 2))				   (+ a b a -1))
    (let ((a 3) (b 2))				   (- a b a 1))
    (let ((a 3) (b 2))				   (- a b a -1))
    (let ((a 3) (b 2))				   (* a b -1))
    (let ((a 3) (b 2))				   (* a -1))
    (let ((a 3) (b 2))				   (/ a b 1))
    (let ((a 3) (b 2))				   (/ (+ a b) 1))

    ;; coverage test
    (let ((a 3) (b 2) (c 1.0)) (+))
    (let ((a 3) (b 2) (c 1.0)) (+ 2))
    (let ((a 3) (b 2) (c 1.0)) (+ 2 0))
    (let ((a 3) (b 2) (c 1.0)) (+ 2 0.0))
    (let ((a 3) (b 2) (c 1.0)) (+ 2.0))
    (let ((a 3) (b 2) (c 1.0)) (+ 2.0 0))
    (let ((a 3) (b 2) (c 1.0)) (+ 2.0 0.0))
    (let ((a 3) (b 2) (c 1.0)) (+ 0 2))
    (let ((a 3) (b 2) (c 1.0)) (+ 0 2.0))
    (let ((a 3) (b 2) (c 1.0)) (+ 0.0 2))
    (let ((a 3) (b 2) (c 1.0)) (+ 0.0 2.0))
    (let ((a 3) (b 2) (c 1.0)) (+ a))
    (let ((a 3) (b 2) (c 1.0)) (+ a 0))
    (let ((a 3) (b 2) (c 1.0)) (+ a 0.0))
    (let ((a 3) (b 2) (c 1.0)) (+ 0 a))
    (let ((a 3) (b 2) (c 1.0)) (+ 0.0 a))
    (let ((a 3) (b 2) (c 1.0)) (+ c 0))
    (let ((a 3) (b 2) (c 1.0)) (+ c 0.0))
    (let ((a 3) (b 2) (c 1.0)) (+ 0 c))
    (let ((a 3) (b 2) (c 1.0)) (+ 0.0 c))
    (let ((a 3) (b 2) (c 1.0)) (+ a b 0 c 0))
    (let ((a 3) (b 2) (c 1.0)) (+ 0 a))
    (let ((a 3) (b 2) (c 1.0)) (+ 0 a b))
    (let ((a 3) (b 2) (c 1.0)) (+ 0 a b c))
    (let ((a 3) (b 2) (c 1.0)) (+ 1 2 3))
    (let ((a 3) (b 2) (c 1.0)) (+ 3.0 2.0 1))
    (let ((a 3) (b 2) (c 1.0)) (+ 3.0 2.0 1 4))
    (let ((a 3) (b 2) (c 1.0)) (+ a 1))
    (let ((a 3) (b 2) (c 1.0)) (+ a -1))
    (let ((a 3) (b 2) (c 1.0)) (+ 1 a))
    (let ((a 3) (b 2) (c 1.0)) (+ -1 a))
    (let ((a 3) (b 2) (c 1.0)) (+ c 1))
    (let ((a 3) (b 2) (c 1.0)) (+ c -1))
    (let ((a 3) (b 2) (c 1.0)) (+ 1 c))
    (let ((a 3) (b 2) (c 1.0)) (+ -1 c))
    (let ((a 3) (b 2) (c 1.0)) (+ a b 0))
    (let ((a 3) (b 2) (c 1.0)) (+ a b 1))
    (let ((a 3) (b 2) (c 1.0)) (+ a b -1))
    (let ((a 3) (b 2) (c 1.0)) (+ a b 2))
    (let ((a 3) (b 2) (c 1.0)) (+ 1 a b c))
    (let ((a 3) (b 2) (c 1.0)) (+ a b c 0))
    (let ((a 3) (b 2) (c 1.0)) (+ a b c 1))
    (let ((a 3) (b 2) (c 1.0)) (+ a b c -1))

    (let ((a 3) (b 2) (c 1.0)) (-))
    (let ((a 3) (b 2) (c 1.0)) (- 2))
    (let ((a 3) (b 2) (c 1.0)) (- 2 0))
    (let ((a 3) (b 2) (c 1.0)) (- 2 0.0))
    (let ((a 3) (b 2) (c 1.0)) (- 2.0))
    (let ((a 3) (b 2) (c 1.0)) (- 2.0 0))
    (let ((a 3) (b 2) (c 1.0)) (- 2.0 0.0))
    (let ((a 3) (b 2) (c 1.0)) (- 0 2))
    (let ((a 3) (b 2) (c 1.0)) (- 0 2.0))
    (let ((a 3) (b 2) (c 1.0)) (- 0.0 2))
    (let ((a 3) (b 2) (c 1.0)) (- 0.0 2.0))
    (let ((a 3) (b 2) (c 1.0)) (- a))
    (let ((a 3) (b 2) (c 1.0)) (- a 0))
    (let ((a 3) (b 2) (c 1.0)) (- a 0.0))
    (let ((a 3) (b 2) (c 1.0)) (- 0 a))
    (let ((a 3) (b 2) (c 1.0)) (- 0.0 a))
    (let ((a 3) (b 2) (c 1.0)) (- c 0))
    (let ((a 3) (b 2) (c 1.0)) (- c 0.0))
    (let ((a 3) (b 2) (c 1.0)) (- 0 c))
    (let ((a 3) (b 2) (c 1.0)) (- 0.0 c))
    (let ((a 3) (b 2) (c 1.0)) (- a b 0 c 0))
    (let ((a 3) (b 2) (c 1.0)) (- 0 a))
    (let ((a 3) (b 2) (c 1.0)) (- 0 a b))
    (let ((a 3) (b 2) (c 1.0)) (- 0 a b c))
    (let ((a 3) (b 2) (c 1.0)) (- 1 2 3))
    (let ((a 3) (b 2) (c 1.0)) (- 3.0 2.0 1))
    (let ((a 3) (b 2) (c 1.0)) (- 3.0 2.0 1 4))
    (let ((a 3) (b 2) (c 1.0)) (- a 1))
    (let ((a 3) (b 2) (c 1.0)) (- a -1))
    (let ((a 3) (b 2) (c 1.0)) (- 1 a))
    (let ((a 3) (b 2) (c 1.0)) (- -1 a))
    (let ((a 3) (b 2) (c 1.0)) (- c 1))
    (let ((a 3) (b 2) (c 1.0)) (- c -1))
    (let ((a 3) (b 2) (c 1.0)) (- 1 c))
    (let ((a 3) (b 2) (c 1.0)) (- -1 c))
    (let ((a 3) (b 2) (c 1.0)) (- a b 0))
    (let ((a 3) (b 2) (c 1.0)) (- a b 1))
    (let ((a 3) (b 2) (c 1.0)) (- a b -1))
    (let ((a 3) (b 2) (c 1.0)) (- a b 2))
    (let ((a 3) (b 2) (c 1.0)) (- 1 a b c))
    (let ((a 3) (b 2) (c 1.0)) (- a b c 0))
    (let ((a 3) (b 2) (c 1.0)) (- a b c 1))
    (let ((a 3) (b 2) (c 1.0)) (- a b c -1))

    (let ((a 3) (b 2) (c 1.0)) (*))
    (let ((a 3) (b 2) (c 1.0)) (* 2))
    (let ((a 3) (b 2) (c 1.0)) (* 2 0))
    (let ((a 3) (b 2) (c 1.0)) (* 2 0.0))
    (let ((a 3) (b 2) (c 1.0)) (* 2.0))
    (let ((a 3) (b 2) (c 1.0)) (* 2.0 0))
    (let ((a 3) (b 2) (c 1.0)) (* 2.0 0.0))
    (let ((a 3) (b 2) (c 1.0)) (* 0 2))
    (let ((a 3) (b 2) (c 1.0)) (* 0 2.0))
    (let ((a 3) (b 2) (c 1.0)) (* 0.0 2))
    (let ((a 3) (b 2) (c 1.0)) (* 0.0 2.0))
    (let ((a 3) (b 2) (c 1.0)) (* a))
    (let ((a 3) (b 2) (c 1.0)) (* a 0))
    (let ((a 3) (b 2) (c 1.0)) (* a 0.0))
    (let ((a 3) (b 2) (c 1.0)) (* 0 a))
    (let ((a 3) (b 2) (c 1.0)) (* 0.0 a))
    (let ((a 3) (b 2) (c 1.0)) (* c 0))
    (let ((a 3) (b 2) (c 1.0)) (* c 0.0))
    (let ((a 3) (b 2) (c 1.0)) (* 0 c))
    (let ((a 3) (b 2) (c 1.0)) (* 0.0 c))
    (let ((a 3) (b 2) (c 1.0)) (* a b 0 c 0))
    (let ((a 3) (b 2) (c 1.0)) (* 0 a))
    (let ((a 3) (b 2) (c 1.0)) (* 0 a b))
    (let ((a 3) (b 2) (c 1.0)) (* 0 a b c))
    (let ((a 3) (b 2) (c 1.0)) (* 1 2 3))
    (let ((a 3) (b 2) (c 1.0)) (* 3.0 2.0 1))
    (let ((a 3) (b 2) (c 1.0)) (* 3.0 2.0 1 4))
    (let ((a 3) (b 2) (c 1.0)) (* a 1))
    (let ((a 3) (b 2) (c 1.0)) (* a -1))
    (let ((a 3) (b 2) (c 1.0)) (* 1 a))
    (let ((a 3) (b 2) (c 1.0)) (* -1 a))
    (let ((a 3) (b 2) (c 1.0)) (* c 1))
    (let ((a 3) (b 2) (c 1.0)) (* c -1))
    (let ((a 3) (b 2) (c 1.0)) (* 1 c))
    (let ((a 3) (b 2) (c 1.0)) (* -1 c))
    (let ((a 3) (b 2) (c 1.0)) (* a b 0))
    (let ((a 3) (b 2) (c 1.0)) (* a b 1))
    (let ((a 3) (b 2) (c 1.0)) (* a b -1))
    (let ((a 3) (b 2) (c 1.0)) (* a b 2))
    (let ((a 3) (b 2) (c 1.0)) (* 1 a b c))
    (let ((a 3) (b 2) (c 1.0)) (* a b c 0))
    (let ((a 3) (b 2) (c 1.0)) (* a b c 1))
    (let ((a 3) (b 2) (c 1.0)) (* a b c -1))

    (let ((a 3) (b 2) (c 1.0)) (/))
    (let ((a 3) (b 2) (c 1.0)) (/ 2))
    (let ((a 3) (b 2) (c 1.0)) (/ 2 0))
    (let ((a 3) (b 2) (c 1.0)) (/ 2 0.0))
    (let ((a 3) (b 2) (c 1.0)) (/ 2.0))
    (let ((a 3) (b 2) (c 1.0)) (/ 2.0 0))
    (let ((a 3) (b 2) (c 1.0)) (/ 2.0 0.0))
    (let ((a 3) (b 2) (c 1.0)) (/ 0 2))
    (let ((a 3) (b 2) (c 1.0)) (/ 0 2.0))
    (let ((a 3) (b 2) (c 1.0)) (/ 0.0 2))
    (let ((a 3) (b 2) (c 1.0)) (/ 0.0 2.0))
    (let ((a 3) (b 2) (c 1.0)) (/ a))
    (let ((a 3) (b 2) (c 1.0)) (/ a 0))
    (let ((a 3) (b 2) (c 1.0)) (/ a 0.0))
    (let ((a 3) (b 2) (c 1.0)) (/ 0 a))
    (let ((a 3) (b 2) (c 1.0)) (/ 0.0 a))
    (let ((a 3) (b 2) (c 1.0)) (/ c 0))
    (let ((a 3) (b 2) (c 1.0)) (/ c 0.0))
    (let ((a 3) (b 2) (c 1.0)) (/ 0 c))
    (let ((a 3) (b 2) (c 1.0)) (/ 0.0 c))
    (let ((a 3) (b 2) (c 1.0)) (/ a b 0 c 0))
    (let ((a 3) (b 2) (c 1.0)) (/ 0 a))
    (let ((a 3) (b 2) (c 1.0)) (/ 0 a b))
    (let ((a 3) (b 2) (c 1.0)) (/ 0 a b c))
    (let ((a 3) (b 2) (c 1.0)) (/ 1 2 3))
    (let ((a 3) (b 2) (c 1.0)) (/ 3.0 2.0 1))
    (let ((a 3) (b 2) (c 1.0)) (/ 3.0 2.0 1 4))
    (let ((a 3) (b 2) (c 1.0)) (/ a 1))
    (let ((a 3) (b 2) (c 1.0)) (/ a -1))
    (let ((a 3) (b 2) (c 1.0)) (/ 1 a))
    (let ((a 3) (b 2) (c 1.0)) (/ -1 a))
    (let ((a 3) (b 2) (c 1.0)) (/ c 1))
    (let ((a 3) (b 2) (c 1.0)) (/ c -1))
    (let ((a 3) (b 2) (c 1.0)) (/ 1 c))
    (let ((a 3) (b 2) (c 1.0)) (/ -1 c))
    (let ((a 3) (b 2) (c 1.0)) (/ a b 0))
    (let ((a 3) (b 2) (c 1.0)) (/ a b 1))
    (let ((a 3) (b 2) (c 1.0)) (/ a b -1))
    (let ((a 3) (b 2) (c 1.0)) (/ a b 2))
    (let ((a 3) (b 2) (c 1.0)) (/ 1 a b c))
    (let ((a 3) (b 2) (c 1.0)) (/ a b c 0))
    (let ((a 3) (b 2) (c 1.0)) (/ a b c 1))
    (let ((a 3) (b 2) (c 1.0)) (/ a b c -1))

    (let ((a t)) (logand 0 a))

    ;; Test switch bytecode
    (let ((a 3)) (cond ((eq a 1) 'one) ((eq a 2) 'two) ((eq a 3) 'three) (t t)))
    (let ((a 'three)) (cond ((eq a 'one) 1) ((eq a 2) 'two) ((eq a 'three) 3)
                            (t t)))
    (let ((a 2)) (cond ((eq a 'one) 1) ((eq a 1) 'one) ((eq a 2) 'two)
                       (t nil)))
    (let ((a 2.0)) (cond ((eql a 2) 'incorrect) ((eql a 2.00) 'correct)))
    (let ((a "foobar")) (cond ((equal "notfoobar" a) 'incorrect)
                              ((equal 1 a) 'incorrect)
                              ((equal a "foobar") 'correct)
                              (t 'incorrect)))
    (let ((a "foobar") (l t)) (pcase a
                                ("bar" 'incorrect)
                                ("foobar" (while l
                                            a (setq l nil))
                                 'correct)))
    (let ((a 'foobar) (l t)) (cl-case a
                         ('foo 'incorrect)
                         ('bar 'incorrect)
                         ('foobar (while l
                                    a (setq l nil))
                                  'correct)))
    (let ((a 'foobar) (l t)) (cond
                        ((eq a 'bar) 'incorrect)
                        ((eq a 'foo) 'incorrect)
                        ((eq a 'bar) 'incorrect)
                        (t (while l
                             a (setq l nil))
                           'correct)))
    (let ((a 'foobar) (l t)) (cond
                        ((eq a 'bar) 'incorrect)
                        ((eq a 'foo) 'incorrect)
                        ((eq a 'foobar)
                         (while l
                           a (setq l nil))
                         'correct)
                        (t 'incorrect)))
    (let ((a))
      (cond ((eq a 'foo) 'incorrect)
            (t)))
    (let ((a))
      (cond ((eq a 'foo) 'incorrect)
            ('correct)))
    ;; Bug#31734
    (let ((variable 0))
      (cond
       ((eq variable 'default)
	(message "equal"))
       (t
	(message "not equal"))))
    ;; Bug#35770
    (let ((x 'a)) (cond ((eq x 'a) 'correct)
                        ((eq x 'b) 'incorrect)
                        ((eq x 'a) 'incorrect)
                        ((eq x 'c) 'incorrect)))
    (let ((x #x10000000000000000))
      (cond ((eql x #x10000000000000000) 'correct)
            ((eql x #x10000000000000001) 'incorrect)
            ((eql x #x10000000000000000) 'incorrect)
            ((eql x #x10000000000000002) 'incorrect)))
    (let ((x "a")) (cond ((equal x "a") 'correct)
                         ((equal x "b") 'incorrect)
                         ((equal x "a") 'incorrect)
                         ((equal x "c") 'incorrect)))
    ;; Multi-value clauses
    (mapcar (lambda (x) (cond ((eq x 'a) 11)
                              ((memq x '(b a c d)) 22)
                              ((eq x 'c) 33)
                              ((eq x 'e) 44)
                              ((memq x '(d f g)) 55)
                              (t 99)))
            '(a b c d e f g h))
    (mapcar (lambda (x) (cond ((eql x 1) 11)
                              ((memq x '(a b c)) 22)
                              ((memql x '(2 1 4 1e-3)) 33)
                              ((eq x 'd) 44)
                              ((eql x #x10000000000000000))))
            '(1 2 4 1e-3 a b c d 1.0 #x10000000000000000))
    (mapcar (lambda (x) (cond ((eq x 'a) 11)
                              ((memq x '(b d)) 22)
                              ((equal x '(a . b)) 33)
                              ((member x '(b c 1.5 2.5 "X" (d))) 44)
                              ((eql x 3.14) 55)
                              ((memql x '(9 0.5 1.5 q)) 66)
                              (t 99)))
            '(a b c d (d) (a . b) "X" 0.5 1.5 3.14 9 9.0))
    ;; Multi-switch cond form
    (mapcar (lambda (p) (let ((x (car p)) (y (cadr p)))
                          (cond ((consp x) 11)
                                ((eq x 'a) 22)
                                ((memql x '(b 7 a -3)) 33)
                                ((equal y "a") 44)
                                ((memq y '(c d e)) 55)
                                ((booleanp x) 66)
                                ((eq x 'q) 77)
                                ((memq x '(r s)) 88)
                                ((eq x 't) 99)
                                (t 999))))
            '((a c) (b c) (7 c) (-3 c) (nil nil) (t c) (q c) (r c) (s c)
              (t c) (x "a") (x "c") (x c) (x d) (x e)))

    (mapcar (lambda (x) (ignore-errors (cond ((member '(a . b) x) 1)
                                             ((equal x '(c)) 2))))
            '(((a . b)) a b (c) (d)))
    (mapcar (lambda (x) (ignore-errors (cond ((memq '(a . b) x) 1)
                                             ((equal x '(c)) 2))))
            '(((a . b)) a b (c) (d)))
    (mapcar (lambda (x) (ignore-errors (cond ((member '(a b) x) 1)
                                             ((equal x '(c)) 2))))
            '(((a b)) a b (c) (d)))
    (mapcar (lambda (x) (ignore-errors (cond ((memq '(a b) x) 1)
                                             ((equal x '(c)) 2))))
            '(((a b)) a b (c) (d)))

    (assoc 'b '((a 1) (b 2) (c 3)))
    (assoc "b" '(("a" 1) ("b" 2) ("c" 3)))
    (let ((x '((a 1) (b 2) (c 3)))) (assoc 'c x))
    (assoc 'a '((a 1) (b 2) (c 3)) (lambda (u v) (not (equal u v))))

    ;; Constprop test cases
    (let ((a 'alpha) (b (concat "be" "ta")) (c nil) (d t) (e :gamma)
          (f '(delta epsilon)))
      (list a b c d e f))

    (let ((x 1) (y (+ 3 4)))
      (list
       (let (q (y x) (z y))
         (if q x (list x y z)))))

    (let* ((x 3) (y (* x 2)) (x (1+ y)))
      x)

    (let ((x 1) (bytecomp-test-var 2) (y 3))
      (list x bytecomp-test-var (bytecomp-test-get-var) y))

    (progn
      (defvar d)
      (let ((x 'a) (y 'b)) (list x y)))

    (let ((x 2))
      (list x (setq x 13) (setq x (* x 2)) x))

    (let ((x 'a) (y 'b))
      (setq y x
            x (cons 'c y)
            y x)
      (list x y))

    (let ((x 3))
      (let ((y x) z)
        (setq x 5)
        (setq y (+ y 8))
        (setq z (if (bytecomp-test-identity t)
                    (progn
                      (setq x (+ x 1))
                      (list x y))
                  (setq x (+ x 2))
                  (list x y)))
        (list x y z)))

    (let ((i 1) (s 0) (x 13))
      (while (< i 5)
        (setq s (+ s i))
        (setq i (1+ i)))
      (list s x i))

    (let ((x 2))
      (list (or (bytecomp-test-identity 'a) (setq x 3)) x))

    (mapcar (lambda (b)
              (let ((a nil))
                (+ 0
                   (progn
                     (setq a b)
                     (setq b 1)
                     a))))
            '(10))

    (let* ((x 1)
           (y (condition-case x
                  (/ 1 0)
                (arith-error x))))
      (list x y))

    (funcall
     (condition-case x
         (/ 1 0)
       (arith-error (prog1 (lambda (y) (+ y x))
                      (setq x 10))))
     4)

    ;; Loop constprop: set the inner and outer variables in the inner
    ;; and outer loops, all combinations.
    (bytecomp-test-loop nil        nil        nil        nil       )
    (bytecomp-test-loop nil        nil        nil        (setq x 6))
    (bytecomp-test-loop nil        nil        (setq x 5) nil       )
    (bytecomp-test-loop nil        nil        (setq x 5) (setq x 6))
    (bytecomp-test-loop nil        (setq x 4) nil        nil       )
    (bytecomp-test-loop nil        (setq x 4) nil        (setq x 6))
    (bytecomp-test-loop nil        (setq x 4) (setq x 5) nil       )
    (bytecomp-test-loop nil        (setq x 4) (setq x 5) (setq x 6))
    (bytecomp-test-loop (setq x 3) nil        nil        nil       )
    (bytecomp-test-loop (setq x 3) nil        nil        (setq x 6))
    (bytecomp-test-loop (setq x 3) nil        (setq x 5) nil       )
    (bytecomp-test-loop (setq x 3) nil        (setq x 5) (setq x 6))
    (bytecomp-test-loop (setq x 3) (setq x 4) nil        nil       )
    (bytecomp-test-loop (setq x 3) (setq x 4) nil        (setq x 6))
    (bytecomp-test-loop (setq x 3) (setq x 4) (setq x 5) nil       )
    (bytecomp-test-loop (setq x 3) (setq x 4) (setq x 5) (setq x 6))

    ;; No error, no success handler.
    (condition-case x
        (list 42)
      (error (cons 'bad x)))
    ;; Error, no success handler.
    (condition-case x
        (/ 1 0)
      (error (cons 'bad x)))
    ;; No error, success handler.
    (condition-case x
        (list 42)
      (error (cons 'bad x))
      (:success (cons 'good x)))
    ;; Error, success handler.
    (condition-case x
        (/ 1 0)
      (error (cons 'bad x))
      (:success (cons 'good x)))
    ;; Verify that the success code is not subject to the error handlers.
    (condition-case x
        (list 42)
      (error (cons 'bad x))
      (:success (/ (car x) 0)))
    ;; Check variable scoping on success.
    (let ((x 2))
      (condition-case x
          (list x)
        (error (list 'bad x))
        (:success (list 'good x))))
    ;; Check variable scoping on failure.
    (let ((x 2))
      (condition-case x
          (/ 1 0)
        (error (list 'bad x))
        (:success (list 'good x))))
    ;; Check capture of mutated result variable.
    (funcall
     (condition-case x
         3
       (:success (prog1 (lambda (y) (+ y x))
                   (setq x 10))))
     4)
    ;; Check for-effect context, on error.
    (let ((f (lambda (x)
               (condition-case nil
                   (/ 1 0)
                 (error 'bad)
                 (:success 'good))
               (1+ x))))
      (funcall f 3))
    ;; Check for-effect context, on success.
    (let ((f (lambda (x)
               (condition-case nil
                   nil
                 (error 'bad)
                 (:success 'good))
               (1+ x))))
      (funcall f 3))

    ;; Check `not' in cond switch (bug#49746).
    (mapcar (lambda (x) (cond ((equal x "a") 1)
                              ((member x '("b" "c")) 2)
                              ((not x) 3)))
            '("a" "b" "c" "d" nil))

    ;; `let' and `let*' optimizations with body being constant or variable
    (let* (a
           (b (progn (setq a (cons 1 a)) 2))
           (c (1+ b))
           (d (list a c)))
      d)
    (let ((a nil))
      (let ((b (progn (setq a (cons 1 a)) 2))
            (c (progn (setq a (cons 3 a))))
            (d (list a)))
        d))
    (let* ((_a 1)
           (_b 2))
      'z)
    (let ((_a 1)
          (_b 2))
      'z)
    (let (x y)
      y)
    (let* (x y)
      y)
    (let (x y)
      'a)
    (let* (x y)
      'a)

    ;; Check empty-list optimizations.
    (mapcar (lambda (x) (member x nil)) '("a" 2 nil))
    (mapcar (lambda (x) (memql x nil)) '(a 2 nil))
    (mapcar (lambda (x) (memq x nil)) '(a nil))
    (let ((n 0))
      (list (mapcar (lambda (x) (member (setq n (1+ n)) nil)) '(a "nil"))
            n))
    (mapcar (lambda (x) (assoc x nil)) '("a" nil))
    (mapcar (lambda (x) (assq x nil)) '(a nil))
    (mapcar (lambda (x) (rassoc x nil)) '("a" nil))
    (mapcar (lambda (x) (rassq x nil)) '(a nil))
    (let ((n 0))
      (list (mapcar (lambda (x) (assoc (setq n (1+ n)) nil)) '(a "nil"))
            n))

    ;; Exercise variable-aliasing optimizations.
    (let ((a (list 1)))
      (let ((b a))
        (let ((a (list 2)))
          (list a b))))

    (let ((a (list 1)))
      (let ((a (list 2))
            (b a))
        (list a b)))

    (let* ((a (list 1))
           (b a)
           (a (list 2)))
      (condition-case a
          (list a b)
        (error (list 'error a b))))

    (let* ((a (list 1))
           (b a)
           (a (list 2)))
      (condition-case a
          (/ 0)
        (error (list 'error a b))))

    (let* ((a (list 1))
           (b a)
           (a (list 2))
           (f (list (lambda (x) (list x a)))))
      (funcall (car f) 3))

    (let* ((a (list 1))
           (b a)
           (f (list (lambda (x) (setq a x)))))
      (funcall (car f) 3)
      (list a b))

    (let* ((a (list 1))
           (b a)
           (a (list 2))
           (f (list (lambda (x) (setq a x)))))
      (funcall (car f) 3)
      (list a b))

    (let ((x (list 1)))
      (let ((y x)
            (z (setq x (vector x))))
        (list x y z)))

    (let ((x (list 1)))
      (let* ((y x)
             (z (setq x (vector x))))
        (list x y z)))

    (cond)
    (mapcar (lambda (x) (cond ((= x 0)))) '(0 1))

    ;; These expressions give different results in lexbind and dynbind modes,
    ;; but in each the compiler and interpreter should agree!
    ;; (They look much the same but come in pairs exercising both the
    ;; `let' and `let*' paths.)
    (let ((f (lambda (x)
               (lambda ()
                 (let ((g (lambda () x)))
                   (let ((x 'a))
                     (list x (funcall g))))))))
      (funcall (funcall f 'b)))
    (let ((f (lambda (x)
               (lambda ()
                 (let ((g (lambda () x)))
                   (let* ((x 'a))
                     (list x (funcall g))))))))
      (funcall (funcall f 'b)))
    (let ((f (lambda (x)
               (lambda ()
                 (let ((g (lambda () x)))
                   (setq x (list x x))
                   (let ((x 'a))
                     (list x (funcall g))))))))
      (funcall (funcall f 'b)))
    (let ((f (lambda (x)
               (lambda ()
                 (let ((g (lambda () x)))
                   (setq x (list x x))
                   (let* ((x 'a))
                     (list x (funcall g))))))))
      (funcall (funcall f 'b)))
    (let ((f (lambda (x)
               (lambda ()
                 (let ((g (lambda () x))
                       (h (lambda () (setq x (list x x)))))
                   (let ((x 'a))
                     (list x (funcall g) (funcall h))))))))
      (funcall (funcall f 'b)))
    (let ((f (lambda (x)
               (lambda ()
                 (let ((g (lambda () x))
                       (h (lambda () (setq x (list x x)))))
                   (let* ((x 'a))
                     (list x (funcall g) (funcall h))))))))
      (funcall (funcall f 'b)))

    ;; Test constant-propagation of access to captured variables.
    (let* ((x 2)
           (f (lambda ()
                (let ((y x)) (list y 3 y)))))
      (funcall f))

    ;; Test rewriting of `set' to `setq' (only done on dynamic variables).
    (let ((xx 1)) (set 'xx 2) xx)
    (let ((bytecomp-tests--xx 1))
      (set 'bytecomp-tests--xx 2)
      bytecomp-tests--xx)
    (let ((aaa 1)) (set (make-local-variable 'aaa) 2) aaa)
    (let ((bytecomp-tests--xx 1))
      (set (make-local-variable 'bytecomp-tests--xx) 2)
      bytecomp-tests--xx)

    ;; Check for-effect optimization of `condition-case' body form.
    ;; With `condition-case' in for-effect context:
    (let ((x (bytecomp-test-identity ?A))
          (r nil))
      (condition-case e
          (characterp x)                ; value (:success, var)
        (error (setq r 'bad))
        (:success (setq r (list 'good e))))
      r)
    (let ((x (bytecomp-test-identity ?B))
          (r nil))
      (condition-case nil
          (characterp x)               ; for-effect (:success, no var)
        (error (setq r 'bad))
        (:success (setq r 'good)))
      r)
    (let ((x (bytecomp-test-identity ?C))
          (r nil))
      (condition-case e
          (characterp x)               ; for-effect (no :success, var)
        (error (setq r (list 'bad e))))
      r)
    (let ((x (bytecomp-test-identity ?D))
          (r nil))
      (condition-case nil
          (characterp x)               ; for-effect (no :success, no var)
        (error (setq r 'bad)))
      r)
    ;; With `condition-case' in value context:
    (let ((x (bytecomp-test-identity ?E)))
      (condition-case e
          (characterp x)               ; for-effect (:success, var)
        (error (list 'bad e))
        (:success (list 'good e))))
    (let ((x (bytecomp-test-identity ?F)))
      (condition-case nil
          (characterp x)               ; for-effect (:success, no var)
        (error 'bad)
        (:success 'good)))
    (let ((x (bytecomp-test-identity ?G)))
      (condition-case e
          (characterp x)               ; value (no :success, var)
        (error (list 'bad e))))
    (let ((x (bytecomp-test-identity ?H)))
      (condition-case nil
          (characterp x)               ; value (no :success, no var)
        (error 'bad)))

    (condition-case nil
        (bytecomp-test-identity 3)
      (error 'bad)
      (:success))                       ; empty handler

    ;; `cond' miscompilation bug
    (let ((fn (lambda (x)
                (let ((y nil))
                  (cond ((progn (setq x (1+ x)) (> x 10)) (setq y 'a))
                        ((eq x 1) (setq y 'b))
                        ((eq x 2) (setq y 'c)))
                  (list x y)))))
      (mapcar fn (bytecomp-test-identity '(0 1 2 3 10 11))))

    ;; `nconc' nil arg elimination
    (nconc (list 1 2 3 4) nil)
    (nconc (list 1 2 3 4) nil nil)
    (let ((x (cons 1 (cons 2 (cons 3 4)))))
      (nconc x nil))
    (let ((x (cons 1 (cons 2 (cons 3 4)))))
      (nconc x nil nil))
    (let ((x (cons 1 (cons 2 (cons 3 4)))))
      (nconc nil x nil (list 5 6) nil))

    ;; (+ 0 -0.0) etc
    (let ((x (bytecomp-test-identity -0.0)))
      (list x (+ x) (+ 0 x) (+ x 0) (+ 1 2 -3 x) (+ 0 x 0)))

    ;; Unary comparisons: keep side-effect, return t
    (let ((x 0))
      (list (= (setq x 1))
            x))
    ;; Aristotelian identity optimization
    (let ((x (bytecomp-test-identity 1)))
      (list (eq x x) (eql x x) (equal x x)))
    )
  "List of expressions for cross-testing interpreted and compiled code.")

(defconst bytecomp-tests--test-cases-lexbind-only
  `(
    ;; This would infloop (and exhaust stack) with dynamic binding.
    (let ((f #'car))
      (let ((f (lambda (x) (cons (funcall f x) (cdr x)))))
        (funcall f '(1 . 2))))
    )
  "List of expressions for cross-testing interpreted and compiled code.
These are only tested with lexical binding.")

(defun bytecomp-tests--eval-interpreted (form)
  "Evaluate FORM using the Lisp interpreter, returning errors as a
special value."
  (condition-case err
      (eval form lexical-binding)
    (error (list 'bytecomp-check-error (car err)))))

(defun bytecomp-tests--eval-compiled (form)
  "Evaluate FORM using the Lisp byte-code compiler, returning errors as a
special value."
  (let ((warning-minimum-log-level :emergency)
        (byte-compile-warnings nil))
    (condition-case err
	(funcall (byte-compile (list 'lambda nil form)))
      (error (list 'bytecomp-check-error (car err))))))

(ert-deftest bytecomp-tests-lexbind ()
  "Check that various expressions behave the same when interpreted and
byte-compiled.  Run with lexical binding."
  (let ((lexical-binding t))
    (dolist (form (append bytecomp-tests--test-cases-lexbind-only
                          bytecomp-tests--test-cases))
      (ert-info ((prin1-to-string form) :prefix "form: ")
        (should (equal (bytecomp-tests--eval-interpreted form)
                       (bytecomp-tests--eval-compiled form)))))))

(ert-deftest bytecomp-tests-dynbind ()
  "Check that various expressions behave the same when interpreted and
byte-compiled.  Run with dynamic binding."
  (let ((lexical-binding nil))
    (dolist (form bytecomp-tests--test-cases)
      (ert-info ((prin1-to-string form) :prefix "form: ")
        (should (equal (bytecomp-tests--eval-interpreted form)
                       (bytecomp-tests--eval-compiled form)))))))

(defmacro bytecomp-tests--with-fresh-warnings (&rest body)
  `(let ((macroexp--warned            ; oh dear
          (make-hash-table :test #'equal :weakness 'key)))
     ,@body))

(defun test-byte-comp-compile-and-load (compile &rest forms)
  (declare (indent 1))
  (ert-with-temp-file elfile
    :suffix ".el"
    (ert-with-temp-file elcfile
      :suffix ".elc"
      (with-temp-buffer
        (insert ";;; -*- lexical-binding: t -*-\n")
        (dolist (form forms)
          (print form (current-buffer)))
        (write-region (point-min) (point-max) elfile nil 'silent))
      (if compile
          (let ((byte-compile-dest-file-function
                 (lambda (e) elcfile)))
            (bytecomp-tests--with-fresh-warnings
             (byte-compile-file elfile))))
      (load elfile nil 'nomessage))))

(ert-deftest test-byte-comp-macro-expansion ()
  (test-byte-comp-compile-and-load t
    '(progn (defmacro abc (arg) 1) (defun def () (abc 2))))
  (should (equal (funcall 'def) 1)))

(ert-deftest test-byte-comp-macro-expansion-eval-and-compile ()
  (test-byte-comp-compile-and-load t
    '(eval-and-compile (defmacro abc (arg) -1) (defun def () (abc 2))))
  (should (equal (funcall 'def) -1)))

(ert-deftest test-byte-comp-macro-expansion-eval-when-compile ()
  ;; Make sure we interpret eval-when-compile forms properly.  CLISP
  ;; and SBCL interpreter eval-when-compile (well, the CL equivalent)
  ;; in the same way.
  (test-byte-comp-compile-and-load t
    '(eval-when-compile
      (defmacro abc (arg) -10)
      (defun abc-1 () (abc 2)))
    '(defmacro abc-2 () (abc-1))
    '(defun def () (abc-2)))
  (should (equal (funcall 'def) -10)))

(ert-deftest test-byte-comp-macro-expand-lexical-override ()
  ;; Intuitively, one might expect the defmacro to override the
  ;; macrolet since macrolet's is explicitly called out as being
  ;; equivalent to toplevel, but CLISP and SBCL both evaluate the form
  ;; this way, so we should too.
  (test-byte-comp-compile-and-load t
    '(require 'cl-lib)
    '(cl-macrolet ((m () 4))
      (defmacro m () 5)
      (defun def () (m))))
  (should (equal (funcall 'def) 4)))


;;;; Warnings.

(ert-deftest bytecomp-tests--warnings ()
  (with-current-buffer (get-buffer-create byte-compile-log-buffer)
    (let ((inhibit-read-only t)) (erase-buffer)))
  (mapc #'fmakunbound '(my-test0 my--test11 my--test12 my--test2))
  (test-byte-comp-compile-and-load t
    '(progn
       (defun my-test0 ()
         (my--test11 3)
         (my--test12 3)
         (my--test2 5))
       (defmacro my--test11 (arg) (+ arg 1))
       (eval-and-compile
         (defmacro my--test12 (arg) (+ arg 1))
         (defun my--test2 (arg) (+ arg 1)))))
  (with-current-buffer (get-buffer-create byte-compile-log-buffer)
    (goto-char (point-min))
    ;; Should warn that mt--test1[12] are first used as functions.
    ;; The second alternative is for when the file name is so long
    ;; that pretty-printing starts the message on the next line.
    (should (or (re-search-forward "my--test11:\n.*macro" nil t)
                (re-search-forward "my--test11:\n.*:\n.*macro" nil t)))
    (should (or (re-search-forward "my--test12:\n.*macro" nil t)
                (re-search-forward "my--test12:\n.*:\n.*macro" nil t)))
    (goto-char (point-min))
    ;; Should not warn that mt--test2 is not known to be defined.
    (should-not (re-search-forward "my--test2" nil t))))

(defun bytecomp--with-warning-test (re-warning form)
  (declare (indent 1))
  `(with-current-buffer (get-buffer-create byte-compile-log-buffer)
     (let ((inhibit-read-only t)) (erase-buffer))
       (ert-info ((prin1-to-string form) :prefix "form: ")
         (let ((text-quoting-style 'grave))
           (bytecomp-tests--with-fresh-warnings
            (byte-compile form)))
         (ert-info ((prin1-to-string (buffer-string)) :prefix "buffer: ")
           (should (re-search-forward
                    (string-replace " " "[ \n]+" re-warning)))))))

(defmacro bytecomp--buffer-with-warning-test (re-warnings &rest forms)
  (declare (indent 1))
  `(with-current-buffer (get-buffer-create byte-compile-log-buffer)
     (let ((inhibit-read-only t)) (erase-buffer))
     (save-excursion
       (let ((buffer (generate-new-buffer "*bytecomp-tests*")))
         (with-current-buffer buffer
           (mapc (lambda (form)
                   (if (stringp form)
                       (insert form)
                     (insert (format "%S\n" form))))
                 ',forms))
         (byte-compile-from-buffer buffer)
         (let (kill-buffer-query-functions)
           (kill-buffer buffer))))
     (ert-info ((prin1-to-string (buffer-string)) :prefix "buffer: ")
       (dolist (re-warning (if (atom ,re-warnings)
                               (list ,re-warnings)
                             ,re-warnings))
         (should (re-search-forward (string-replace " " "[ \n]+" re-warning)))))))

(ert-deftest bytecomp-warn-absent-require-cl-lib ()
  (bytecomp--buffer-with-warning-test
   "cl-member-if. is not defined"
   (cl-member-if (function cl-evenp) (list 1 2 3))))

(ert-deftest bytecomp-warn-coordinates ()
  (let ((byte-compile-current-file "his-fooness.el"))
    (bytecomp--buffer-with-warning-test
     '("his-fooness.el:3:2"
       "his-fooness.el:9:6"
       "his-fooness.el:16:6"
       "his-fooness.el:20:6"
       "his-fooness.el:24:11"
       "his-fooness.el:27:11"
       "his-fooness.el:29:2" ;; let special form kicks back to defun
       "his-fooness.el:31:3"
       "his-fooness.el:32:2" ;; let special form kicks back to defun
       "his-fooness.el:34:10"
       "his-fooness.el:32:2" ;; this one too
       "his-fooness.el:4:4"  ;; cl-lib might not be defined at runtime.
       )
     "
(bytecomp-tests-warn-coordinates-basic)
(defsubst bytecomp-tests-warn-coordinates-basic ()
  (cl-member-if (function cl-evenp) (list 1 2 3)))
(defun bytecomp-tests-warn-coordinates-roland ()
  (unwind-protect
      (let ((foo \"foo\"))
        (insert foo))
    (setq foo \"bar\")))
(defun bytecomp-tests-warn-coordinates-eglen ()
  \"Fix page breaks in SAS 6 print files.\"
  (interactive)
  (save-excursion
    (goto-char (point-min))
    (if (looking-at \"\f\") (delete-char 1))
    (replace-regexp \"^\\(.+\\)\f\" \"\\1\n\f\n\")
    (goto-char (point-min))
    (replace-regexp \"^\f\\(.+\\)\" \"\f\n\\1\")
    (goto-char (point-min))))
(defun bytecomp-tests-warn-coordinates-kenichi (v)
  (or (= (length v 0))
      (= (length v) 1)))
(defun bytecomp-tests-warn-coordinates-ynyaaa (_files)
  (and t (string-match 1))
  (and t (string-match 1 2)))
(defun bytecomp-tests-warn-coordinates-clement ()
  (let ((a)))
  a)
(defun bytecomp-tests-warn-coordinates-not-clement ()
  (let ((a)))
  (progn a)
  (let ((a)))
  a)
")))

(ert-deftest bytecomp-warn-present-require-cl-lib ()
  (should-error
   (bytecomp--buffer-with-warning-test
    "cl-member-if. might not be defined"
    (require 'cl-lib)
    (cl-member-if (function cl-evenp) (list 1 2 3)))))

(ert-deftest bytecomp-read-annotated-equivalence ()
  (cl-macrolet
      ((bytecomp
         (file &rest body)
         `(with-temp-buffer
            (save-excursion (insert-file-contents
                             (expand-file-name
                              ,file
                              (concat (file-name-as-directory
                                       (or (getenv "EMACS_TEST_DIRECTORY")
                                           default-directory))
                                      ".."))))
            ,@body)))
    (dolist (file '("lisp/emacs-lisp/cl-generic.el"
                    "lisp/international/mule-cmds.el"
                    "test/lisp/emacs-lisp/macroexp-tests.el"))
      (let ((annotated-read
             (bytecomp
              file
              (cl-loop while (progn
		               (while (progn (skip-chars-forward " \t\n\^l")
			                     (= (following-char) ?\;))
		                 (forward-line 1))
		               (not (eobp)))
                       collect (byte-compile--decouple
                                (read-annotated (current-buffer))
                                #'cdr))))
            (just-read
             (bytecomp
              file
              (cl-loop while (progn
		               (while (progn (skip-chars-forward " \t\n\^l")
			                     (= (following-char) ?\;))
		                 (forward-line 1))
		               (not (eobp)))
                       collect (read (current-buffer))))))
        (should
         (condition-case nil
             (equal annotated-read just-read)
           (circular-list (equal (safe-length annotated-read)
                                 (safe-length just-read)))))))))

(defun bytecomp--without-warning-test (form)
  (bytecomp--with-warning-test "\\`\\'" form))

(ert-deftest bytecomp-warn--ignore ()
  (bytecomp--with-warning-test "unused"
    '(lambda (y) 6))
  (bytecomp--without-warning-test
    '(lambda (y) (ignore y) 6))
  (bytecomp--with-warning-test "assq"
    '(lambda (x y) (progn (assq x y) 5)))
  (bytecomp--without-warning-test
    '(lambda (x y) (progn (ignore (assq x y)) 5))))

(ert-deftest bytecomp-warn-wrong-args ()
  (bytecomp--with-warning-test "remq.*3.*2"
    '(remq 1 2 3)))

(ert-deftest bytecomp-warn-wrong-args-subr ()
  (bytecomp--with-warning-test "safe-length.*3.*1"
    '(safe-length 1 2 3)))

(ert-deftest bytecomp-warn-variable-lacks-prefix ()
  (bytecomp--with-warning-test "foo.*lacks a prefix"
    '(defvar foo nil)))

(defvar bytecomp-tests--docstring (make-string 100 ?x))

(ert-deftest bytecomp-warn-wide-docstring/defconst ()
  (bytecomp--with-warning-test "defconst.*foo.*wider than.*characters"
    `(defconst foo t ,bytecomp-tests--docstring)))

(ert-deftest bytecomp-warn-wide-docstring/defvar ()
  (bytecomp--with-warning-test "defvar.*foo.*wider than.*characters"
    `(defvar foo t ,bytecomp-tests--docstring)))

(ert-deftest bytecomp-warn-wide-docstring/cl-defsubst ()
  (bytecomp--without-warning-test
   `(cl-defsubst short-name ()
      "Do something."))
  (bytecomp--without-warning-test
   `(cl-defsubst long-name-with-less-80-characters-but-still-quite-a-bit ()
      "Do something."))
  (bytecomp--with-warning-test "wider than.*characters"
   `(cl-defsubst long-name-with-more-than-80-characters-yes-this-is-a-very-long-name-but-why-not!! ()
      "Do something.")))

(ert-deftest bytecomp-warn-wide-docstring/cl-defstruct ()
  (bytecomp--without-warning-test
   `(cl-defstruct short-name
      field))
  (bytecomp--without-warning-test
   `(cl-defstruct short-name
      long-name-with-less-80-characters-but-still-quite-a-bit))
  (bytecomp--without-warning-test
   `(cl-defstruct long-name-with-less-80-characters-but-still-quite-a-bit
      field))
  (bytecomp--with-warning-test "wider than.*characters"
    `(cl-defstruct short-name
       long-name-with-more-than-80-characters-yes-this-is-a-very-long-name-but-why-not!!))
  (bytecomp--with-warning-test "wider than.*characters"
    `(cl-defstruct long-name-with-more-than-80-characters-yes-this-is-a-very-long-name-but-why-not!!
       field)))

(ert-deftest bytecomp-warn-quoted-condition ()
  (bytecomp--with-warning-test
      "Warning: `condition-case' condition should not be quoted: 'arith-error"
    '(condition-case nil
         (abc)
       ('arith-error "ugh")))
  (bytecomp--with-warning-test
      "Warning: `ignore-error' condition argument should not be quoted: 'error"
    '(ignore-error 'error (abc))))

(ert-deftest bytecomp-warn-dodgy-args-eq ()
  (dolist (fn '(eq eql))
    (cl-flet ((msg (type arg)
                (format
                 "`%s' called with literal %s that may never match (arg %d)"
                 fn type arg)))
      (bytecomp--with-warning-test (msg "list" 1)   `(,fn '(a) 'x))
      (bytecomp--with-warning-test (msg "string" 2) `(,fn 'x "a"))
      (bytecomp--with-warning-test (msg "vector" 2) `(,fn 'x [a]))
      (bytecomp--with-warning-test (msg "function" 2) `(,fn 'x (lambda () 1)))
      (bytecomp--with-warning-test (msg "function" 2) `(,fn 'x #'(lambda () 1)))
      (unless (eq fn 'eql)
        (bytecomp--with-warning-test (msg "integer" 2) `(,fn 'x #x10000000000))
        (bytecomp--with-warning-test (msg "float" 2)   `(,fn 'x 1.0))))))

(ert-deftest bytecomp-warn-dodgy-args-memq ()
  (dolist (fn '(memq memql remq delq assq rassq))
    (cl-labels
        ((msg1 (type)
           (format
            "`%s' called with literal %s that may never match (arg 1)"
            fn type))
         (msg2 (type)
           (format
            "`%s' called with literal %s that may never match (element 2 of arg 2)"
            fn type))
         (lst (elt)
           (cond ((eq fn 'assq)  `((a . 1) (,elt . 2) (c . 3)))
                 ((eq fn 'rassq) `((1 . a) (2 . ,elt) (3 . c)))
                 (t              `(a       ,elt       c))))
         (form2 (elt)
           `(,fn 'x ',(lst elt))))

    (bytecomp--with-warning-test (msg1 "list")   `(,fn '(a) '(x)))
    (bytecomp--with-warning-test (msg1 "string") `(,fn "a" '(x)))
    (bytecomp--with-warning-test (msg1 "vector") `(,fn [a] '(x)))
    (bytecomp--with-warning-test (msg1 "function") `(,fn (lambda () 1) '(x)))
    (bytecomp--with-warning-test (msg1 "function") `(,fn #'(lambda () 1) '(x)))
    (unless (eq fn 'memql)
      (bytecomp--with-warning-test (msg1 "integer") `(,fn #x10000000000 '(x)))
      (bytecomp--with-warning-test (msg1 "float")   `(,fn 1.0 '(x))))

    (bytecomp--with-warning-test (msg2 "list")   (form2 '(b)))
    (bytecomp--with-warning-test (msg2 "list")   (form2 ''b))
    (bytecomp--with-warning-test (msg2 "string") (form2 "b"))
    (bytecomp--with-warning-test (msg2 "vector") (form2 [b]))
    (unless (eq fn 'memql)
      (bytecomp--with-warning-test (msg2 "integer") (form2 #x10000000000))
      (bytecomp--with-warning-test (msg2 "float")   (form2 1.0))))))

(defmacro bytecomp--define-warning-file-test (file re-warning &optional reverse)
  `(ert-deftest ,(intern (format "bytecomp/%s" file)) ()
     (with-current-buffer (get-buffer-create byte-compile-log-buffer)
       (let ((inhibit-read-only t)) (erase-buffer))
       (byte-compile-file ,(ert-resource-file file))
       (ert-info ((buffer-string) :prefix "buffer: ")
         (,(if reverse 'should-not 'should)
          (re-search-forward ,re-warning nil t))))))

(bytecomp--define-warning-file-test "error-lexical-var-with-add-hook.el"
                            "add-hook.*lexical var")

(bytecomp--define-warning-file-test "error-lexical-var-with-remove-hook.el"
                            "remove-hook.*lexical var")

(bytecomp--define-warning-file-test "error-lexical-var-with-run-hook-with-args-until-failure.el"
                            "args-until-failure.*lexical var")

(bytecomp--define-warning-file-test "error-lexical-var-with-run-hook-with-args-until-success.el"
                            "args-until-success.*lexical var")

(bytecomp--define-warning-file-test "error-lexical-var-with-run-hook-with-args.el"
                            "args.*lexical var")

(bytecomp--define-warning-file-test "error-lexical-var-with-symbol-value.el"
                            "symbol-value.*lexical var")

(bytecomp--define-warning-file-test "warn-autoload-not-on-top-level.el"
                            "compiler ignores.*autoload.*")

(bytecomp--define-warning-file-test "warn-callargs.el"
                            "with 2 arguments, but accepts only 1")

(bytecomp--define-warning-file-test "warn-callargs-defsubst.el"
                            "with 2 arguments, but accepts only 1")

(bytecomp--define-warning-file-test "warn-defcustom-nogroup.el"
                            "fails to specify containing group")

(bytecomp--define-warning-file-test "warn-defcustom-notype.el"
                            "missing :type keyword parameter")

(bytecomp--define-warning-file-test "warn-defvar-lacks-prefix.el"
                            "var.*foo.*lacks a prefix")

(bytecomp--define-warning-file-test "warn-format.el"
                            "called with 2 args to fill 1 format field")

(bytecomp--define-warning-file-test "warn-free-setq.el"
                            "free.*foo")

(bytecomp--define-warning-file-test "warn-free-variable-reference.el"
                            "free variable .bar")

(bytecomp--define-warning-file-test "warn-make-variable-buffer-local.el"
                            "make-variable-buffer-local. not called at toplevel")

(bytecomp--define-warning-file-test "warn-interactive-only.el"
                            "next-line.*interactive use only.*forward-line")

(bytecomp--define-warning-file-test "warn-lambda-malformed-interactive-spec.el"
                            "malformed .interactive. specification")

(bytecomp--define-warning-file-test "warn-obsolete-defun.el"
  "foo-obsolete. is an obsolete function (as of 99.99)")

(defvar bytecomp--tests-obsolete-var nil)
(make-obsolete-variable 'bytecomp--tests-obsolete-var nil "99.99")

(bytecomp--define-warning-file-test "warn-obsolete-hook.el"
  "bytecomp--tests-obsolete-var. is an obsolete variable (as of 99.99)")

(bytecomp--define-warning-file-test "warn-obsolete-variable-same-file.el"
                            "foo-obs.*obsolete.*99.99" t)

(bytecomp--define-warning-file-test "warn-obsolete-variable.el"
  "bytecomp--tests-obsolete-var. is an obsolete variable (as of 99.99)")

(bytecomp--define-warning-file-test "warn-obsolete-variable-bound.el"
                            "bytecomp--tests-obs.*obsolete.*99.99" t)

(bytecomp--define-warning-file-test "warn-redefine-defun-as-macro.el"
                            "as both function and macro")

(bytecomp--define-warning-file-test "warn-redefine-macro-as-defun.el"
                            "as both function and macro")

(bytecomp--define-warning-file-test "warn-redefine-defun.el"
                            "defined multiple")

(bytecomp--define-warning-file-test "warn-save-excursion.el"
                            "with-current.*rather than save-excursion")

(bytecomp--define-warning-file-test "warn-variable-let-bind-constant.el"
                            "let-bind constant")

(bytecomp--define-warning-file-test "warn-variable-let-bind-nonvariable.el"
                            "let-bind nonvariable")

(bytecomp--define-warning-file-test "warn-variable-set-constant.el"
                            "attempt to set constant")

(bytecomp--define-warning-file-test "warn-variable-setq-nonvariable.el"
                            "attempt to set non-variable")

(bytecomp--define-warning-file-test "warn-variable-setq-odd.el"
                            "odd number of arguments")

(bytecomp--define-warning-file-test
 "warn-wide-docstring-autoload.el"
 "autoload .foox. docstring wider than .* characters")

(bytecomp--define-warning-file-test
 "warn-wide-docstring-custom-declare-variable.el"
 "custom-declare-variable .foo. docstring wider than .* characters")

(bytecomp--define-warning-file-test
 "warn-wide-docstring-defalias.el"
 "defalias .foo. docstring wider than .* characters")

(bytecomp--define-warning-file-test
 "warn-wide-docstring-defconst.el"
 "defconst .foo-bar. docstring wider than .* characters")

(bytecomp--define-warning-file-test
 "warn-wide-docstring-define-abbrev-table.el"
 "define-abbrev-table .foo. docstring wider than .* characters")

(bytecomp--define-warning-file-test
 "warn-wide-docstring-define-obsolete-function-alias.el"
 "defalias .foo. docstring wider than .* characters")

(bytecomp--define-warning-file-test
 "warn-wide-docstring-define-obsolete-variable-alias.el"
 "defvaralias .foo. docstring wider than .* characters")

(bytecomp--define-warning-file-test
 "warn-wide-docstring-defun.el"
 "Warning: docstring wider than .* characters")

(bytecomp--define-warning-file-test
 "warn-wide-docstring-defvar.el"
 "defvar .foo-bar. docstring wider than .* characters")

(bytecomp--define-warning-file-test
 "warn-wide-docstring-defvaralias.el"
 "defvaralias .foo-bar. docstring wider than .* characters")

(bytecomp--define-warning-file-test
 "warn-wide-docstring-ignore-fill-column.el"
 "defvar .foo-bar. docstring wider than .* characters" 'reverse)

(bytecomp--define-warning-file-test
 "warn-wide-docstring-ignore-function-signature.el"
 "defvar .foo-bar. docstring wider than .* characters" 'reverse)

(bytecomp--define-warning-file-test
 "warn-wide-docstring-ignore-override.el"
 "defvar .foo-bar. docstring wider than .* characters" 'reverse)

(bytecomp--define-warning-file-test
 "warn-wide-docstring-ignore-substitutions.el"
 "defvar .foo-bar. docstring wider than .* characters" 'reverse)

(bytecomp--define-warning-file-test
 "warn-wide-docstring-ignore.el"
 "defvar .foo-bar. docstring wider than .* characters" 'reverse)

(bytecomp--define-warning-file-test
 "warn-wide-docstring-multiline-first.el"
 "defvar .foo-bar. docstring wider than .* characters")

(bytecomp--define-warning-file-test
 "warn-wide-docstring-multiline.el"
 "defvar .foo-bar. docstring wider than .* characters")

(bytecomp--define-warning-file-test
 "nowarn-inline-after-defvar.el"
 "Lexical argument shadows" 'reverse)

(bytecomp--define-warning-file-test
 "warn-make-process-missing-keyword-arg.el"
 "called without required keyword argument :command")

(bytecomp--define-warning-file-test
 "warn-make-process-unknown-keyword-arg.el"
 "called with unknown keyword argument :coding-system")

(bytecomp--define-warning-file-test
 "warn-make-process-repeated-keyword-arg.el"
 "called with repeated keyword argument :name")

(bytecomp--define-warning-file-test
 "warn-make-process-missing-keyword-value.el"
 "missing value for keyword argument :command")

;;;; Macro expansion.

(ert-deftest test-eager-load-macro-expansion ()
  (test-byte-comp-compile-and-load nil
    '(progn (defmacro abc (arg) 1) (defun def () (abc 2))))
  (should (equal (funcall 'def) 1)))

(ert-deftest test-eager-load-macro-expansion-eval-and-compile ()
  (test-byte-comp-compile-and-load nil
    '(eval-and-compile (defmacro abc (arg) -1) (defun def () (abc 2))))
  (should (equal (funcall 'def) -1)))

(ert-deftest test-eager-load-macro-expansion-eval-when-compile ()
  ;; Make sure we interpret eval-when-compile forms properly.  CLISP
  ;; and SBCL interpreter eval-when-compile (well, the CL equivalent)
  ;; in the same way.
  (test-byte-comp-compile-and-load nil
    '(eval-when-compile
      (defmacro abc (arg) -10)
      (defun abc-1 () (abc 2)))
    '(defmacro abc-2 () (abc-1))
    '(defun def () (abc-2)))
  (should (equal (funcall 'def) -10)))

(ert-deftest test-eager-load-macro-expand-lexical-override ()
  ;; Intuitively, one might expect the defmacro to override the
  ;; macrolet since macrolet's is explicitly called out as being
  ;; equivalent to toplevel, but CLISP and SBCL both evaluate the form
  ;; this way, so we should too.
  (test-byte-comp-compile-and-load nil
    '(require 'cl-lib)
    '(cl-macrolet ((m () 4))
      (defmacro m () 5)
      (defun def () (m))))
  (should (equal (funcall 'def) 4)))

(defmacro bytecomp-tests--with-temp-file (file-name-var &rest body)
  (declare (indent 1))
  (cl-check-type file-name-var symbol)
  `(ert-with-temp-file ,file-name-var
     (unwind-protect
         (progn ,@body)
       (let ((elc (concat ,file-name-var ".elc")))
         (if (file-exists-p elc) (delete-file elc))))))

(defun bytecomp-tests--log-from-compilation (source)
  "Compile the string SOURCE and return the compilation log output."
  (let ((text-quoting-style 'grave)
        (byte-compile-log-buffer (generate-new-buffer " *Compile-Log*")))
    (with-current-buffer byte-compile-log-buffer
      (let ((inhibit-read-only t)) (erase-buffer)))
    (bytecomp-tests--with-temp-file el-file
      (write-region source nil el-file)
      (byte-compile-file el-file))
    (with-current-buffer byte-compile-log-buffer
      (buffer-string))))

(ert-deftest bytecomp-tests--lexical-binding-cookie ()
  (cl-flet ((cookie-warning (source)
              (string-search
               "file has no `lexical-binding' directive on its first line"
               (bytecomp-tests--log-from-compilation source))))
    (let ((some-code "(defun my-fun () 12)\n"))
      (should-not (cookie-warning
                   (concat ";;; -*-lexical-binding:t-*-\n" some-code)))
      (should-not (cookie-warning
                   (concat ";;; -*-lexical-binding:nil-*-\n" some-code)))
      (should (cookie-warning some-code)))))

(ert-deftest bytecomp-tests--unescaped-char-literals ()
  "Check that byte compiling warns about unescaped character
literals (Bug#20852)."
  (should (boundp 'lread--unescaped-character-literals))
  (bytecomp-tests--with-temp-file source
    (write-region (concat ";;; -*-lexical-binding:t-*-\n"
                          "(list ?) ?( ?; ?\" ?[ ?])")
                  nil source)
    (bytecomp-tests--with-temp-file destination
      (let ((byte-compile-dest-file-function (lambda (_) destination)))
        (byte-compile-file source)
        (with-current-buffer byte-compile-log-buffer
          (should (re-search-forward
                   (regexp-quote
                    (concat "unescaped character literals "
                            "`?\"', `?(', `?)', `?;', `?[', `?]' "
                            "detected, "
                            "`?\\\"', `?\\(', `?\\)', `?\\;', `?\\[', "
                            "`?\\]' expected!"))
                   nil t))))))
  ;; But don't warn in subsequent compilations (Bug#36068).
  (bytecomp-tests--with-temp-file source
    (write-region (concat ";;; -*-lexical-binding:t-*-\n"
                          "(list 1 2 3)")
                  nil source)
    (bytecomp-tests--with-temp-file destination
      (let ((byte-compile-dest-file-function (lambda (_) destination)))
        (should (byte-compile-file source))))))

(ert-deftest bytecomp-tests-function-put ()
  "Check `function-put' operates during compilation."
  (bytecomp-tests--with-temp-file source
    (insert  ";;; -*-lexical-binding:t-*-\n")
    (dolist (form '((function-put 'bytecomp-tests--foo 'foo 1)
                    (function-put 'bytecomp-tests--foo 'bar 2)
                    (defmacro bytecomp-tests--foobar ()
                      `(cons ,(function-get 'bytecomp-tests--foo 'foo)
                             ,(function-get 'bytecomp-tests--foo 'bar)))
                    (defvar bytecomp-tests--foobar 1)
                    (setq bytecomp-tests--foobar (bytecomp-tests--foobar))))
      (print form (current-buffer)))
    (write-region (point-min) (point-max) source nil 'silent)
    (byte-compile-file source)
    (load source)
    (should (equal bytecomp-tests--foobar (cons 1 2)))))

(ert-deftest bytecomp-tests--test-no-warnings-with-advice ()
  (defun f ())
  (define-advice f (:around (oldfun &rest args) test)
    (apply oldfun args))
  (with-current-buffer (get-buffer-create byte-compile-log-buffer)
    (let ((inhibit-read-only t)) (erase-buffer)))
  (test-byte-comp-compile-and-load t '(defun f ()))
  (with-current-buffer (get-buffer-create byte-compile-log-buffer)
    (goto-char (point-min))
    (should-not (search-forward "Warning" nil t))))

(ert-deftest bytecomp-test-featurep-warnings ()
  (let ((byte-compile-log-buffer
         (generate-new-buffer (concat " " byte-compile-log-buffer))))
    (unwind-protect
        (progn
          (with-temp-buffer
            (insert "\
\(defun foo ()
  (an-undefined-function))

\(defun foo1 ()
  (if (featurep 'xemacs)
      (some-undefined-function-if)))

\(defun foo2 ()
  (and (featurep 'xemacs)
      (some-undefined-function-and)))

\(defun foo3 ()
  (if (not (featurep 'emacs))
      (some-undefined-function-not)))

\(defun foo4 ()
  (or (featurep 'emacs)
      (some-undefined-function-or)))
")
            (byte-compile-from-buffer (current-buffer)))
          (with-current-buffer byte-compile-log-buffer
            (should (search-forward "an-undefined-function" nil t))
            (should-not (search-forward "some-undefined-function" nil t))))
      (if (buffer-live-p byte-compile-log-buffer)
          (kill-buffer byte-compile-log-buffer)))))

(ert-deftest bytecomp-test--switch-duplicates ()
  "Check that duplicates in switches are eliminated correctly (bug#35770)."
  :expected-result (if byte-compile-cond-use-jump-table :passed :failed)
  (dolist (params
           '(((lambda (x)
                (cond ((eq x 'a) 111)
                      ((eq x 'b) 222)
                      ((eq x 'a) 333)
                      ((eq x 'c) 444)))
              (a b c)
              string<)
             ((lambda (x)
                (cond ((eql x #x10000000000000000) 111)
                      ((eql x #x10000000000000001) 222)
                      ((eql x #x10000000000000000) 333)
                      ((eql x #x10000000000000002) 444)))
              (#x10000000000000000 #x10000000000000001 #x10000000000000002)
              <)
             ((lambda (x)
                (cond ((equal x "a") 111)
                      ((equal x "b") 222)
                      ((equal x "a") 333)
                      ((equal x "c") 444)))
              ("a" "b" "c")
              string<)))
    (let* ((lisp (nth 0 params))
           (keys (nth 1 params))
           (lessp (nth 2 params))
           (bc (byte-compile lisp))
           (lap (byte-decompile-bytecode (aref bc 1) (aref bc 2)))
           ;; Assume the first constant is the switch table.
           (table (cadr (assq 'byte-constant lap))))
      (should (hash-table-p table))
      (should (equal (sort (hash-table-keys table) lessp) keys))
      (should (member '(byte-constant 111) lap))
      (should (member '(byte-constant 222) lap))
      (should-not (member '(byte-constant 333) lap))
      (should (member '(byte-constant 444) lap)))))

(defun test-suppression (form suppress match)
  (let ((lexical-binding t)
        (byte-compile-log-buffer
         (generate-new-buffer (concat " " byte-compile-log-buffer))))
    ;; Check that we get a warning without suppression.
    (with-current-buffer byte-compile-log-buffer
      (setq-local fill-column 9999)
      (setq-local warning-fill-column fill-column)
      (let ((inhibit-read-only t))
        (erase-buffer)))
    (test-byte-comp-compile-and-load t form)
    (with-current-buffer byte-compile-log-buffer
      (unless match
        (error "%s" (buffer-string)))
      (goto-char (point-min))
      (should (string-match match (buffer-string))))
    ;; And that it's gone now.
    (with-current-buffer byte-compile-log-buffer
      (let ((inhibit-read-only t))
        (erase-buffer)))
    (test-byte-comp-compile-and-load t
     `(with-suppressed-warnings ,suppress
        ,form))
    (with-current-buffer byte-compile-log-buffer
      (goto-char (point-min))
      (should-not (string-match match (buffer-string))))
    ;; Also check that byte compiled forms are identical.
    (should (equal (byte-compile form)
                   (byte-compile
                    `(with-suppressed-warnings ,suppress ,form))))))

(ert-deftest bytecomp-test--with-suppressed-warnings ()
  (test-suppression
   '(defvar prefixless)
   '((lexical prefixless))
   "global/dynamic var .prefixless. lacks")

  ;; FIXME: These messages cannot be suppressed reliably right now,
  ;; but attempting mutate `nil' or `5' is a rather daft thing to do
  ;; in the first place.  Preventing mutation of constants such as
  ;; `most-positive-fixnum' makes more sense but the compiler doesn't
  ;; warn about that at all right now (it's caught at runtime, and we
  ;; allow writing the same value).
  ;;
  ;; (test-suppression
  ;;  '(defun foo()
  ;;     (let ((nil t))
  ;;       (message-mail)))
  ;;  '((constants nil))
  ;;  "Warning: attempt to let-bind constant .nil.")

  (test-suppression
   '(progn
      (defun obsolete ()
        (declare (obsolete foo "22.1")))
      (defun zot ()
        (obsolete)))
   '((obsolete obsolete))
   "Warning: .obsolete. is an obsolete function")

  (test-suppression
   '(progn
      (defun wrong-params (foo &optional unused)
        (ignore unused)
        foo)
      (defun zot ()
        (wrong-params 1 2 3)))
   '((callargs wrong-params))
   "Warning: wrong-params called with")

  (test-byte-comp-compile-and-load nil
    (defvar obsolete-variable nil)
    (make-obsolete-variable 'obsolete-variable nil "24.1"))
  (test-suppression
   '(defun zot ()
      obsolete-variable)
   '((obsolete obsolete-variable))
   "obsolete")

  (test-suppression
   '(defun zot ()
      (next-line))
   '((interactive-only next-line))
   "interactive use only")

  (test-suppression
   '(defun zot ()
      (mapcar #'list '(1 2 3))
      nil)
   '((ignored-return-value mapcar))
   "Warning: value from call to .mapcar. is unused; use .mapc. or .dolist. instead")

  (test-suppression
   '(defun zot ()
      free-variable)
   '((free-vars free-variable))
   "Warning: reference to free variable")

  (test-suppression
   '(defun zot ()
      (save-excursion
        (set-buffer (get-buffer-create "foo"))
        nil))
   '((suspicious set-buffer))
   "Warning: Use .with-current-buffer. rather than")

  (test-suppression
   '(defun zot (x)
      (condition-case nil (list x)))
   '((suspicious condition-case))
   "Warning: .condition-case. without handlers")

  (test-suppression
   '(defun zot (x)
      (unwind-protect (print x)))
   '((suspicious unwind-protect))
   "Warning: .unwind-protect. without unwind forms")

  (test-suppression
   '(defun zot (x)
      (cond
       ((zerop x) 'zero)
       (t 'nonzero)
       (happy puppy)))
   '((suspicious cond))
   "Warning: Useless clause following default .cond. clause")

  (test-suppression
   '(defun zot ()
      (let ((_ 1))
        ))
   '((empty-body let))
   "Warning: .let. with empty body")

  (test-suppression
   '(defun zot ()
      (let* ((_ 1))
        ))
   '((empty-body let*))
   "Warning: .let\\*. with empty body")

  (test-suppression
   '(defun zot (x)
      (when x
        ))
   '((empty-body when))
   "Warning: .when. with empty body")

  (test-suppression
   '(defun zot (x)
      (unless x
        ))
   '((empty-body unless))
   "Warning: .unless. with empty body")

  (test-suppression
   '(defun zot (x)
      (ignore-error arith-error
        ))
   '((empty-body ignore-error))
   "Warning: .ignore-error. with empty body")

  (test-suppression
   '(defun zot (x)
      (with-suppressed-warnings ((suspicious eq))
        ))
   '((empty-body with-suppressed-warnings))
   "Warning: .with-suppressed-warnings. with empty body"))

(ert-deftest bytecomp-tests--not-writable-directory ()
  "Test that byte compilation works if the output directory isn't
writable (Bug#44631)."
  (ert-with-temp-directory directory
    (let* ((input-file (expand-file-name "test.el" directory))
           (output-file (expand-file-name "test.elc" directory))
           (byte-compile-dest-file-function
            (lambda (_) output-file))
           (byte-compile-error-on-warn t))
      (unwind-protect
          (progn
            (write-region ";;; -*-lexical-binding:t-*-\n"
                          nil input-file nil nil nil 'excl)
            (write-region "" nil output-file nil nil nil 'excl)
            (set-file-modes input-file #o400)
            (set-file-modes output-file #o200)
            (set-file-modes directory #o500)
            (should (byte-compile-file input-file))
            (should (file-regular-p output-file))
            (should (cl-plusp (file-attribute-size
                               (file-attributes output-file)))))
        ;; Allow the directory to be deleted.
        (set-file-modes directory #o777)))))

(ert-deftest bytecomp-tests--dest-mountpoint ()
  "Test that byte compilation works if the destination file is a
mountpoint (Bug#44631)."
  (let ((bwrap (executable-find "bwrap"))
        (emacs (expand-file-name invocation-name invocation-directory)))
    (skip-unless bwrap)
    (skip-unless (file-executable-p bwrap))
    (skip-unless (not (file-remote-p bwrap)))
    (skip-unless (file-executable-p emacs))
    (skip-unless (not (file-remote-p emacs)))
    (ert-with-temp-directory directory
      (let* ((input-file (expand-file-name "test.el" directory))
             (output-file (expand-file-name "test.elc" directory))
             (unquoted-file (file-name-unquote output-file))
             (byte-compile-dest-file-function
              (lambda (_) output-file))
             (byte-compile-error-on-warn t))
        (should-not (file-remote-p input-file))
        (should-not (file-remote-p output-file))
        (write-region ";;; -*- lexical-binding:t -*-\n" nil input-file
                      nil nil nil 'excl)
        (write-region "" nil output-file nil nil nil 'excl)
        (unwind-protect
            (progn
              (set-file-modes input-file #o400)
              (set-file-modes output-file #o200)
              (set-file-modes directory #o500)
              (with-temp-buffer
                (let ((status (call-process
                               bwrap nil t nil
                               "--ro-bind" "/" "/"
                               "--bind" unquoted-file unquoted-file
                               emacs "--quick" "--batch" "--load=bytecomp"
                               (format "--eval=%S"
                                       `(setq byte-compile-dest-file-function
                                              (lambda (_) ,output-file)
                                              byte-compile-error-on-warn t))
                               "--funcall=batch-byte-compile" input-file)))
                  (unless (eql status 0)
                    (ert-fail `((status . ,status)
                                (output . ,(buffer-string)))))))
              (should (file-regular-p output-file))
              (should (cl-plusp (file-attribute-size
                                 (file-attributes output-file)))))
          ;; Allow the directory to be deleted.
          (set-file-modes directory #o777))))))

(ert-deftest bytecomp-tests--target-file-no-directory ()
  "Check that Bug#45287 is fixed."
  (ert-with-temp-directory directory
    (let* ((default-directory directory)
           (byte-compile-dest-file-function (lambda (_) "test.elc"))
           (byte-compile-error-on-warn t))
      (write-region  ";;; -*-lexical-binding:t-*-\n"
                     nil "test.el" nil nil nil 'excl)
      (should (byte-compile-file "test.el"))
      (should (file-regular-p "test.elc"))
      (should (cl-plusp (file-attribute-size
                         (file-attributes "test.elc")))))))

(defun bytecomp-tests--get-vars ()
  (list (ignore-errors (symbol-value 'bytecomp-tests--var1))
        (ignore-errors (symbol-value 'bytecomp-tests--var2))))

(ert-deftest bytecomp-local-defvar ()
  "Check that local `defvar' declarations work correctly, both
interpreted and compiled."
  (let ((lexical-binding t))
    (let ((fun '(lambda ()
                  (defvar bytecomp-tests--var1)
                  (let ((bytecomp-tests--var1 'a)    ; dynamic
                        (bytecomp-tests--var2 'b))   ; still lexical
                    (ignore bytecomp-tests--var2)    ; avoid warning
                    (bytecomp-tests--get-vars)))))
      (should (listp fun))      ; Guard against overzealous refactoring!
      (should (equal (funcall (eval fun t)) '(a nil)))
      (should (equal (funcall (byte-compile fun)) '(a nil)))
      )

    ;; `progn' does not constitute a lexical scope for `defvar' (bug#46387).
    (let ((fun '(lambda ()
                  (progn
                    (defvar bytecomp-tests--var1)
                    (defvar bytecomp-tests--var2))
                  (let ((bytecomp-tests--var1 'c)
                        (bytecomp-tests--var2 'd))
                    (bytecomp-tests--get-vars)))))
      (should (listp fun))
      (should (equal (funcall (eval fun t)) '(c d)))
      (should (equal (funcall (byte-compile fun)) '(c d))))))

(ert-deftest bytecomp-reify-function ()
  "Check that closures that modify their bound variables are
compiled correctly."
  (cl-letf ((lexical-binding t)
            ((symbol-function 'counter) nil))
    (let ((x 0))
      (defun counter () (cl-incf x))
      (should (equal (counter) 1))
      (should (equal (counter) 2))
      ;; byte compiling should not cause counter to always return the
      ;; same value (bug#46834)
      (byte-compile 'counter)
      (should (equal (counter) 3))
      (should (equal (counter) 4)))
    (let ((x 0))
      (let ((x 1))
        (defun counter () x)
        (should (equal (counter) 1))
        ;; byte compiling should not cause the outer binding to shadow
        ;; the inner one (bug#46834)
        (byte-compile 'counter)
        (should (equal (counter) 1))))))

(ert-deftest bytecomp-string-vs-docstring ()
  ;; Don't confuse a string return value for a docstring.
  (let ((lexical-binding t))
    (should (equal (funcall (byte-compile '(lambda (x) "foo")) 'dummy) "foo"))))

(ert-deftest bytecomp-condition-case-success ()
  ;; No error, no success handler.
  (should (equal (condition-case x
                     (list 42)
                   (error (cons 'bad x)))
                 '(42)))
  ;; Error, no success handler.
  (should (equal (condition-case x
                     (/ 1 0)
                   (error (cons 'bad x)))
                 '(bad arith-error)))
  ;; No error, success handler.
  (should (equal (condition-case x
                     (list 42)
                   (error (cons 'bad x))
                   (:success (cons 'good x)))
                 '(good 42)))
  ;; Error, success handler.
  (should (equal (condition-case x
                     (/ 1 0)
                   (error (cons 'bad x))
                   (:success (cons 'good x)))
                 '(bad arith-error)))
  ;; Verify that the success code is not subject to the error handlers.
  (should-error (condition-case x
                    (list 42)
                  (error (cons 'bad x))
                  (:success (/ (car x) 0)))
                :type 'arith-error)
  ;; Check variable scoping.
  (let ((x 2))
    (should (equal (condition-case x
                       (list x)
                     (error (list 'bad x))
                     (:success (list 'good x)))
                   '(good (2))))
    (should (equal (condition-case x
                       (/ 1 0)
                     (error (list 'bad x))
                     (:success (list 'good x)))
                   '(bad (arith-error)))))
  ;; Check capture of mutated result variable.
  (should (equal (funcall
                  (condition-case x
                      3
                    (:success (prog1 (lambda (y) (+ y x))
                                (setq x 10))))
                  4)
                 14))
    ;; Check for-effect context, on error.
  (should (equal (let ((f (lambda (x)
                            (condition-case nil
                                (/ 1 0)
                              (error 'bad)
                              (:success 'good))
                            (1+ x))))
                   (funcall f 3))
                 4))
  ;; Check for-effect context, on success.
  (should (equal (let ((f (lambda (x)
                            (condition-case nil
                                nil
                              (error 'bad)
                              (:success 'good))
                            (1+ x))))
                   (funcall f 3))
                 4)))

(declare-function bc-test-alpha-f (ert-resource-file "bc-test-alpha.el"))

(ert-deftest bytecomp-defsubst ()
  ;; Check that lexical variables don't leak into inlined code.  See
  ;; https://lists.gnu.org/archive/html/emacs-devel/2021-05/msg01227.html

  ;; First, remove any trace of the functions and package defined:
  (fmakunbound 'bc-test-alpha-f)
  (fmakunbound 'bc-test-beta-f)
  (setq features (delq 'bc-test-beta features))
  ;; Byte-compile one file that uses a function from another file that isn't
  ;; compiled.
  (let ((file (ert-resource-file "bc-test-alpha.el"))
        (load-path (cons (ert-resource-directory) load-path)))
    (byte-compile-file file)
    (load-file (concat file "c"))
    (should (equal (bc-test-alpha-f 'a) '(nil a)))))

(ert-deftest bytecomp-tests-byte-compile--wide-docstring-p/func-arg-list ()
  (should-not (byte-compile--wide-docstring-p "\
\(dbus-register-property BUS SERVICE PATH INTERFACE PROPERTY ACCESS \
[TYPE] VALUE &optional EMITS-SIGNAL DONT-REGISTER-SERVICE)" fill-column))
  (should-not (byte-compile--wide-docstring-p "\
(fn CMD FLAGS FIS &key (BUF (cvs-temp-buffer)) DONT-CHANGE-DISC CVSARGS \
POSTPROC)" fill-column))
  ;; Bug#49007
  (should-not (byte-compile--wide-docstring-p "\
(fn (THIS rudel-protocol-backend) TRANSPORT \
INFO INFO-CALLBACK &optional PROGRESS-CALLBACK)" fill-column))
  (should-not (byte-compile--wide-docstring-p "\
\(fn NAME () [DOCSTRING] [:expected-result RESULT-TYPE] \
[:tags \\='(TAG...)] BODY...)" fill-column))
  (should-not (byte-compile--wide-docstring-p "\
(make-soap-xs-element &key NAME NAMESPACE-TAG ID TYPE^ OPTIONAL? MULTIPLE? \
REFERENCE SUBSTITUTION-GROUP ALTERNATIVES IS-GROUP)" fill-column))
  (should-not (byte-compile--wide-docstring-p "\
(fn NAME FIXTURE INPUT &key SKIP-PAIR-STRING EXPECTED-STRING \
EXPECTED-POINT BINDINGS (MODES \\='\\='(ruby-mode js-mode python-mode)) \
(TEST-IN-COMMENTS t) (TEST-IN-STRINGS t) (TEST-IN-CODE t) \
(FIXTURE-FN \\='#\\='electric-pair-mode))" fill-column)))

(ert-deftest bytecomp-test-defcustom-type ()
  (cl-flet ((dc (type) `(defcustom mytest nil "doc" :type ',type :group 'test)))
    (bytecomp--with-warning-test
     (rx "type should not be quoted") (dc ''integer))
    (bytecomp--with-warning-test
     (rx "type should not be quoted") (dc '(choice '(repeat boolean))))
    (bytecomp--with-warning-test
     (rx "misplaced :tag keyword") (dc '(choice (const b :tag "a"))))
    (bytecomp--with-warning-test
     (rx "`choice' without any types inside") (dc '(choice :tag "a")))
    (bytecomp--with-warning-test
     (rx "`other' not last in `choice'")
     (dc '(choice (const a) (other b) (const c))))
    (bytecomp--with-warning-test
     (rx "duplicated value in `choice': `a'")
     (dc '(choice (const a) (const b) (const a))))
    (bytecomp--with-warning-test
     (rx "duplicated :tag string in `choice': \"X\"")
     (dc '(choice (const :tag "X" a) (const :tag "Y" b) (other :tag "X" c))))
    (bytecomp--with-warning-test
     (rx "`cons' requires 2 type specs, found 1")
     (dc '(cons :tag "a" integer)))
    (bytecomp--with-warning-test
     (rx "`repeat' without type specs")
     (dc '(repeat :tag "a")))
    (bytecomp--with-warning-test
     (rx "`const' with too many values")
     (dc '(const :tag "a" x y)))
    (bytecomp--with-warning-test
     (rx "`const' with quoted value")
     (dc '(const :tag "a" 'x)))
    (bytecomp--with-warning-test
     (rx "`bool' is not a valid type")
     (dc '(bool :tag "a")))
    (bytecomp--with-warning-test
     (rx "irregular type `:tag'")
     (dc '(:tag "a")))
    (bytecomp--with-warning-test
     (rx "irregular type `\"string\"'")
     (dc '(list "string")))
    (bytecomp--with-warning-test
     (rx "`list' without arguments")
     (dc 'list))
    (bytecomp--with-warning-test
     (rx "`integerp' is not a valid type")
     (dc 'integerp))
    ))

(ert-deftest bytecomp-function-attributes ()
  ;; Check that `byte-compile' keeps the declarations, interactive spec and
  ;; doc string of the function (bug#55830).
  (let ((fname 'bytecomp-test-fun))
    (fset fname nil)
    (put fname 'pure nil)
    (put fname 'lisp-indent-function nil)
    (eval `(defun ,fname (x)
             "tata"
             (declare (pure t) (indent 1))
             (interactive "P")
             (list 'toto x))
          t)
    (let ((bc (byte-compile fname)))
      (should (byte-code-function-p bc))
      (should (equal (funcall bc 'titi) '(toto titi)))
      (should (equal (aref bc 5) "P"))
      (should (equal (get fname 'pure) t))
      (should (equal (get fname 'lisp-indent-function) 1))
      (should (equal (aref bc 4) "tata\n\n(fn X)")))))

(ert-deftest bytecomp-fun-attr-warn ()
  ;; Check that warnings are emitted when doc strings, `declare' and
  ;; `interactive' forms don't come in the proper order, or more than once.
  (let* ((filename "fun-attr-warn.el")
         (el (ert-resource-file filename))
         (elc (concat el "c"))
         (text-quoting-style 'grave))
    (with-current-buffer (get-buffer-create "*Compile-Log*")
      (let ((inhibit-read-only t))
        (erase-buffer))
      (byte-compile-file el)
      (let ((expected
             '("68:2: Warning: `declare' after `interactive'"
               "73:2: Warning: Doc string after `interactive'"
               "78:2: Warning: Doc string after `interactive'"
               "83:2: Warning: Doc string after `declare'"
               "88:2: Warning: Doc string after `declare'"
               "93:2: Warning: `declare' after `interactive'"
               "99:2: Warning: `declare' after `interactive'"
               "105:2: Warning: `declare' after `interactive'"
               "105:2: Warning: Doc string after `interactive'"
               "111:2: Warning: `declare' after `interactive'"
               "111:2: Warning: Doc string after `interactive'"
               "117:2: Warning: Doc string after `interactive'"
               "117:2: Warning: `declare' after `interactive'"
               "123:2: Warning: Doc string after `interactive'"
               "123:2: Warning: `declare' after `interactive'"
               "129:2: Warning: Doc string after `declare'"
               "135:2: Warning: Doc string after `declare'"
               "141:2: Warning: Doc string after `declare'"
               "147:2: Warning: Doc string after `declare'"
               "156:2: Warning: More than one doc string"
               "163:2: Warning: More than one doc string"
               "170:2: Warning: More than one doc string"
               "177:2: Warning: More than one doc string"
               "184:2: Warning: More than one doc string"
               "191:2: Warning: More than one doc string"
               "198:2: Warning: More than one doc string"
               "205:2: Warning: More than one doc string"
               "212:2: Warning: More than one `declare' form"
               "219:2: Warning: More than one `declare' form"
               "226:2: Warning: More than one `declare' form"
               "233:2: Warning: More than one `declare' form"
               "240:2: Warning: More than one `interactive' form"
               "247:2: Warning: More than one `interactive' form"
               "254:2: Warning: More than one `interactive' form"
               "254:2: Warning: `declare' after `interactive'"
               "261:2: Warning: More than one `interactive' form"
               "261:2: Warning: `declare' after `interactive'")))
        (goto-char (point-min))
        (let ((actual nil))
          (while (re-search-forward
                  (rx bol (* (not ":")) ":"
                      (group (+ digit) ":" (+ digit) ": Warning: "
                             (or "More than one " (+ nonl) " form"
                                 (: (+ nonl) " after " (+ nonl))))
                      eol)
                  nil t)
            (push (match-string 1) actual))
          (setq actual (nreverse actual))
          (should (equal actual expected)))))))

(ert-deftest byte-compile-file/no-byte-compile ()
  (let* ((src-file (ert-resource-file "no-byte-compile.el"))
         (dest-file (make-temp-file "bytecomp-tests-" nil ".elc"))
         (byte-compile-dest-file-function (lambda (_) dest-file)))
    (should (eq (byte-compile-file src-file) 'no-byte-compile))
    (should-not (file-exists-p dest-file))))

(ert-deftest bytecomp--copy-tree ()
  (should (null (bytecomp--copy-tree nil)))
  (let ((print-circle t))
    (let* ((x '(1 2 (3 4)))
           (y (bytecomp--copy-tree x)))
      (should (equal (prin1-to-string (list x y))
                     "((1 2 (3 4)) (1 2 (3 4)))")))
    (let* ((x '#1=(a #1#))
           (y (bytecomp--copy-tree x)))
      (should (equal (prin1-to-string (list x y))
                     "(#1=(a #1#) #2=(a #2#))")))
    (let* ((x '#1=(#1# a))
           (y (bytecomp--copy-tree x)))
      (should (equal (prin1-to-string (list x y))
                     "(#1=(#1# a) #2=(#2# a))")))
    (let* ((x '((a . #1=(b)) #1#))
           (y (bytecomp--copy-tree x)))
      (should (equal (prin1-to-string (list x y))
                     "(((a . #1=(b)) #1#) ((a . #2=(b)) #2#))")))
    (let* ((x '#1=(a #2=(#1# b . #3=(#2# c . #1#)) (#3# d)))
           (y (bytecomp--copy-tree x)))
      (should (equal (prin1-to-string (list x y))
                     (concat
                      "("
                      "#1=(a #2=(#1# b . #3=(#2# c . #1#)) (#3# d))"
                      " "
                      "#4=(a #5=(#4# b . #6=(#5# c . #4#)) (#6# d))"
                      ")"))))))

(require 'backtrace)

(defun bytecomp-tests--error-frame (fun args)
  "Call FUN with ARGS.  Return result or (ERROR . BACKTRACE-FRAME)."
  (let* ((debugger
          (lambda (&rest args)
            ;; Make sure Emacs doesn't think our debugger is buggy.
            (cl-incf num-nonmacro-input-events)
            (throw 'bytecomp-tests--backtrace
                   (cons args (cadr (backtrace-get-frames debugger))))))
         (debug-on-error t)
         (backtrace-on-error-noninteractive nil)
         (debug-on-quit t)
         (debug-ignored-errors nil))
    (catch 'bytecomp-tests--backtrace
      (apply fun args))))

(defconst bytecomp-tests--byte-op-error-cases
  '(((car a) (wrong-type-argument listp a))
    ((cdr 3) (wrong-type-argument listp 3))
    ((setcar 4 b) (wrong-type-argument consp 4))
    ((setcdr c 5) (wrong-type-argument consp c))
    ((nth 2 "abcd") (wrong-type-argument listp "abcd"))
    ((elt (x y . z) 2) (wrong-type-argument listp z))
    ((aref [2 3 5] p) (wrong-type-argument fixnump p))
    ((aref #s(a b c) p) (wrong-type-argument fixnump p))
    ((aref "abc" p) (wrong-type-argument fixnump p))
    ((aref [2 3 5] 3) (args-out-of-range [2 3 5] 3))
    ((aref #s(a b c) 3) (args-out-of-range #s(a b c) 3))
    ((aset [2 3 5] q 1) (wrong-type-argument fixnump q))
    ((aset #s(a b c) q 1) (wrong-type-argument fixnump q))
    ((aset [2 3 5] -1 1) (args-out-of-range [2 3 5] -1))
    ((aset #s(a b c) -1 1) (args-out-of-range #s(a b c) -1))
    ;; Many more to add
    ))

(ert-deftest bytecomp--byte-op-error-backtrace ()
  "Check that signaling byte ops show up in the backtrace."
  (dolist (case bytecomp-tests--byte-op-error-cases)
    (ert-info ((prin1-to-string case) :prefix "case: ")
      (let* ((call (nth 0 case))
             (expected-error (nth 1 case))
             (fun-sym (car call))
             (actuals (cdr call)))
        ;; Test both calling the function directly, and calling
        ;; a byte-compiled η-expansion (lambda (ARGS...) (FUN ARGS...))
        ;; which should turn the function call into a byte-op.
        (dolist (mode '(funcall byte-op))
          (ert-info ((symbol-name mode) :prefix "mode: ")
            (let* ((fun (pcase-exhaustive mode
                          ('funcall fun-sym)
                          ('byte-op
                           (let* ((nargs (length (cdr call)))
                                  (formals (mapcar (lambda (i)
                                                     (intern (format "x%d" i)))
                                                   (number-sequence 1 nargs))))
                             (byte-compile
                              `(lambda ,formals (,fun-sym ,@formals)))))))
                   (error-frame (bytecomp-tests--error-frame fun actuals)))
              (should (consp error-frame))
              (should (equal (car error-frame) (list 'error expected-error)))
              (let ((frame (cdr error-frame)))
                (should (equal (type-of frame) 'backtrace-frame))
                (should (equal (cons (backtrace-frame-fun frame)
                                     (backtrace-frame-args frame))
                               call))))))))))

<<<<<<< HEAD
=======
(ert-deftest bytecomp--eq-symbols-with-pos-enabled ()
  ;; Verify that we don't optimize away a binding of
  ;; `symbols-with-pos-enabled' around an application of `eq' (bug#65017).
  (let* ((sym-with-pos1 (read-positioning-symbols "sym"))
         (sym-with-pos2 (read-positioning-symbols " sym"))  ; <- space!
         (without-pos-eq (lambda (a b)
                           (let ((symbols-with-pos-enabled nil))
                             (eq a b))))
         (without-pos-eq-compiled (byte-compile without-pos-eq))
         (with-pos-eq (lambda (a b)
                        (let ((symbols-with-pos-enabled t))
                          (eq a b))))
         (with-pos-eq-compiled (byte-compile with-pos-eq)))
    (dolist (mode '(interpreted compiled))
      (ert-info ((symbol-name mode) :prefix "mode: ")
        (ert-info ("disabled" :prefix "symbol-pos: ")
          (let ((eq-fn (pcase-exhaustive mode
                         ('interpreted without-pos-eq)
                         ('compiled    without-pos-eq-compiled))))
            (should (equal (funcall eq-fn 'sym 'sym) t))
            (should (equal (funcall eq-fn sym-with-pos1 'sym) nil))
            (should (equal (funcall eq-fn 'sym sym-with-pos1) nil))
            (should (equal (funcall eq-fn sym-with-pos1 sym-with-pos1) t))
            (should (equal (funcall eq-fn sym-with-pos1 sym-with-pos2) nil))))
        (ert-info ("enabled" :prefix "symbol-pos: ")
          (let ((eq-fn (pcase-exhaustive mode
                         ('interpreted with-pos-eq)
                         ('compiled    with-pos-eq-compiled))))
            (should (equal (funcall eq-fn 'sym 'sym) t))
            (should (equal (funcall eq-fn sym-with-pos1 'sym) t))
            (should (equal (funcall eq-fn 'sym sym-with-pos1) t))
            (should (equal (funcall eq-fn sym-with-pos1 sym-with-pos1) t))
            (should (equal (funcall eq-fn sym-with-pos1 sym-with-pos2) t))))))))

>>>>>>> 06a12b0c
;; Local Variables:
;; no-byte-compile: t
;; End:

(provide 'bytecomp-tests)
;;; bytecomp-tests.el ends here<|MERGE_RESOLUTION|>--- conflicted
+++ resolved
@@ -2245,43 +2245,6 @@
                                      (backtrace-frame-args frame))
                                call))))))))))
 
-<<<<<<< HEAD
-=======
-(ert-deftest bytecomp--eq-symbols-with-pos-enabled ()
-  ;; Verify that we don't optimize away a binding of
-  ;; `symbols-with-pos-enabled' around an application of `eq' (bug#65017).
-  (let* ((sym-with-pos1 (read-positioning-symbols "sym"))
-         (sym-with-pos2 (read-positioning-symbols " sym"))  ; <- space!
-         (without-pos-eq (lambda (a b)
-                           (let ((symbols-with-pos-enabled nil))
-                             (eq a b))))
-         (without-pos-eq-compiled (byte-compile without-pos-eq))
-         (with-pos-eq (lambda (a b)
-                        (let ((symbols-with-pos-enabled t))
-                          (eq a b))))
-         (with-pos-eq-compiled (byte-compile with-pos-eq)))
-    (dolist (mode '(interpreted compiled))
-      (ert-info ((symbol-name mode) :prefix "mode: ")
-        (ert-info ("disabled" :prefix "symbol-pos: ")
-          (let ((eq-fn (pcase-exhaustive mode
-                         ('interpreted without-pos-eq)
-                         ('compiled    without-pos-eq-compiled))))
-            (should (equal (funcall eq-fn 'sym 'sym) t))
-            (should (equal (funcall eq-fn sym-with-pos1 'sym) nil))
-            (should (equal (funcall eq-fn 'sym sym-with-pos1) nil))
-            (should (equal (funcall eq-fn sym-with-pos1 sym-with-pos1) t))
-            (should (equal (funcall eq-fn sym-with-pos1 sym-with-pos2) nil))))
-        (ert-info ("enabled" :prefix "symbol-pos: ")
-          (let ((eq-fn (pcase-exhaustive mode
-                         ('interpreted with-pos-eq)
-                         ('compiled    with-pos-eq-compiled))))
-            (should (equal (funcall eq-fn 'sym 'sym) t))
-            (should (equal (funcall eq-fn sym-with-pos1 'sym) t))
-            (should (equal (funcall eq-fn 'sym sym-with-pos1) t))
-            (should (equal (funcall eq-fn sym-with-pos1 sym-with-pos1) t))
-            (should (equal (funcall eq-fn sym-with-pos1 sym-with-pos2) t))))))))
-
->>>>>>> 06a12b0c
 ;; Local Variables:
 ;; no-byte-compile: t
 ;; End:
