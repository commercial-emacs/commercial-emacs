;;; multisession-tests.el --- Tests for multisession.el  -*- lexical-binding: t; -*-

;; Copyright (C) 2021 Free Software Foundation, Inc.

;; This file is part of GNU Emacs.

;; GNU Emacs is free software: you can redistribute it and/or modify
;; it under the terms of the GNU General Public License as published by
;; the Free Software Foundation, either version 3 of the License, or
;; (at your option) any later version.

;; GNU Emacs is distributed in the hope that it will be useful,
;; but WITHOUT ANY WARRANTY; without even the implied warranty of
;; MERCHANTABILITY or FITNESS FOR A PARTICULAR PURPOSE.  See the
;; GNU General Public License for more details.

;; You should have received a copy of the GNU General Public License
;; along with GNU Emacs.  If not, see <https://www.gnu.org/licenses/>.

;;; Commentary:

;;; Code:

(require 'multisession)
(require 'ert)
(require 'ert-x)
(require 'cl-lib)

(defsubst multi-test--on-conflict-p ()
  (when (bound-and-true-p multisession--db)
    (let ((result (with-sqlite-transaction multisession--db
		    (sqlite-select multisession--db "select sqlite_version()"))))
      (version-list-<= (version-to-list "3.24.0")
                       (version-to-list (seq-find #'stringp (cl-first result)))))))

(ert-deftest multi-test-sqlite-simple ()
  (skip-unless (sqlite-available-p))
  (ert-with-temp-file dir
    :directory t
    (let ((user-init-file "/tmp/foo.el")
          (multisession-storage 'sqlite)
          (multisession-directory dir))
      (unwind-protect
          (progn
            (define-multisession-variable multisession--foo 0
              ""
              :synchronized t)
<<<<<<< HEAD
            (skip-unless (multi-test--on-conflict-p))
            (should (= (multisession-value foo) 0))
            (cl-incf (multisession-value foo))
            (should (= (multisession-value foo) 1))
=======
            (should (= (multisession-value multisession--foo) 0))
            (cl-incf (multisession-value multisession--foo))
            (should (= (multisession-value multisession--foo) 1))
>>>>>>> 21ef1740
            (call-process
             (concat invocation-directory invocation-name)
             nil t nil
             "-Q" "-batch"
             "--eval" (prin1-to-string
                       `(progn
                          (require 'multisession)
                          (let ((multisession-directory ,dir)
                                (multisession-storage 'sqlite)
                                (user-init-file "/tmp/foo.el"))
                            (define-multisession-variable multisession--foo 0
                              ""
                              :synchronized t)
<<<<<<< HEAD
                            (cl-incf (multisession-value foo))))))
            (should (= (multisession-value foo) 2)))
        (when multisession--db
          (sqlite-close multisession--db))
=======
                            (cl-incf (multisession-value multisession--foo))))))
            (should (= (multisession-value multisession--foo) 2)))
        (sqlite-close multisession--db)
>>>>>>> 21ef1740
        (setq multisession--db nil)))))

(ert-deftest multi-test-sqlite-busy ()
  (skip-unless (sqlite-available-p))
  (ert-with-temp-file dir
    :directory t
    (let ((user-init-file "/tmp/foo.el")
          (multisession-directory dir)
          (multisession-storage 'sqlite)
          proc)
      (unwind-protect
          (progn
            (define-multisession-variable multisession--bar 0
              ""
              :synchronized t)
<<<<<<< HEAD
            (skip-unless (multi-test--on-conflict-p))
            (should (= (multisession-value bar) 0))
            (cl-incf (multisession-value bar))
            (should (= (multisession-value bar) 1))
=======
            (should (= (multisession-value multisession--bar) 0))
            (cl-incf (multisession-value multisession--bar))
            (should (= (multisession-value multisession--bar) 1))
>>>>>>> 21ef1740
            (setq proc
                  (start-process
                   "other-emacs"
                   nil
                   (concat invocation-directory invocation-name)
                   "-Q" "-batch"
                   "--eval" (prin1-to-string
                             `(progn
                                (require 'multisession)
                                (let ((multisession-directory ,dir)
                                      (multisession-storage 'sqlite)
                                      (user-init-file "/tmp/bar.el"))
                                  (define-multisession-variable multisession--bar 0
                                    "" :synchronized t)
                                  (dotimes (i 100)
                                    (cl-incf (multisession-value multisession--bar))))))))
            (while (process-live-p proc)
              (ignore-error 'sqlite-locked-error
<<<<<<< HEAD
                (message "bar %s" (multisession-value bar)))
              (accept-process-output nil 0.1))
            (message "bar ends up as %s" (multisession-value bar))
            (should (< (multisession-value bar) 1003)))
        (when (process-live-p proc)
          (kill-process proc))
        (when multisession--db
          (sqlite-close multisession--db))
=======
                (message "multisession--bar %s" (multisession-value multisession--bar))
                ;;(cl-incf (multisession-value multisession--bar))
                )
              (sleep-for 0.1))
            (message "multisession--bar ends up as %s" (multisession-value multisession--bar))
            (should (< (multisession-value multisession--bar) 1003)))
        (sqlite-close multisession--db)
>>>>>>> 21ef1740
        (setq multisession--db nil)))))

(ert-deftest multi-test-files-simple ()
  (skip-unless (sqlite-available-p))
  (ert-with-temp-file dir
    :directory t
    (let ((user-init-file "/tmp/sfoo.el")
          (multisession-storage 'files)
          (multisession-directory dir))
<<<<<<< HEAD
      (unwind-protect
          (progn
            (define-multisession-variable sfoo 0
              ""
              :synchronized t)
            (skip-unless (multi-test--on-conflict-p))
            (should (= (multisession-value sfoo) 0))
            (cl-incf (multisession-value sfoo))
            (should (= (multisession-value sfoo) 1))
            (call-process
             (concat invocation-directory invocation-name)
             nil t nil
             "-Q" "-batch"
             "--eval" (prin1-to-string
                       `(progn
                          (require 'multisession)
                          (let ((multisession-directory ,dir)
                                (multisession-storage 'files)
                                (user-init-file "/tmp/sfoo.el"))
                            (define-multisession-variable sfoo 0
                              ""
                              :synchronized t)
                            (cl-incf (multisession-value sfoo))))))
            (should (= (multisession-value sfoo) 2)))
        (when multisession--db
          (sqlite-close multisession--db))
        (setq multisession--db nil)))))
=======
      (define-multisession-variable multisession--sfoo 0
        ""
        :synchronized t)
      (should (= (multisession-value multisession--sfoo) 0))
      (cl-incf (multisession-value multisession--sfoo))
      (should (= (multisession-value multisession--sfoo) 1))
      (call-process
       (concat invocation-directory invocation-name)
       nil t nil
       "-Q" "-batch"
       "--eval" (prin1-to-string
                 `(progn
                    (require 'multisession)
                    (let ((multisession-directory ,dir)
                          (multisession-storage 'files)
                          (user-init-file "/tmp/sfoo.el"))
                      (define-multisession-variable multisession--sfoo 0
                        ""
                        :synchronized t)
                      (cl-incf (multisession-value multisession--sfoo))))))
      (should (= (multisession-value multisession--sfoo) 2)))))
>>>>>>> 21ef1740

(ert-deftest multi-test-files-busy ()
  (skip-unless (sqlite-available-p))
  (ert-with-temp-file dir
    :directory t
    (let ((user-init-file "/tmp/foo.el")
          (multisession-storage 'files)
          (multisession-directory dir)
          proc)
      (define-multisession-variable multisession--sbar 0
        ""
        :synchronized t)
      (should (= (multisession-value multisession--sbar) 0))
      (cl-incf (multisession-value multisession--sbar))
      (should (= (multisession-value multisession--sbar) 1))
      (setq proc
            (start-process
             "other-emacs"
             nil
             (concat invocation-directory invocation-name)
             "-Q" "-batch"
             "--eval" (prin1-to-string
                       `(progn
                          (require 'multisession)
                          (let ((multisession-directory ,dir)
                                (multisession-storage 'files)
                                (user-init-file "/tmp/sbar.el"))
                            (define-multisession-variable multisession--sbar 0
                              "" :synchronized t)
                            (dotimes (i 1000)
                              (cl-incf (multisession-value multisession--sbar))))))))
      (while (process-live-p proc)
        (message "multisession--sbar %s" (multisession-value multisession--sbar))
        ;;(cl-incf (multisession-value multisession--sbar))
        (sleep-for 0.1))
      (message "multisession--sbar ends up as %s" (multisession-value multisession--sbar))
      (should (< (multisession-value multisession--sbar) 2000)))))

(ert-deftest multi-test-files-some-values ()
  (skip-unless (sqlite-available-p))
  (ert-with-temp-file dir
    :directory t
    (let ((user-init-file "/tmp/sfoo.el")
          (multisession-storage 'files)
          (multisession-directory dir))
      (define-multisession-variable multisession--foo1 nil)
      (should (eq (multisession-value multisession--foo1) nil))
      (setf (multisession-value multisession--foo1) nil)
      (should (eq (multisession-value multisession--foo1) nil))
      (setf (multisession-value multisession--foo1) t)
      (should (eq (multisession-value multisession--foo1) t))

      (define-multisession-variable multisession--foo2 t)
      (setf (multisession-value multisession--foo2) nil)
      (should (eq (multisession-value multisession--foo2) nil))
      (setf (multisession-value multisession--foo2) t)
      (should (eq (multisession-value multisession--foo2) t))

      (define-multisession-variable multisession--foo3 t)
      (should-error (setf (multisession-value multisession--foo3) (make-marker)))

      (let ((string (with-temp-buffer
                      (set-buffer-multibyte nil)
                      (insert 0 1 2)
                      (buffer-string))))
        (should-not (multibyte-string-p string))
        (define-multisession-variable multisession--foo4 nil)
        (setf (multisession-value multisession--foo4) string)
        (should (equal (multisession-value multisession--foo4) string))))))

;;; multisession-tests.el ends here<|MERGE_RESOLUTION|>--- conflicted
+++ resolved
@@ -45,16 +45,10 @@
             (define-multisession-variable multisession--foo 0
               ""
               :synchronized t)
-<<<<<<< HEAD
             (skip-unless (multi-test--on-conflict-p))
             (should (= (multisession-value foo) 0))
             (cl-incf (multisession-value foo))
             (should (= (multisession-value foo) 1))
-=======
-            (should (= (multisession-value multisession--foo) 0))
-            (cl-incf (multisession-value multisession--foo))
-            (should (= (multisession-value multisession--foo) 1))
->>>>>>> 21ef1740
             (call-process
              (concat invocation-directory invocation-name)
              nil t nil
@@ -68,16 +62,10 @@
                             (define-multisession-variable multisession--foo 0
                               ""
                               :synchronized t)
-<<<<<<< HEAD
                             (cl-incf (multisession-value foo))))))
             (should (= (multisession-value foo) 2)))
         (when multisession--db
           (sqlite-close multisession--db))
-=======
-                            (cl-incf (multisession-value multisession--foo))))))
-            (should (= (multisession-value multisession--foo) 2)))
-        (sqlite-close multisession--db)
->>>>>>> 21ef1740
         (setq multisession--db nil)))))
 
 (ert-deftest multi-test-sqlite-busy ()
@@ -93,16 +81,10 @@
             (define-multisession-variable multisession--bar 0
               ""
               :synchronized t)
-<<<<<<< HEAD
             (skip-unless (multi-test--on-conflict-p))
             (should (= (multisession-value bar) 0))
             (cl-incf (multisession-value bar))
             (should (= (multisession-value bar) 1))
-=======
-            (should (= (multisession-value multisession--bar) 0))
-            (cl-incf (multisession-value multisession--bar))
-            (should (= (multisession-value multisession--bar) 1))
->>>>>>> 21ef1740
             (setq proc
                   (start-process
                    "other-emacs"
@@ -121,7 +103,6 @@
                                     (cl-incf (multisession-value multisession--bar))))))))
             (while (process-live-p proc)
               (ignore-error 'sqlite-locked-error
-<<<<<<< HEAD
                 (message "bar %s" (multisession-value bar)))
               (accept-process-output nil 0.1))
             (message "bar ends up as %s" (multisession-value bar))
@@ -130,15 +111,6 @@
           (kill-process proc))
         (when multisession--db
           (sqlite-close multisession--db))
-=======
-                (message "multisession--bar %s" (multisession-value multisession--bar))
-                ;;(cl-incf (multisession-value multisession--bar))
-                )
-              (sleep-for 0.1))
-            (message "multisession--bar ends up as %s" (multisession-value multisession--bar))
-            (should (< (multisession-value multisession--bar) 1003)))
-        (sqlite-close multisession--db)
->>>>>>> 21ef1740
         (setq multisession--db nil)))))
 
 (ert-deftest multi-test-files-simple ()
@@ -148,7 +120,6 @@
     (let ((user-init-file "/tmp/sfoo.el")
           (multisession-storage 'files)
           (multisession-directory dir))
-<<<<<<< HEAD
       (unwind-protect
           (progn
             (define-multisession-variable sfoo 0
@@ -176,29 +147,6 @@
         (when multisession--db
           (sqlite-close multisession--db))
         (setq multisession--db nil)))))
-=======
-      (define-multisession-variable multisession--sfoo 0
-        ""
-        :synchronized t)
-      (should (= (multisession-value multisession--sfoo) 0))
-      (cl-incf (multisession-value multisession--sfoo))
-      (should (= (multisession-value multisession--sfoo) 1))
-      (call-process
-       (concat invocation-directory invocation-name)
-       nil t nil
-       "-Q" "-batch"
-       "--eval" (prin1-to-string
-                 `(progn
-                    (require 'multisession)
-                    (let ((multisession-directory ,dir)
-                          (multisession-storage 'files)
-                          (user-init-file "/tmp/sfoo.el"))
-                      (define-multisession-variable multisession--sfoo 0
-                        ""
-                        :synchronized t)
-                      (cl-incf (multisession-value multisession--sfoo))))))
-      (should (= (multisession-value multisession--sfoo) 2)))))
->>>>>>> 21ef1740
 
 (ert-deftest multi-test-files-busy ()
   (skip-unless (sqlite-available-p))
