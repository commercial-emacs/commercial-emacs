;;; multisession-tests.el --- Tests for multisession.el  -*- lexical-binding: t; -*-

;; Copyright (C) 2021 Free Software Foundation, Inc.

;; This file is part of GNU Emacs.

;; GNU Emacs is free software: you can redistribute it and/or modify
;; it under the terms of the GNU General Public License as published by
;; the Free Software Foundation, either version 3 of the License, or
;; (at your option) any later version.

;; GNU Emacs is distributed in the hope that it will be useful,
;; but WITHOUT ANY WARRANTY; without even the implied warranty of
;; MERCHANTABILITY or FITNESS FOR A PARTICULAR PURPOSE.  See the
;; GNU General Public License for more details.

;; You should have received a copy of the GNU General Public License
;; along with GNU Emacs.  If not, see <https://www.gnu.org/licenses/>.

;;; Commentary:

;;; Code:

(require 'multisession)
(require 'ert)
(require 'ert-x)
(require 'cl-lib)

(defsubst multi-test--on-conflict-p ()
  (when (bound-and-true-p multisession--db)
    (let ((result (with-sqlite-transaction multisession--db
		    (sqlite-select multisession--db "select sqlite_version()"))))
      (version-list-<= (version-to-list "3.24.0")
                       (version-to-list (seq-find #'stringp (cl-first result)))))))

(ert-deftest multi-test-sqlite-simple ()
  (skip-unless (sqlite-available-p))
  (ert-with-temp-file dir
    :directory t
    (let ((user-init-file "/tmp/foo.el")
          (multisession-storage 'sqlite)
          (multisession-directory dir))
      (unwind-protect
          (progn
            (define-multisession-variable multisession--foo 0
              ""
              :synchronized t)
            (skip-unless (multi-test--on-conflict-p))
            (should (= (multisession-value foo) 0))
            (cl-incf (multisession-value foo))
            (should (= (multisession-value foo) 1))
            (call-process
             (concat invocation-directory invocation-name)
             nil t nil
             "-Q" "-batch"
             "--eval" (prin1-to-string
                       `(progn
                          (require 'multisession)
                          (let ((multisession-directory ,dir)
                                (multisession-storage 'sqlite)
                                (user-init-file "/tmp/foo.el"))
                            (define-multisession-variable multisession--foo 0
                              ""
                              :synchronized t)
                            (cl-incf (multisession-value foo))))))
            (should (= (multisession-value foo) 2)))
        (when multisession--db
          (sqlite-close multisession--db))
        (setq multisession--db nil)))))

(ert-deftest multi-test-sqlite-busy ()
  (skip-unless (sqlite-available-p))
  (ert-with-temp-file dir
    :directory t
    (let ((user-init-file "/tmp/foo.el")
          (multisession-directory dir)
          (multisession-storage 'sqlite)
          proc)
      (unwind-protect
          (progn
            (define-multisession-variable multisession--bar 0
              ""
              :synchronized t)
            (skip-unless (multi-test--on-conflict-p))
            (should (= (multisession-value bar) 0))
            (cl-incf (multisession-value bar))
            (should (= (multisession-value bar) 1))
            (setq proc
                  (start-process
                   "other-emacs"
                   nil
                   (concat invocation-directory invocation-name)
                   "-Q" "-batch"
                   "--eval" (prin1-to-string
                             `(progn
                                (require 'multisession)
                                (let ((multisession-directory ,dir)
                                      (multisession-storage 'sqlite)
                                      (user-init-file "/tmp/bar.el"))
                                  (define-multisession-variable multisession--bar 0
                                    "" :synchronized t)
                                  (dotimes (i 100)
                                    (cl-incf (multisession-value multisession--bar))))))))
            (while (process-live-p proc)
              (ignore-error 'sqlite-locked-error
                (message "bar %s" (multisession-value bar)))
              (accept-process-output nil 0.1))
            (message "bar ends up as %s" (multisession-value bar))
            (should (< (multisession-value bar) 1003)))
        (when (process-live-p proc)
          (kill-process proc))
        (when multisession--db
          (sqlite-close multisession--db))
        (setq multisession--db nil)))))

(ert-deftest multi-test-files-simple ()
  (skip-unless (sqlite-available-p))
  (ert-with-temp-file dir
    :directory t
    (let ((user-init-file "/tmp/sfoo.el")
          (multisession-storage 'files)
          (multisession-directory dir))
<<<<<<< HEAD
      (unwind-protect
          (progn
            (define-multisession-variable sfoo 0
              ""
              :synchronized t)
            (skip-unless (multi-test--on-conflict-p))
            (should (= (multisession-value sfoo) 0))
            (cl-incf (multisession-value sfoo))
            (should (= (multisession-value sfoo) 1))
            (call-process
             (concat invocation-directory invocation-name)
             nil t nil
             "-Q" "-batch"
             "--eval" (prin1-to-string
                       `(progn
                          (require 'multisession)
                          (let ((multisession-directory ,dir)
                                (multisession-storage 'files)
                                (user-init-file "/tmp/sfoo.el"))
                            (define-multisession-variable sfoo 0
                              ""
                              :synchronized t)
                            (cl-incf (multisession-value sfoo))))))
            (should (= (multisession-value sfoo) 2)))
        (when multisession--db
          (sqlite-close multisession--db))
        (setq multisession--db nil)))))
=======
      (define-multisession-variable multisession--sfoo 0
        ""
        :synchronized t)
      (should (= (multisession-value multisession--sfoo) 0))
      (cl-incf (multisession-value multisession--sfoo))
      (should (= (multisession-value multisession--sfoo) 1))
      (call-process
       (concat invocation-directory invocation-name)
       nil t nil
       "-Q" "-batch"
       "--eval" (prin1-to-string
                 `(progn
                    (require 'multisession)
                    (let ((multisession-directory ,dir)
                          (multisession-storage 'files)
                          (user-init-file "/tmp/sfoo.el"))
                      (define-multisession-variable multisession--sfoo 0
                        ""
                        :synchronized t)
                      (cl-incf (multisession-value multisession--sfoo))))))
      ;; On Windows, we don't have sub-second resolution.
      (when (memq system-type '(windows-nt haiku))
        (sleep-for 2))
      (should (= (multisession-value multisession--sfoo) 2)))))
>>>>>>> 0e1a06ac

(ert-deftest multi-test-files-busy ()
  (skip-unless (sqlite-available-p))
  (ert-with-temp-file dir
    :directory t
    (let ((user-init-file "/tmp/foo.el")
          (multisession-storage 'files)
          (multisession-directory dir)
          proc)
      (define-multisession-variable multisession--sbar 0
        ""
        :synchronized t)
      (should (= (multisession-value multisession--sbar) 0))
      (cl-incf (multisession-value multisession--sbar))
      (should (= (multisession-value multisession--sbar) 1))
      (setq proc
            (start-process
             "other-emacs"
             nil
             (concat invocation-directory invocation-name)
             "-Q" "-batch"
             "--eval" (prin1-to-string
                       `(progn
                          (require 'multisession)
                          (let ((multisession-directory ,dir)
                                (multisession-storage 'files)
                                (user-init-file "/tmp/sbar.el"))
                            (define-multisession-variable multisession--sbar 0
                              "" :synchronized t)
                            (dotimes (i 100)
                              (cl-incf (multisession-value multisession--sbar))))))))
      (while (process-live-p proc)
        (message "multisession--sbar %s" (multisession-value multisession--sbar))
        ;;(cl-incf (multisession-value multisession--sbar))
        (sleep-for 0.1))
      (message "multisession--sbar ends up as %s" (multisession-value multisession--sbar))
      (should (< (multisession-value multisession--sbar) 200)))))

(ert-deftest multi-test-files-some-values ()
  (skip-unless (sqlite-available-p))
  (ert-with-temp-file dir
    :directory t
    (let ((user-init-file "/tmp/sfoo.el")
          (multisession-storage 'files)
          (multisession-directory dir))
      (define-multisession-variable multisession--foo1 nil)
      (should (eq (multisession-value multisession--foo1) nil))
      (setf (multisession-value multisession--foo1) nil)
      (should (eq (multisession-value multisession--foo1) nil))
      (setf (multisession-value multisession--foo1) t)
      (should (eq (multisession-value multisession--foo1) t))

      (define-multisession-variable multisession--foo2 t)
      (setf (multisession-value multisession--foo2) nil)
      (should (eq (multisession-value multisession--foo2) nil))
      (setf (multisession-value multisession--foo2) t)
      (should (eq (multisession-value multisession--foo2) t))

      (define-multisession-variable multisession--foo3 t)
      (should-error (setf (multisession-value multisession--foo3) (make-marker)))

      (let ((string (with-temp-buffer
                      (set-buffer-multibyte nil)
                      (insert 0 1 2)
                      (buffer-string))))
        (should-not (multibyte-string-p string))
        (define-multisession-variable multisession--foo4 nil)
        (setf (multisession-value multisession--foo4) string)
        (should (equal (multisession-value multisession--foo4) string))))))

;;; multisession-tests.el ends here<|MERGE_RESOLUTION|>--- conflicted
+++ resolved
@@ -120,7 +120,6 @@
     (let ((user-init-file "/tmp/sfoo.el")
           (multisession-storage 'files)
           (multisession-directory dir))
-<<<<<<< HEAD
       (unwind-protect
           (progn
             (define-multisession-variable sfoo 0
@@ -148,32 +147,6 @@
         (when multisession--db
           (sqlite-close multisession--db))
         (setq multisession--db nil)))))
-=======
-      (define-multisession-variable multisession--sfoo 0
-        ""
-        :synchronized t)
-      (should (= (multisession-value multisession--sfoo) 0))
-      (cl-incf (multisession-value multisession--sfoo))
-      (should (= (multisession-value multisession--sfoo) 1))
-      (call-process
-       (concat invocation-directory invocation-name)
-       nil t nil
-       "-Q" "-batch"
-       "--eval" (prin1-to-string
-                 `(progn
-                    (require 'multisession)
-                    (let ((multisession-directory ,dir)
-                          (multisession-storage 'files)
-                          (user-init-file "/tmp/sfoo.el"))
-                      (define-multisession-variable multisession--sfoo 0
-                        ""
-                        :synchronized t)
-                      (cl-incf (multisession-value multisession--sfoo))))))
-      ;; On Windows, we don't have sub-second resolution.
-      (when (memq system-type '(windows-nt haiku))
-        (sleep-for 2))
-      (should (= (multisession-value multisession--sfoo) 2)))))
->>>>>>> 0e1a06ac
 
 (ert-deftest multi-test-files-busy ()
   (skip-unless (sqlite-available-p))
