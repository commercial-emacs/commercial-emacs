;;; nadvice-tests.el --- Test suite for the new advice thingy.  -*- lexical-binding:t -*-

;; Copyright (C) 2012-2023 Free Software Foundation, Inc.

;; This file is NOT part of GNU Emacs.

;; GNU Emacs is free software: you can redistribute it and/or modify
;; it under the terms of the GNU General Public License as published by
;; the Free Software Foundation, either version 3 of the License, or
;; (at your option) any later version.

;; GNU Emacs is distributed in the hope that it will be useful,
;; but WITHOUT ANY WARRANTY; without even the implied warranty of
;; MERCHANTABILITY or FITNESS FOR A PARTICULAR PURPOSE.  See the
;; GNU General Public License for more details.

;; You should have received a copy of the GNU General Public License
;; along with GNU Emacs.  If not, see <https://www.gnu.org/licenses/>.

;;; Commentary:

;;; Code:

(require 'ert)

(ert-deftest advice-tests-nadvice ()
  "Test nadvice code."
  (advice-add 'sm-test1 :around (lambda (f y) (* (funcall f y) 5)))
  (advice-add 'sm-test1 :around (lambda (f y) (* (funcall f y) 2)))
  (advice-remove 'sm-test1 (lambda (f y) (* (funcall f y) 5)))
  (defun sm-test1 (x) (+ x 4))
  (declare-function sm-test1 nil)
  (should (equal (sm-test1 6) 20))
  (advice-remove 'sm-test1 (lambda (f y) (* (funcall f y) 2)))
  (should (equal (sm-test1 6) 10))
  (advice-add 'sm-test1 :around (lambda (f y) (* (funcall f y) 5)))
  (should (equal (sm-test1 6) 50))
  (defun sm-test1 (x) (+ x 14))
  (should (equal (sm-test1 6) 100))
  (should (equal (null (get 'sm-test1 'defalias-fset-function)) nil))
  (advice-remove 'sm-test1 (lambda (f y) (* (funcall f y) 5)))
  (should (equal (sm-test1 6) 20))
  (should (equal (get 'sm-test1 'defalias-fset-function) nil))

  (advice-add 'sm-test3 :around
              (lambda (f &rest args) `(toto ,(apply f args)))
              '((name . wrap-with-toto)))
  (defmacro sm-test3 (x) `(call-test3 ,x))
  (should (equal (macroexpand '(sm-test3 56)) '(toto (call-test3 56)))))

(ert-deftest advice-tests-macroaliases ()
  "Test nadvice code on aliases to macros."
  (defmacro sm-test1 (a) `(list ',a))
  (defalias 'sm-test1-alias 'sm-test1)
  (should (equal (macroexpand '(sm-test1-alias 5)) '(list '5)))
  (advice-add 'sm-test1-alias :around
              (lambda (f &rest args) `(cons 1 ,(apply f args))))
  (should (equal (macroexpand '(sm-test1-alias 5)) '(cons 1 (list '5))))
  (defmacro sm-test1 (a) `(list 0 ',a))
  (should (equal (macroexpand '(sm-test1-alias 5)) '(cons 1 (list 0 '5)))))


(ert-deftest advice-tests-advice ()
  "Test advice code."
  (defun sm-test2 (x) (+ x 4))
  (declare-function sm-test2 nil)
  (should (equal (sm-test2 6) 10))
  (defadvice sm-test2 (around sm-test activate)
    ad-do-it (setq ad-return-value (* ad-return-value 5)))
  (should (equal (sm-test2 6) 50))
  (ad-deactivate 'sm-test2)
  (should (equal (sm-test2 6) 10))
  (ad-activate 'sm-test2)
  (should (equal (sm-test2 6) 50))
  (defun sm-test2 (x) (+ x 14))
  (should (equal (sm-test2 6) 100))
  (should (equal (null (get 'sm-test2 'defalias-fset-function)) nil))
  (ad-remove-advice 'sm-test2 'around 'sm-test)
  (should (equal (sm-test2 6) 100))
  (ad-activate 'sm-test2)
  (should (equal (sm-test2 6) 20))
  (should (equal (null (get 'sm-test2 'defalias-fset-function)) t))

  (defadvice sm-test4 (around wrap-with-toto activate)
    ad-do-it (setq ad-return-value `(toto ,ad-return-value)))
  (defmacro sm-test4 (x) `(call-test4 ,x))
  (should (equal (macroexpand '(sm-test4 56)) '(toto (call-test4 56))))
  (defmacro sm-test4 (x) `(call-testq ,x))
  (should (equal (macroexpand '(sm-test4 56)) '(toto (call-testq 56))))

  ;; This used to signal an error (bug#12858).
  (autoload 'sm-test6 "foo")
  (defadvice sm-test6 (around test activate)
    ad-do-it))

(ert-deftest advice-tests-combination ()
  "Combining old style and new style advices."
  (defun sm-test5 (x) (+ x 4))
  (declare-function sm-test5 nil)
  (should (equal (sm-test5 6) 10))
  (advice-add 'sm-test5 :around (lambda (f y) (* (funcall f y) 5)))
  (should (equal (sm-test5 6) 50))
  (defadvice sm-test5 (around test activate)
    ad-do-it (setq ad-return-value (+ ad-return-value 0.1)))
  (should (equal (sm-test5 5) 45.1))
  (ad-deactivate 'sm-test5)
  (should (equal (sm-test5 6) 50))
  (ad-activate 'sm-test5)
  (should (equal (sm-test5 6) 50.1))
  (defun sm-test5 (x) (+ x 14))
  (should (equal (sm-test5 6) 100.1))
  (advice-remove 'sm-test5 (lambda (f y) (* (funcall f y) 5)))
  (should (equal (sm-test5 6) 20.1)))

(ert-deftest advice-test-called-interactively-p ()
  "Check interaction between advice and called-interactively-p."
  (defun sm-test7 (&optional x) (interactive) (+ (or x 7) 4))
  (declare-function sm-test7 nil)
  (advice-add 'sm-test7 :around
              (lambda (f &rest args)
                (list (cons 1 (called-interactively-p)) (apply f args))))
  (should (equal (sm-test7) '((1 . nil) 11)))
  (should (equal (call-interactively 'sm-test7) '((1 . t) 11)))
  (let ((smi 7))
    (advice-add 'sm-test7 :before
                (lambda (&rest _args)
                  (setq smi (called-interactively-p))))
    (should (equal (list (sm-test7) smi)
                   '(((1 . nil) 11) nil)))
    (should (equal (list (call-interactively 'sm-test7) smi)
                   '(((1 . t) 11) t))))
  (advice-add 'sm-test7 :around
              (lambda (f &rest args)
                (cons (cons 2 (called-interactively-p)) (apply f args))))
  (should (equal (call-interactively 'sm-test7) '((2 . t) (1 . t) 11))))

(ert-deftest advice-test-called-interactively-p-around ()
  "Check interaction between around advice and called-interactively-p.

This tests the currently broken case of the innermost advice to a
function being an around advice."
  :expected-result :failed
  (defun sm-test7.2 () (interactive) (cons 1 (called-interactively-p)))
  (declare-function sm-test7.2 nil)
  (advice-add 'sm-test7.2 :around
              (lambda (f &rest args)
                (list (cons 1 (called-interactively-p)) (apply f args))))
  (should (equal (sm-test7.2) '((1 . nil) (1 . nil))))
  (should (equal (call-interactively 'sm-test7.2) '((1 . t) (1 . t)))))

(ert-deftest advice-test-called-interactively-p-filter-args ()
  "Check interaction between filter-args advice and called-interactively-p."
  (defun sm-test7.3 () (interactive) (cons 1 (called-interactively-p)))
<<<<<<< HEAD
  (advice-add 'sm-test7.3 :filter-args #'identity)
=======
  (declare-function sm-test7.3 nil)
  (advice-add 'sm-test7.3 :filter-args #'list)
>>>>>>> 428442fb
  (should (equal (sm-test7.3) '(1 . nil)))
  (should (equal (call-interactively 'sm-test7.3) '(1 . t))))

(ert-deftest advice-test-call-interactively ()
  "Check interaction between advice on call-interactively and called-interactively-p."
  (let ((sm-test7.4 (lambda () (interactive) (cons 1 (called-interactively-p))))
        (old (symbol-function 'call-interactively)))
    (unwind-protect
        (progn
          (advice-add 'call-interactively :before #'ignore)
          (should (equal (funcall sm-test7.4) '(1 . nil)))
          (should (equal (call-interactively sm-test7.4) '(1 . t))))
      (advice-remove 'call-interactively #'ignore)
      (should (eq (symbol-function 'call-interactively) old)))))

(ert-deftest advice-test-called-interactively-p-around-careful ()
  "Like sm-test7.2 but defensively preserve interactive context."
  (defun sm-test7.5 () (interactive) (cons 1 (called-interactively-p)))
  (advice-add 'sm-test7.5 :around
              (lambda (f &rest args)
                (list (cons 1 (called-interactively-p))
                      (if (called-interactively-p)
                          (apply #'funcall-interactively f args)
                        (apply f args)))))
  (should (equal (sm-test7.5) '((1 . nil) (1 . nil))))
  (should (equal (call-interactively 'sm-test7.5) '((1 . t) (1 . t)))))

(ert-deftest advice-test-interactive ()
  "Check handling of interactive spec."
  (defun sm-test8 (a) (interactive "p") a)
  (defadvice sm-test8 (before adv1 activate) nil)
  (defadvice sm-test8 (before adv2 activate) (interactive "P") nil)
  (should (equal (interactive-form 'sm-test8) '(interactive "P"))))

(ert-deftest advice-test-preactivate ()
  (should (equal (null (get 'sm-test9 'defalias-fset-function)) t))
  (defun sm-test9 (a) (interactive "p") a)
  (should (equal (null (get 'sm-test9 'defalias-fset-function)) t))
  (defadvice sm-test9 (before adv1 pre act protect compile) nil)
  (should (equal (null (get 'sm-test9 'defalias-fset-function)) nil))
  (defadvice sm-test9 (before adv2 pre act protect compile)
    (interactive "P") nil)
  (should (equal (interactive-form 'sm-test9) '(interactive "P"))))

(ert-deftest advice-test-multiples ()
  (let ((sm-test10 (lambda (a) (+ a 10)))
        (sm-advice (lambda (x) (if (consp x) (list (* 5 (car x))) (* 4 x)))))
    (should (equal (funcall sm-test10 5) 15))
    (add-function :filter-args (var sm-test10) sm-advice)
    (should (advice-function-member-p sm-advice sm-test10))
    (should (equal (funcall sm-test10 5) 35))
    (add-function :filter-return (var sm-test10) sm-advice)
    (should (equal (funcall sm-test10 5) 60))
    ;; Make sure we can add multiple times the same function, under the
    ;; condition that they have different `name' properties.
    (add-function :filter-args (var sm-test10) sm-advice '((name . "args")))
    (should (equal (funcall sm-test10 5) 140))
    (remove-function (var sm-test10) "args")
    (should (equal (funcall sm-test10 5) 60))
    (add-function :filter-args (var sm-test10) sm-advice '((name . "args")))
    (add-function :filter-return (var sm-test10) sm-advice '((name . "ret")))
    (should (equal (funcall sm-test10 5) 560))
    ;; Make sure that if we specify to remove a function that was added
    ;; multiple times, they are all removed, rather than removing only some
    ;; arbitrary subset of them.
    (remove-function (var sm-test10) sm-advice)
    (should (equal (funcall sm-test10 5) 15))))

(ert-deftest advice-test-print ()
  (let ((x (list 'cdr)))
    (add-function :after (car x) 'car)
    (should (equal (cl-prin1-to-string (car x))
                   "#f(advice car :after cdr)"))
    (add-function :before (car x) 'first)
    (should (equal (cl-prin1-to-string (car x))
                   "#f(advice first :before #f(advice car :after cdr))"))))

;; Local Variables:
;; no-byte-compile: t
;; End:

;;; nadvice-tests.el ends here<|MERGE_RESOLUTION|>--- conflicted
+++ resolved
@@ -151,12 +151,7 @@
 (ert-deftest advice-test-called-interactively-p-filter-args ()
   "Check interaction between filter-args advice and called-interactively-p."
   (defun sm-test7.3 () (interactive) (cons 1 (called-interactively-p)))
-<<<<<<< HEAD
   (advice-add 'sm-test7.3 :filter-args #'identity)
-=======
-  (declare-function sm-test7.3 nil)
-  (advice-add 'sm-test7.3 :filter-args #'list)
->>>>>>> 428442fb
   (should (equal (sm-test7.3) '(1 . nil)))
   (should (equal (call-interactively 'sm-test7.3) '(1 . t))))
 
