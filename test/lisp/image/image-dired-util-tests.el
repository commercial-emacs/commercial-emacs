;;; image-dired-util-tests.el --- Tests for image-dired.el  -*- lexical-binding: t -*-

;; Copyright (C) 2022 Free Software Foundation, Inc.

;; This file is part of GNU Emacs.

;; GNU Emacs is free software: you can redistribute it and/or modify
;; it under the terms of the GNU General Public License as published by
;; the Free Software Foundation, either version 3 of the License, or
;; (at your option) any later version.

;; GNU Emacs is distributed in the hope that it will be useful,
;; but WITHOUT ANY WARRANTY; without even the implied warranty of
;; MERCHANTABILITY or FITNESS FOR A PARTICULAR PURPOSE.  See the
;; GNU General Public License for more details.

;; You should have received a copy of the GNU General Public License
;; along with GNU Emacs.  If not, see <https://www.gnu.org/licenses/>.

;;; Code:

(require 'ert)
(require 'ert-x)
(require 'image-dired)
(require 'image-dired-util)
(require 'xdg)

<<<<<<< HEAD
(ert-deftest image-dired-thumb-name ()
  (skip-unless (file-directory-p (temporary-file-directory)))
  (let* ((image-dired-dir (temporary-file-directory))
         (restore-cache-home (getenv "XDG_CACHE_HOME"))
         (jpg "foo.jpg"))
    (setenv "XDG_CACHE_HOME" (temporary-file-directory))
    (unwind-protect
        (dolist (test-case
                 '((standard . "\\.png$")
                   (image-dired . "thumb\\.jpg$")
                   (per-directory . "foo\\.thumb\\.jpg$")))
          (let* ((image-dired-thumbnail-storage (car test-case))
                 (thumb-name (image-dired-thumb-name jpg)))
            (should (file-name-absolute-p thumb-name))
            (should (string-match-p (cdr test-case)
                                    (file-name-nondirectory thumb-name)))))
      (setenv "XDG_CACHE_HOME" restore-cache-home)
      (should (equal (getenv "XDG_CACHE_HOME") restore-cache-home)))))
=======
(ert-deftest image-dired-thumb-name/standard ()
  (let ((image-dired-thumbnail-storage 'standard))
    (should (file-name-absolute-p (image-dired-thumb-name "foo.jpg")))
    (should (string-search (xdg-cache-home)
                           (image-dired-thumb-name "foo.jpg")))
    (should (string-match (rx (in "0-9a-f") ".png")
                          (image-dired-thumb-name "foo.jpg")))))

(ert-deftest image-dired-thumb-name/image-dired ()
  ;; Avoid trying to create `image-dired-dir'.
  (ert-with-temp-directory dir
    (let ((image-dired-dir dir)
          (image-dired-thumbnail-storage 'image-dired))
      (should (file-name-absolute-p (image-dired-thumb-name "foo.jpg")))
      (should (equal (file-name-nondirectory
                      ;; The checksum is based on the directory name.
                      (image-dired-thumb-name "/some/path/foo.jpg"))
                     "foo_45fff7fcc4a0945679b7b11dec36a82d.thumb.jpg")))))

(ert-deftest image-dired-thumb-name/per-directory ()
  (let ((image-dired-thumbnail-storage 'per-directory))
    (should (file-name-absolute-p (image-dired-thumb-name "foo.jpg")))
    (should (equal (file-name-nondirectory
                    (image-dired-thumb-name "foo.jpg"))
                   "foo.thumb.jpg"))))
>>>>>>> e9f42b1c

;;; image-dired-util-tests.el ends here<|MERGE_RESOLUTION|>--- conflicted
+++ resolved
@@ -25,7 +25,6 @@
 (require 'image-dired-util)
 (require 'xdg)
 
-<<<<<<< HEAD
 (ert-deftest image-dired-thumb-name ()
   (skip-unless (file-directory-p (temporary-file-directory)))
   (let* ((image-dired-dir (temporary-file-directory))
@@ -44,32 +43,5 @@
                                     (file-name-nondirectory thumb-name)))))
       (setenv "XDG_CACHE_HOME" restore-cache-home)
       (should (equal (getenv "XDG_CACHE_HOME") restore-cache-home)))))
-=======
-(ert-deftest image-dired-thumb-name/standard ()
-  (let ((image-dired-thumbnail-storage 'standard))
-    (should (file-name-absolute-p (image-dired-thumb-name "foo.jpg")))
-    (should (string-search (xdg-cache-home)
-                           (image-dired-thumb-name "foo.jpg")))
-    (should (string-match (rx (in "0-9a-f") ".png")
-                          (image-dired-thumb-name "foo.jpg")))))
-
-(ert-deftest image-dired-thumb-name/image-dired ()
-  ;; Avoid trying to create `image-dired-dir'.
-  (ert-with-temp-directory dir
-    (let ((image-dired-dir dir)
-          (image-dired-thumbnail-storage 'image-dired))
-      (should (file-name-absolute-p (image-dired-thumb-name "foo.jpg")))
-      (should (equal (file-name-nondirectory
-                      ;; The checksum is based on the directory name.
-                      (image-dired-thumb-name "/some/path/foo.jpg"))
-                     "foo_45fff7fcc4a0945679b7b11dec36a82d.thumb.jpg")))))
-
-(ert-deftest image-dired-thumb-name/per-directory ()
-  (let ((image-dired-thumbnail-storage 'per-directory))
-    (should (file-name-absolute-p (image-dired-thumb-name "foo.jpg")))
-    (should (equal (file-name-nondirectory
-                    (image-dired-thumb-name "foo.jpg"))
-                   "foo.thumb.jpg"))))
->>>>>>> e9f42b1c
 
 ;;; image-dired-util-tests.el ends here