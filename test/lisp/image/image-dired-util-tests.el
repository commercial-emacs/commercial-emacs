--- conflicted
+++ resolved
@@ -70,18 +70,10 @@
     ;; list returned by 'file-name-split': it's "" on Posix systems,
     ;; but the drive letter on MS-Windows.
     (should (equal (cdr (file-name-split
-<<<<<<< HEAD
                          (image-dired-thumb-name "/tmp/foo.jpg")))
                    `("tmp" ".image-dired" ,(concat (sha1 "foo.jpg") ".jpg"))))
     (should (equal (file-name-nondirectory
                     (image-dired-thumb-name "foo.jpg"))
                    (concat (sha1 "foo.jpg") ".jpg")))))
-=======
-                         (image-dired-thumb-name abs-path)))
-                   (list "tmp" ".image-dired" hash-name)))
-    (should (equal (file-name-nondirectory
-                    (image-dired-thumb-name rel-path))
-                   hash-name))))
->>>>>>> 5efc7b22
 
 ;;; image-dired-util-tests.el ends here