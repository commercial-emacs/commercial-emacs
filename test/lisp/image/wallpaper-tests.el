--- conflicted
+++ resolved
@@ -94,7 +94,6 @@
   (ert-with-temp-file fil-jpg
     :suffix ".jpg"
     (ert-with-temp-file fil
-<<<<<<< HEAD
       (let* (wallpaper--current-setter
              called
              (wallpaper--default-setters
@@ -103,16 +102,6 @@
                 :init-action (lambda () (setq called t)))))
              (wallpaper-command (wallpaper--find-command))
              (wallpaper-command-args (wallpaper--find-command-args)))
-=======
-      (let* ( wallpaper--current-setter called
-              (wallpaper--default-setters
-               (wallpaper--default-methods-create
-                ("touch" "touch" fil
-                 :init-action (lambda () (setq called t)))))
-              (wallpaper-command (wallpaper--find-command))
-              (wallpaper-command-args (wallpaper--find-command-args))
-              process)
->>>>>>> a57a3746
         (should (functionp (wallpaper-setter-init-action wallpaper--current-setter)))
         (setq process (wallpaper-set fil-jpg))
         ;; Wait for "touch" process to exit so temp file is removed.
