;;; arc-mode-tests.el --- Test suite for arc-mode. -*- lexical-binding: t -*-

;; Copyright (C) 2017-2023 Free Software Foundation, Inc.

;; This file is NOT part of GNU Emacs.

;; GNU Emacs is free software: you can redistribute it and/or modify
;; it under the terms of the GNU General Public License as published by
;; the Free Software Foundation, either version 3 of the License, or
;; (at your option) any later version.

;; GNU Emacs is distributed in the hope that it will be useful,
;; but WITHOUT ANY WARRANTY; without even the implied warranty of
;; MERCHANTABILITY or FITNESS FOR A PARTICULAR PURPOSE.  See the
;; GNU General Public License for more details.

;; You should have received a copy of the GNU General Public License
;; along with GNU Emacs.  If not, see <https://www.gnu.org/licenses/>.

;;; Code:
(require 'ert)
(require 'arc-mode)

(defvar arc-mode-tests-data-directory
  (expand-file-name "test/data/decompress" source-directory))

(ert-deftest arc-mode-test-archive-int-to-mode ()
  (let ((alist (list (cons 448 "-rwx------")
                     (cons 420 "-rw-r--r--")
                     (cons 292 "-r--r--r--")
                     (cons 512 "---------T")
                     (cons 1024 "------S---") ; Bug#28092
                     (cons 2048 "---S------"))))
    (dolist (x alist)
      (should (equal (cdr x) (file-modes-number-to-symbolic (car x)))))))

(ert-deftest arc-mode-test-zip-extract-gz ()
  (skip-unless (and archive-zip-extract (executable-find (car archive-zip-extract))))
  (skip-unless (executable-find "gzip"))
  (let* ((zip-file (expand-file-name "zg.zip" arc-mode-tests-data-directory))
         zip-buffer gz-buffer)
    (unwind-protect
        (with-current-buffer (setq zip-buffer (find-file-noselect zip-file))
          (setq gz-buffer (archive-extract))
          (should (equal (char-after) ?\N{SNOWFLAKE})))
      (when (buffer-live-p zip-buffer) (kill-buffer zip-buffer))
      (when (buffer-live-p gz-buffer) (kill-buffer gz-buffer)))))

(ert-deftest arc-mode-test-zip-ensure-ext ()
  "Regression test for bug#61326."
  (skip-unless (executable-find "zip"))
  (let* ((default-directory arc-mode-tests-data-directory)
         (created-files nil)
         (base-zip-1 "base-1.zip")
         (base-zip-2 "base-2.zip")
         (content-1 '("1" "2"))
         (content-2 '("3" "4"))
         (make-file (lambda (name)
                      (push name created-files)
                      (with-temp-buffer
                        (insert name)
                        (write-file name))))
         (make-zip
          (lambda (zip files)
            (delete-file zip nil)
            (push zip created-files)
            (funcall (archive--act-files '("zip") files) zip)))
         (update-fn
          (lambda (zip-nonempty)
            (with-current-buffer (find-file-noselect zip-nonempty)
              (save-excursion
                (goto-char archive-file-list-start)
                (save-current-buffer
                  (archive-extract)
                  (save-excursion
                    (goto-char (point-max))
                    (insert ?a)
                    (save-buffer))
                  (kill-buffer (current-buffer)))
                (archive-extract)
                ;; [2] must be ?a; [3] must be (eobp)
                (should (eq (char-after 2) ?a))
                (should (eq (point-max) 3))))))
         (delete-fn
          (lambda (zip-nonempty)
            (with-current-buffer (find-file-noselect zip-nonempty)
              ;; mark delete and expunge first entry
              (save-excursion
                (goto-char archive-file-list-start)
                (should (length= archive-files 2))
                (archive-flag-deleted 1)
                (archive--expunge-maybe-force t)
                (should (length= archive-files 1))))))
         (test-modify
          (lambda (zip mod-fn)
            (let ((zip-base (concat zip ".zip"))
                  (tag (gensym)))
              (push zip created-files)
              (copy-file base-zip-1 zip t)
              (push zip-base created-files)
              (copy-file base-zip-2 zip-base t)
              (file-has-changed-p zip tag)
              (file-has-changed-p zip-base tag)
              (funcall mod-fn zip)
              (should-not (file-has-changed-p zip-base tag))
              (should (file-has-changed-p zip tag))))))
    (unwind-protect
        (progn
          ;; setup: make two zip files with different contents
          (mapc make-file (append content-1 content-2))
<<<<<<< HEAD
          (mapc (lambda (args) (apply make-zip args))
                (list (list base-zip-1 content-1)
                      (list base-zip-2 content-2)))
=======
          (funcall make-zip base-zip-1 content-1)
          (funcall make-zip base-zip-2 content-2)

>>>>>>> df620591
          ;; test 1: with "test-update" and "test-update.zip", update
          ;; "test-update": (1) ensure only "test-update" is modified, (2)
          ;; ensure the contents of the new member is expected.
          (funcall test-modify "test-update" update-fn)
<<<<<<< HEAD
=======

>>>>>>> df620591
          ;; test 2: with "test-delete" and "test-delete.zip", delete entry
          ;; from "test-delete": (1) ensure only "test-delete" is modified,
          ;; (2) ensure the file list is reduced as expected.
          (funcall test-modify "test-delete" delete-fn))
<<<<<<< HEAD
      (dolist (file (append content-1 content-2
                            (list base-zip-1 base-zip-2
                                  "test-delete" "test-update"
                                  "test-delete.zip" "test-update.zip")))
=======

      ;; Clean up created files.
      (dolist (file created-files)
>>>>>>> df620591
        (ignore-errors (delete-file file))))))

(provide 'arc-mode-tests)

;;; arc-mode-tests.el ends here<|MERGE_RESOLUTION|>--- conflicted
+++ resolved
@@ -108,37 +108,21 @@
         (progn
           ;; setup: make two zip files with different contents
           (mapc make-file (append content-1 content-2))
-<<<<<<< HEAD
           (mapc (lambda (args) (apply make-zip args))
                 (list (list base-zip-1 content-1)
                       (list base-zip-2 content-2)))
-=======
-          (funcall make-zip base-zip-1 content-1)
-          (funcall make-zip base-zip-2 content-2)
-
->>>>>>> df620591
           ;; test 1: with "test-update" and "test-update.zip", update
           ;; "test-update": (1) ensure only "test-update" is modified, (2)
           ;; ensure the contents of the new member is expected.
           (funcall test-modify "test-update" update-fn)
-<<<<<<< HEAD
-=======
-
->>>>>>> df620591
           ;; test 2: with "test-delete" and "test-delete.zip", delete entry
           ;; from "test-delete": (1) ensure only "test-delete" is modified,
           ;; (2) ensure the file list is reduced as expected.
           (funcall test-modify "test-delete" delete-fn))
-<<<<<<< HEAD
       (dolist (file (append content-1 content-2
                             (list base-zip-1 base-zip-2
                                   "test-delete" "test-update"
                                   "test-delete.zip" "test-update.zip")))
-=======
-
-      ;; Clean up created files.
-      (dolist (file created-files)
->>>>>>> df620591
         (ignore-errors (delete-file file))))))
 
 (provide 'arc-mode-tests)
