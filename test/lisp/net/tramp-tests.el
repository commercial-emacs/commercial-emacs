--- conflicted
+++ resolved
@@ -4358,14 +4358,8 @@
   ;; Method and host name in completion mode.  This kind of completion
   ;; does not work on MS Windows.
   (unless (memq system-type '(cygwin windows-nt))
-<<<<<<< HEAD
     (let ((method (file-remote-p tramp-test-temporary-file-directory 'method))
 	  (host (file-remote-p tramp-test-temporary-file-directory 'host))
-=======
-    (let ((tramp-fuse-remove-hidden-files t)
-	  (method (file-remote-p ert-remote-temporary-file-directory 'method))
-	  (host (file-remote-p ert-remote-temporary-file-directory 'host))
->>>>>>> b2ed8a54
           (orig-syntax tramp-syntax))
       (when (and (stringp host) (string-match tramp-host-with-port-regexp host))
 	(setq host (match-string 1 host)))
