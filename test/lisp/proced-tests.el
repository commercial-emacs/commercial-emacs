--- conflicted
+++ resolved
@@ -87,11 +87,8 @@
        (forward-line)))))
 
 (ert-deftest proced-refine-with-update-test ()
-<<<<<<< HEAD
   "Like `proced-refine-test' but with reverting, whatever that means."
   :expected-result (if (getenv "CI") t :passed) ; macos signals not taking
-=======
->>>>>>> e6299d27
   (proced--within-buffer
    'medium
    'user
