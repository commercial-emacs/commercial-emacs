;;; proced-tests.el --- Test suite for proced.el -*- lexical-binding: t -*-

;; Copyright (C) 2022 Free Software Foundation, Inc.

;; This file is part of GNU Emacs.

;; GNU Emacs is free software: you can redistribute it and/or modify
;; it under the terms of the GNU General Public License as published by
;; the Free Software Foundation, either version 3 of the License, or
;; (at your option) any later version.

;; GNU Emacs is distributed in the hope that it will be useful,
;; but WITHOUT ANY WARRANTY; without even the implied warranty of
;; MERCHANTABILITY or FITNESS FOR A PARTICULAR PURPOSE.  See the
;; GNU General Public License for more details.

;; You should have received a copy of the GNU General Public License
;; along with GNU Emacs.  If not, see <https://www.gnu.org/licenses/>.

;;; Code:
(require 'ert)
(require 'proced)
(require 'thingatpt)

(cl-defmacro proced--within-buffer (format filter &body body)
  "Execute BODY within a proced buffer using format FORMAT and filter FILTER."
  `(let ((proced-format ,format)
         (proced-filter ,filter)
         (proced-auto-update-flag nil)
         (inhibit-message t))
     (proced)
     (unwind-protect
         (with-current-buffer "*Proced*"
           ,@body)
       (kill-buffer "*Proced*"))))

(defun proced--assert-emacs-pid-in-buffer ()
  "Fail unless the process ID of the current Emacs process exists in buffer."
  (should (string-match-p
           (number-to-string (emacs-pid))
           (buffer-substring-no-properties (point-min) (point-max)))))

(defun proced--move-to-column (attribute)
  "Move to the column under ATTRIBUTE in the current proced buffer."
  (move-to-column (string-match attribute proced-header-line)))

(defun proced--assert-process-valid-pid-refinement (pid)
  "Fail unless the process at point could be present after a refinment using PID."
  (proced--move-to-column "PID")
  (let ((pid-equal (string= pid (word-at-point))))
    (should
     (or pid-equal
         ;; Guard against the unlikely event a platform doesn't support PPID
         (when (string-match "PPID" proced-header-line)
           (proced--move-to-column "PPID")
           (string= pid (word-at-point)))))))

(ert-deftest proced-format-test ()
  (skip-unless (not (getenv "CI"))) ; macos signals not taking
  (dolist (format '(short medium long verbose))
    (proced--within-buffer
     format
     'user
     (proced--assert-emacs-pid-in-buffer))))

(ert-deftest proced-update-test ()
  (skip-unless (not (getenv "CI"))) ; macos signals not taking
  (proced--within-buffer
   'short
   'user
   (proced-update)
   (proced--assert-emacs-pid-in-buffer)))

(ert-deftest proced-revert-test ()
  (skip-unless (not (getenv "CI"))) ; macos signals not taking
  (proced--within-buffer
   'short
   'user
   (proced-revert)
   (proced--assert-emacs-pid-in-buffer)))

(ert-deftest proced-color-test ()
  (skip-unless (not (getenv "CI"))) ; macos signals not taking
  (let ((proced-enable-color-flag t))
    (proced--within-buffer
     'short
     'user
     (proced--assert-emacs-pid-in-buffer))))

(ert-deftest proced-refine-test ()
  "Refinement appears to mean filtering out processes that are not PID."
  (skip-unless (not (getenv "CI"))) ; macos signals not taking
  (proced--within-buffer
   'verbose
   'user
<<<<<<< HEAD
=======
   ;; When refining on PID for process A, a process is kept if and only
   ;; if its PID is the same as process A, or its parent process is
   ;; process A.
>>>>>>> 4ef9cc5a
   (proced--move-to-column "PID")
   (let ((pid (word-at-point)))
     (proced-refine)
     (while (not (eobp))
       (proced--assert-process-valid-pid-refinement pid)
       (forward-line)))))

(ert-deftest proced-refine-with-update-test ()
  "Like `proced-refine-test' but with reverting, whatever that means."
  (skip-unless (not (getenv "CI"))) ; macos signals not taking
  (proced--within-buffer
   'verbose
   'user
   (proced--move-to-column "PID")
   (let ((pid (word-at-point)))
     (proced-refine)
     ;; Don't use (proced-update t) since this will reset `proced-process-alist'
     ;; and it's possible the process refined on would have exited by that
     ;; point.  In this case proced will skip the refinement and show all
     ;; processes again, causing the test to fail.
     (proced-update)
     (while (not (eobp))
       (proced--assert-process-valid-pid-refinement pid)
       (forward-line)))))

(ert-deftest proced-update-preserves-pid-at-point-test ()
  (skip-unless (not (getenv "CI"))) ; macos signals not taking
  (proced--within-buffer
   'medium
   'user
   (goto-char (point-min))
   (search-forward (number-to-string (emacs-pid)))
   (proced--move-to-column "PID")
   (save-window-excursion
     (let ((pid (proced-pid-at-point))
           (new-window (split-window))
           (old-window (get-buffer-window)))
       (select-window new-window)
       (with-current-buffer "*Proced*"
         (proced-update t t))
       (select-window old-window)
       (should (= pid (proced-pid-at-point)))))))

(provide 'proced-tests)
;;; proced-tests.el ends here<|MERGE_RESOLUTION|>--- conflicted
+++ resolved
@@ -93,12 +93,6 @@
   (proced--within-buffer
    'verbose
    'user
-<<<<<<< HEAD
-=======
-   ;; When refining on PID for process A, a process is kept if and only
-   ;; if its PID is the same as process A, or its parent process is
-   ;; process A.
->>>>>>> 4ef9cc5a
    (proced--move-to-column "PID")
    (let ((pid (word-at-point)))
      (proced-refine)
