--- conflicted
+++ resolved
@@ -2616,11 +2616,7 @@
        (let* ((erc-modules '(foo))
               (obarray (obarray-make))
               (err (should-error (erc--update-modules erc-modules))))
-<<<<<<< HEAD
          (should (string-match-p ".foo. is not a known ERC module" (cadr err)))
-=======
-         (should (equal (cadr err) "`foo' is not a known ERC module"))
->>>>>>> 0e30ee84
          (should (equal (funcall get-calls)
                         `((req . ,(intern-soft "erc-foo")))))))
 
