--- conflicted
+++ resolved
@@ -300,14 +300,8 @@
                    "1983-09-27 00:00:00 -0400"))
     ;; Interactive with zone
     (let ((current-prefix-arg '(4)))
-<<<<<<< HEAD
       (should (equal (call-interactively #'erc-echo-timestamp)
                      "1983-09-27 04:00:00 +0000")))
-=======
-      (should (member (call-interactively #'erc-echo-timestamp)
-                      '("1983-09-27 04:00:00 GMT"
-                        "1983-09-27 04:00:00 UTC"))))
->>>>>>> d8c0bfb2
     (let ((current-prefix-arg -7))
       (should (equal (call-interactively #'erc-echo-timestamp)
                      "1983-09-26 21:00:00 -0700")))))
