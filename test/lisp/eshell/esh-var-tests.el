--- conflicted
+++ resolved
@@ -506,22 +506,12 @@
 
 (ert-deftest esh-var-test/alias/function ()
   "Test using a variable alias defined as a function."
-<<<<<<< HEAD
   (with-temp-eshell
    (push `("ALIAS" ,(lambda () "value") nil t) eshell-variable-aliases-list)
    (eshell-match-command-output "echo $ALIAS" "value\n")
    (eshell-match-command-output "set ALIAS hello"
                                 "Variable .ALIAS. is not settable\n"
                                 nil t)))
-=======
-  (let ((text-quoting-style 'grave))
-    (with-temp-eshell
-     (push `("ALIAS" ,(lambda () "value") nil t) eshell-variable-aliases-list)
-     (eshell-match-command-output "echo $ALIAS" "value\n")
-     (eshell-match-command-output "set ALIAS hello"
-                                  "Variable `ALIAS' is not settable\n"
-                                  nil t))))
->>>>>>> 6cb963ff
 
 (ert-deftest esh-var-test/alias/function-pair ()
   "Test using a variable alias defined as a pair of getter/setter functions."
@@ -582,13 +572,8 @@
      (push '("ALIAS" (eshell-test-value . nil)) eshell-variable-aliases-list)
      (eshell-match-command-output "echo $ALIAS" "value\n")
      (eshell-match-command-output "set ALIAS hello"
-<<<<<<< HEAD
                                 "Variable .ALIAS. is not settable\n"
                                 nil t))))
-=======
-                                  "Variable `ALIAS' is not settable\n"
-                                  nil t))))
->>>>>>> 6cb963ff
 
 (ert-deftest esh-var-test/alias/export ()
   "Test that `export' properly sets variable aliases."
