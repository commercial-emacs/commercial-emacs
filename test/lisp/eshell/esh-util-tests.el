--- conflicted
+++ resolved
@@ -66,7 +66,6 @@
   "Test that `eshell-stringify' correctly stringifies complex objects."
   (should (equal (eshell-stringify (list 'quote 'hello)) "'hello")))
 
-<<<<<<< HEAD
 (ert-deftest esh-util-test/eshell-convert-to-number/integer ()
   "Test that `eshell-convert-to-number' correctly converts integers."
   (should (equal (eshell-convert-to-number "123") 123))
@@ -162,7 +161,7 @@
 
 (ert-deftest esh-util-test/eshell-printable-size/human-readable-arg ()
   (should-error (eshell-printable-size 0 999 nil t)))
-=======
+
 (ert-deftest esh-util-test/path/get ()
   "Test that getting the Eshell path returns the expected results."
   (let ((expected-path (butlast (exec-path))))
@@ -186,6 +185,5 @@
                            expected-path)))
     (should (equal (eshell-get-path 'literal)
                    expected-path))))
->>>>>>> 648a5e33
 
 ;;; esh-util-tests.el ends here