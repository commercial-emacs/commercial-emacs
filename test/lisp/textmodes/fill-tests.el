--- conflicted
+++ resolved
@@ -78,7 +78,6 @@
                (buffer-string)
                "aaa =   baaaaaaaa aaaaaaaaaa\n         aaaaaaaaaa\n")))))
 
-<<<<<<< HEAD
 (ert-deftest test-fill-end-period ()
   (should
    (equal
@@ -100,7 +99,7 @@
       (buffer-string))
     "Lorem ipsum dolor sit amet, consectetur adipisicing elit, sed do
 eius. Foo")))
-=======
+
 (ert-deftest test-fill-haskell ()
   (should
    (equal
@@ -121,7 +120,6 @@
   ;; x y z
   ;; w
 ")))
->>>>>>> c9524819
 
 (provide 'fill-tests)
 
