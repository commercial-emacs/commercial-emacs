;;; spelling-tests.el --- Test suite for so-long.el  -*- lexical-binding: t; -*-

;; Copyright (C) 2019-2022 Free Software Foundation, Inc.

;; Author: Phil Sainty <psainty@orcon.net.nz>
;; Keywords: convenience

;; This file is part of GNU Emacs.

;; GNU Emacs is free software: you can redistribute it and/or modify
;; it under the terms of the GNU General Public License as published by
;; the Free Software Foundation, either version 3 of the License, or
;; (at your option) any later version.

;; GNU Emacs is distributed in the hope that it will be useful,
;; but WITHOUT ANY WARRANTY; without even the implied warranty of
;; MERCHANTABILITY or FITNESS FOR A PARTICULAR PURPOSE.  See the
;; GNU General Public License for more details.

;; You should have received a copy of the GNU General Public License
;; along with GNU Emacs.  If not, see <https://www.gnu.org/licenses/>.

;;; Code:

(require 'ert)
(require 'ert-x)
(require 'ispell)
(require 'cl-lib)

;; This test is tagged as :unstable on the basis that there may be
;; inconsistencies between spell-checking facilities on different
;; systems, which may cause the test to be unreliable in practice.
;; As such the Emacs test Makefile will skip it by default, but you
;; can run it manually with:
;;
;; make lisp/so-long-tests/spelling-tests SELECTOR=t

;; Only define the test if spell-checking is possible.
(when (ignore-errors
        (and ispell-program-name
             (executable-find ispell-program-name)
             (progn (ispell-check-version) t)
             (member "british" (ispell-valid-dictionary-list))))
  (ert-deftest so-long-spelling ()
    "Check the spelling in the source code."
    :tags '(:unstable) ;; It works for me, but I'm not sure about others.
    ;; There could be different "british" dictionaries yielding different
    ;; results, for instance.
    ;;
    ;; The Emacs test Makefile's use of HOME=/nonexistent triggers an error
    ;; when starting the inferior ispell process, so we set HOME to a valid
    ;; (but empty) temporary directory for this test.
<<<<<<< HEAD
    (ert-with-temp-directory tmpdir
      :prefix "so-long."
      :suffix ".ispell"
      (let* ((process-environment (cons (format "HOME=%s" tmpdir)
                                        process-environment))
             (find-spelling-mistake
              (cl-letf (((symbol-function 'ispell-command-loop)
                         (lambda (_miss _guess word _start _end)
                           (message "Unrecognised word: %s." word)
                           (throw 'mistake t))))
                (catch 'mistake
                  (find-library "so-long")
                  (ispell-buffer)
                  nil))))
        (should (not find-spelling-mistake))))))
=======
    (let* ((tmpdir (make-temp-file "so-long." :dir ".ispell"))
           (process-environment (cons (format "HOME=%s" tmpdir)
                                      process-environment))
           (find-spelling-mistake
            (unwind-protect
                (cl-letf (((symbol-function 'ispell-command-loop)
                           (lambda (_miss _guess word _start _end)
                             (message "Unrecognized word: %s." word)
                             (throw 'mistake t))))
                  (catch 'mistake
                    (find-library "so-long")
                    (ispell-buffer)
                    nil))
              (delete-directory tmpdir))))
      (should (not find-spelling-mistake)))))
>>>>>>> 5e47ec95

;;; spelling-tests.el ends here<|MERGE_RESOLUTION|>--- conflicted
+++ resolved
@@ -50,7 +50,6 @@
     ;; The Emacs test Makefile's use of HOME=/nonexistent triggers an error
     ;; when starting the inferior ispell process, so we set HOME to a valid
     ;; (but empty) temporary directory for this test.
-<<<<<<< HEAD
     (ert-with-temp-directory tmpdir
       :prefix "so-long."
       :suffix ".ispell"
@@ -59,29 +58,12 @@
              (find-spelling-mistake
               (cl-letf (((symbol-function 'ispell-command-loop)
                          (lambda (_miss _guess word _start _end)
-                           (message "Unrecognised word: %s." word)
+                           (message "Unrecognized word: %s." word)
                            (throw 'mistake t))))
                 (catch 'mistake
                   (find-library "so-long")
                   (ispell-buffer)
                   nil))))
         (should (not find-spelling-mistake))))))
-=======
-    (let* ((tmpdir (make-temp-file "so-long." :dir ".ispell"))
-           (process-environment (cons (format "HOME=%s" tmpdir)
-                                      process-environment))
-           (find-spelling-mistake
-            (unwind-protect
-                (cl-letf (((symbol-function 'ispell-command-loop)
-                           (lambda (_miss _guess word _start _end)
-                             (message "Unrecognized word: %s." word)
-                             (throw 'mistake t))))
-                  (catch 'mistake
-                    (find-library "so-long")
-                    (ispell-buffer)
-                    nil))
-              (delete-directory tmpdir))))
-      (should (not find-spelling-mistake)))))
->>>>>>> 5e47ec95
 
 ;;; spelling-tests.el ends here