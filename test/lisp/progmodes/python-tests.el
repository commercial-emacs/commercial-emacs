--- conflicted
+++ resolved
@@ -141,7 +141,6 @@
            while pos
            collect (cons pos (get-text-property pos 'face))))
 
-<<<<<<< HEAD
 (defun python-tests-assert-faces-after-change (content faces search replace)
   "Assert that font faces for CONTENT are equal to FACES after change.
 All occurrences of SEARCH are changed to REPLACE."
@@ -153,8 +152,6 @@
    (redisplay)
    (should (equal faces (python-tests-get-buffer-faces)))))
 
-=======
->>>>>>> 970f94a2
 (defun python-tests-self-insert (char-or-str)
   "Call `self-insert-command' for chars in CHAR-OR-STR."
   (let ((chars
@@ -497,7 +494,6 @@
      (136 . font-lock-operator-face) (137)
      (144 . font-lock-keyword-face) (150))))
 
-<<<<<<< HEAD
 (ert-deftest python-font-lock-assignment-statement-multiline-1 ()
   (skip-unless (not noninteractive))
   (python-tests-assert-faces-after-change
@@ -627,8 +623,6 @@
      (5 . font-lock-keyword-face) (7)
      (8 . font-lock-constant-face))))
 
-=======
->>>>>>> 970f94a2
 (ert-deftest python-font-lock-escape-sequence-string-newline ()
   (python-tests-assert-faces
    "'\\n'
