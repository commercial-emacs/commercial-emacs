;;; project-tests.el --- tests for project.el -*- lexical-binding: t; -*-

;; Copyright (C) 2021-2022 Free Software Foundation, Inc.

;; Keywords:

;; This file is NOT part of GNU Emacs.

;; GNU Emacs is free software: you can redistribute it and/or modify
;; it under the terms of the GNU General Public License as published by
;; the Free Software Foundation, either version 3 of the License, or
;; (at your option) any later version.

;; GNU Emacs is distributed in the hope that it will be useful,
;; but WITHOUT ANY WARRANTY; without even the implied warranty of
;; MERCHANTABILITY or FITNESS FOR A PARTICULAR PURPOSE.  See the
;; GNU General Public License for more details.

;; You should have received a copy of the GNU General Public License
;; along with GNU Emacs.  If not, see <https://www.gnu.org/licenses/>.

;;; Commentary:

;; Unit tests for progmodes/project.el.

;;; Code:

(require 'project)

(require 'cl-lib)
(require 'ert)
(require 'ert-x) ; ert-with-temp-directory
(require 'grep)
(require 'xref)
(require 'vc)

(ert-deftest project/quoted-directory ()
  "Check that `project-files' and `project-find-regexp' deal with
quoted directory names (Bug#47799)."
  (skip-unless (executable-find find-program))
  (skip-unless (executable-find "xargs"))
  (skip-unless (executable-find "grep"))
  (ert-with-temp-directory directory
    (let ((default-directory directory)
<<<<<<< HEAD
=======
          (project-current-directory-override t)
>>>>>>> 66fdd45b
          (project-find-functions nil)
          (project-list-file
           (expand-file-name "projects" directory))
          (project (cons 'transient (file-name-quote directory)))
          (file (expand-file-name "file" directory)))
      (add-hook 'project-find-functions (lambda (_dir) project))
      (should (eq (project-current) project))
      (write-region "contents" nil file nil nil nil 'excl)
      (should (equal (project-files project)
                     (list (file-name-quote file))))
      (let* ((references nil)
             (xref-search-program 'grep)
             (xref-show-xrefs-function
              (lambda (fetcher _display)
                (push (funcall fetcher) references))))
        (project-find-regexp "tent")
        (pcase references
          (`((,item))
           ;; FIXME: Shouldn't `xref-match-item' be a subclass of
           ;; `xref-item'?
           (should (cl-typep item '(or xref-item xref-match-item)))
           (should (file-equal-p
                    (xref-location-group (xref-item-location item))
                    file)))
          (otherwise
           (ert-fail (format-message "Unexpected references: %S"
                                     otherwise))))))))

(cl-defstruct project-tests--trivial root ignores)

(cl-defmethod project-root ((project project-tests--trivial))
  (project-tests--trivial-root project))

(cl-defmethod project-ignores ((project project-tests--trivial) _dir)
  (project-tests--trivial-ignores project))

(ert-deftest project-ignores ()
  "Check that `project-files' correctly ignores the files
returned by `project-ignores' if the root directory is a
directory name (Bug#48471)."
  (skip-unless (executable-find find-program))
  (ert-with-temp-directory dir
    (make-empty-file (expand-file-name "some-file" dir))
    (make-empty-file (expand-file-name "ignored-file" dir))
    (let* ((project (make-project-tests--trivial
                     :root (file-name-as-directory dir)
                     :ignores '("./ignored-file")))
           (files (project-files project))
           (relative-files
            (cl-loop for file in files
                     collect (file-relative-name file dir))))
      (should (equal relative-files '("some-file"))))))

(ert-deftest project-ignores-bug-50240 ()
  "Check that `project-files' does not ignore all files.
When `project-ignores' includes a name matching project dir."
  (skip-unless (executable-find find-program))
  (ert-with-temp-directory dir
    (make-empty-file (expand-file-name "some-file" dir))
    (let* ((project (make-project-tests--trivial
                     :root (file-name-as-directory dir)
                     :ignores (list (file-name-nondirectory
                                     (directory-file-name dir)))))
           (files (project-files project)))
      (should (equal files
                     (list
                      (expand-file-name "some-file" dir)))))))

(defvar project-tests--this-file (or (bound-and-true-p byte-compile-current-file)
                                     (and load-in-progress load-file-name)
                                     buffer-file-name))

(ert-deftest project-vc-recognizes-git ()
  "Check that Git repository is detected."
  (skip-unless (eq (vc-responsible-backend default-directory) 'Git))
  (let* ((vc-handled-backends '(Git))
         (dir (file-name-directory project-tests--this-file))
         (_ (vc-file-clearprops dir))
         (project-vc-extra-root-markers nil)
         (project (project-current nil dir))
         (this-file "test/lisp/progmodes/project-tests.el"))
    (should-not (null project))
    (should (string-prefix-p this-file (file-relative-name
                                        project-tests--this-file
                                        (project-root project))))))

(ert-deftest project-vc-extra-root-markers-supports-wildcards ()
  "Check that one can add wildcard entries."
  (skip-unless (eq (vc-responsible-backend default-directory) 'Git))
  (let* ((dir (file-name-directory project-tests--this-file))
         (_ (vc-file-clearprops dir))
         (project-vc-extra-root-markers '("files-x-tests.*"))
         (project (project-current nil dir)))
    (should-not (null project))
    (should (string-match-p "/test/lisp/\\'" (project-root project)))))

(ert-deftest project-vc-supports-project-in-different-dir ()
  "Check that it picks up dir-locals settings from somewhere else."
  (skip-unless (eq (vc-responsible-backend default-directory) 'Git))
  (let* ((dir (ert-resource-directory))
         (_ (vc-file-clearprops dir))
         (project-vc-extra-root-markers '(".dir-locals.el"))
         (project (project-current nil dir)))
    (should-not (null project))
    (should (string-match-p "/test/lisp/progmodes/project-resources/\\'" (project-root project)))
    (should (member "etc" (project-ignores project dir)))
    (should (equal '(".dir-locals.el" "foo")
                   (mapcar #'file-name-nondirectory (project-files project))))))

;;; project-tests.el ends here<|MERGE_RESOLUTION|>--- conflicted
+++ resolved
@@ -42,10 +42,6 @@
   (skip-unless (executable-find "grep"))
   (ert-with-temp-directory directory
     (let ((default-directory directory)
-<<<<<<< HEAD
-=======
-          (project-current-directory-override t)
->>>>>>> 66fdd45b
           (project-find-functions nil)
           (project-list-file
            (expand-file-name "projects" directory))
