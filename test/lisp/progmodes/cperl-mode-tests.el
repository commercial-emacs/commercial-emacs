--- conflicted
+++ resolved
@@ -188,12 +188,7 @@
           (goto-char start-of-sub)
           (when (search-forward "$bar" end-of-sub t)
             (should (equal (get-text-property (match-beginning 0) 'face)
-<<<<<<< HEAD
                            'font-lock-variable-name-face)))))
-=======
-                           'font-lock-variable-name-face)))
-          (goto-char end-of-sub)))
->>>>>>> d42b45dc
       ;; Anonymous subroutines
       (while (search-forward-regexp "= sub" nil t)
         (let ((start-of-sub (match-beginning 0))
@@ -214,12 +209,7 @@
           (goto-char start-of-sub)
           (when (search-forward "$bar" end-of-sub t)
             (should (equal (get-text-property (match-beginning 0) 'face)
-<<<<<<< HEAD
                            'font-lock-variable-name-face))))))))
-=======
-                           'font-lock-variable-name-face)))
-          (goto-char end-of-sub))))))
->>>>>>> d42b45dc
 
 (ert-deftest cperl-test-fontify-special-variables ()
   "Test fontification of variables like $^T or ${^ENCODING}.
