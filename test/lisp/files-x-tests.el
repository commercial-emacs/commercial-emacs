--- conflicted
+++ resolved
@@ -338,7 +338,6 @@
 	 ;; reverse order in `connection-local-variables-alist'.
 	 ;; Since we have a remote default directory, Tramp's settings
 	 ;; are appended as well.
-<<<<<<< HEAD
          (mapc
           (lambda (variables)
             (dolist (assign variables)
@@ -348,18 +347,6 @@
 	   files-x-test--variables2
            tramp-connection-local-default-shell-variables
            tramp-connection-local-default-system-variables))
-=======
-         (should
-          (equal
-           connection-local-variables-alist
-	   (append
-            (nreverse
-             (copy-tree tramp-connection-local-default-shell-variables))
-            (nreverse
-             (copy-tree tramp-connection-local-default-system-variables))
-	    (nreverse (copy-tree files-x-test--variables3))
-	    (nreverse (copy-tree files-x-test--variables2)))))
->>>>>>> fd4992d3
          ;; The variables exist also as local variables.
          (should (local-variable-p 'remote-shell-file-name))
          (should (local-variable-p 'remote-null-device))
