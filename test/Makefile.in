### @configure_input@

# Copyright (C) 2010-2021 Free Software Foundation, Inc.

# This file is NOT part of GNU Emacs.

# GNU Emacs is free software: you can redistribute it and/or modify
# it under the terms of the GNU General Public License as published by
# the Free Software Foundation, either version 3 of the License, or
# (at your option) any later version.

# GNU Emacs is distributed in the hope that it will be useful,
# but WITHOUT ANY WARRANTY; without even the implied warranty of
# MERCHANTABILITY or FITNESS FOR A PARTICULAR PURPOSE.  See the
# GNU General Public License for more details.

# You should have received a copy of the GNU General Public License
# along with GNU Emacs.  If not, see <https://www.gnu.org/licenses/>.

### Commentary:

## Some targets:
## check: re-run all tests, writing to .log files.
## check-maybe: run all tests which are outdated with their .log file
## or the source files they are testing.
## filename.log: run tests from filename.el(c) if .log file needs updating
## filename: re-run tests from filename.el(c), with no logging

### Code:

SHELL = @SHELL@

srcdir = @srcdir@
abs_top_srcdir = @abs_top_srcdir@
top_builddir = @top_builddir@
VPATH = $(srcdir)

FIND_DELETE = @FIND_DELETE@
MKDIR_P = @MKDIR_P@
CC = @CC@
CFLAGS = @CFLAGS@
PROFILING_CFLAGS = @PROFILING_CFLAGS@
WARN_CFLAGS = @WARN_CFLAGS@
WERROR_CFLAGS = @WERROR_CFLAGS@
CPPFLAGS = @CPPFLAGS@
SO = @MODULES_SUFFIX@

SEPCHAR = @SEPCHAR@

HAVE_NATIVE_COMP = @HAVE_NATIVE_COMP@
REPLACE_FREE = @REPLACE_FREE@

-include ${top_builddir}/src/verbose.mk

# Load any GNU ELPA dependencies that are present, for optional tests.
GNU_ELPA_DIRECTORY ?= $(srcdir)/../../elpa
# Keep elpa_dependencies dependency-ordered.
elpa_dependencies = \
	url-http-ntlm/url-http-ntlm.el \
	web-server/web-server.el
elpa_els = $(addprefix $(GNU_ELPA_DIRECTORY)/packages/,$(elpa_dependencies))
elpa_opts = $(foreach el,$(elpa_els),$(and $(wildcard $(el)),-L $(dir $(el)) -l $(el)))

# We never change directory before running Emacs, so a relative file
# name is fine, and makes life easier.  If we need to change
# directory, we can use emacs --chdir.
EMACS = ../src/emacs

EMACS_EXTRAOPT =

# Command line flags for Emacs.
# Apparently MSYS bash would convert "-L :" to "-L ;" anyway,
# but we might as well be explicit.
EMACSOPT = --no-init-file --no-site-file --no-site-lisp -L "$(SEPCHAR)$(srcdir)" $(elpa_opts) $(EMACS_EXTRAOPT)

# Prevent any settings in the user environment causing problems.
unexport EMACSDATA EMACSDOC EMACSPATH GREP_OPTIONS XDG_CONFIG_HOME

## To run tests under a debugger, set this to eg: "gdb --args".
GDB ?=

# Whether a timeout shall be given, writing possibly a core dump.
ifneq (${EMACS_TEST_TIMEOUT},)
TEST_TIMEOUT = timeout -s ABRT ${EMACS_TEST_TIMEOUT}
endif

# Set this to 'yes' to run the tests in an interactive instance.
TEST_INTERACTIVE ?= no

ifeq ($(TEST_INTERACTIVE),yes)
TEST_RUN_ERT = --eval '(ert (quote ${SELECTOR_ACTUAL}))'
else
TEST_RUN_ERT = --batch --eval '(ert-run-tests-batch-and-exit (quote ${SELECTOR_ACTUAL}))' ${WRITE_LOG}
endif

# Whether to run tests from .el files in preference to .elc, we do
# this by default since it gives nicer stacktraces.
# If you just want a pass/fail, setting this to no is much faster.
export TEST_LOAD_EL ?= \
    $(if $(findstring $(MAKECMDGOALS), all check check-maybe),no,yes)

# Additional settings for ert.
ert_opts += $(elpa_opts)

# Maximum length of lines in ert backtraces; nil for no limit.
# (if empty, use the default ert-batch-backtrace-right-margin).
TEST_BACKTRACE_LINE_LENGTH =

ifneq (${TEST_BACKTRACE_LINE_LENGTH},)
ert_opts += --eval '(setq ert-batch-backtrace-right-margin ${TEST_BACKTRACE_LINE_LENGTH})'
endif

ifeq (@HAVE_MODULES@, yes)
MODULES_EMACSOPT := --module-assertions
else
MODULES_EMACSOPT :=
endif

# The actual Emacs command run in the targets below.
# Prevent any setting of EMACSLOADPATH in user environment causing problems,
# and prevent locals to influence the text of the errors we expect to receive.
emacs_env = LANG=C EMACSLOADPATH= 		   \
 EMACS_TEST_DIRECTORY=$(abspath $(srcdir))
emacs = $(TEST_TIMEOUT) "$(EMACS)" $(MODULES_EMACSOPT) $(EMACSOPT)

# Set HOME to a nonexistent directory to prevent tests from accessing
# it accidentally (e.g., popping up a gnupg dialog if ~/.authinfo.gpg
# exists, or writing to ~/.bzr.log when running bzr commands).
# NOTE if the '/nonexistent' name is changed `normal-top-level' in
# startup.el must be updated too.
TEST_HOME = /nonexistent

test_module_dir := src/emacs-module-resources

.PHONY: all check

all: check

ifeq ($(HAVE_NATIVE_COMP),yes)
SELECTOR_DEFAULT = (not (or (tag :expensive-test) (tag :unstable)))
SELECTOR_EXPENSIVE = (not (tag :unstable))
SELECTOR_ALL = t
else
SELECTOR_DEFAULT = (not (or (tag :expensive-test) (tag :unstable) (tag :nativecomp)))
SELECTOR_EXPENSIVE = (not (or (tag :unstable) (tag :nativecomp)))
SELECTOR_ALL = (not (tag :nativecomp))
endif
ifdef SELECTOR
SELECTOR_ACTUAL=$(SELECTOR)
else ifndef MAKECMDGOALS
SELECTOR_ACTUAL=$(SELECTOR_DEFAULT)
else ifeq ($(MAKECMDGOALS),all)
SELECTOR_ACTUAL=$(SELECTOR_DEFAULT)
else ifeq ($(MAKECMDGOALS),check)
SELECTOR_ACTUAL=$(SELECTOR_DEFAULT)
else ifeq ($(MAKECMDGOALS),check-maybe)
SELECTOR_ACTUAL=$(SELECTOR_DEFAULT)
else
SELECTOR_ACTUAL=$(SELECTOR_EXPENSIVE)
endif

## Byte-compile all test files to test for errors.
%.elc: %.el
	$(AM_V_ELC)$(emacs_env) $(emacs) --batch -f batch-byte-compile $<

## Save logs, and show logs for failed tests.
ifeq ($(GDB),)
WRITE_LOG = > $@ 2>&1 || { STAT=$$?; cat $@; exit $$STAT; }
else
WRITE_LOG =
endif
## On Hydra or Emba, always show logs for certain problematic tests.
ifdef EMACS_HYDRA_CI
lisp/net/tramp-tests.log \
: WRITE_LOG = 2>&1 | tee $@
endif
ifdef EMACS_EMBA_CI
lisp/filenotify-tests.log lisp/net/tramp-tests.log src/emacs-module-tests.log \
: WRITE_LOG = 2>&1 | tee $@
endif

ifeq ($(TEST_LOAD_EL), yes)
testloadfile = $*.el
else
testloadfile = $*
endif

%.log: %.elc
<<<<<<< HEAD
	$(AM_V_at)${MKDIR_P} $(dir $@)
	$(AM_V_GEN)HOME=$(TEST_HOME) $(emacs_env) $(GDB) $(emacs) \
=======
	$(AM_V_GEN)${MKDIR_P} $(dir $@)
	$(AM_V_at)HOME=$(TEST_HOME) $(emacs) \
>>>>>>> aa1fdb3f
	  -l ert ${ert_opts} -l $(testloadfile) \
	  $(TEST_RUN_ERT)

ifeq (@HAVE_MODULES@, yes)
maybe_exclude_module_tests :=
else
maybe_exclude_module_tests := -name emacs-module-tests.el -prune -o
endif

## Optional list of .el files to exclude from testing.
## Intended for use in automated testing where one or more files
## has some problem and needs to be excluded.
## To avoid writing full name, can use eg %foo-tests.el.
EXCLUDE_TESTS =

## To speed up parallel builds, put these slow test files (which can
## take longer than all the rest combined) at the start of the list.
SLOW_TESTS = ${srcdir}/lisp/net/tramp-tests.el

ELFILES := $(sort $(shell find ${srcdir} -name manual -prune -o \
		-name data -prune -o \
		-name "*resources" -prune -o \
		${maybe_exclude_module_tests} \
		-name "*.el" ! -name ".*" -print))

$(foreach slow,${SLOW_TESTS},$(eval ELFILES:= ${slow} $(filter-out ${slow},${ELFILES})))

$(foreach exclude,${EXCLUDE_TESTS},$(eval ELFILES:= $(filter-out ${exclude},${ELFILES})))

## .log files may be in a different directory for out of source builds
LOGFILES := $(patsubst %.el,%.log, \
		$(patsubst $(srcdir)/%,%,$(ELFILES)))
TESTS := $(LOGFILES:.log=)

## If we have to interrupt a hanging test, preserve the log so we can
## see what the problem was.
.PRECIOUS: %.log

## Stop make deleting these as intermediate files.
.SECONDARY: ${ELFILES:.el=.elc} $(test_module_dir)/*.o

.PHONY: ${TESTS}

define test_template
  ## A test FOO-tests depends on the source file with the similar
  ## name, unless FOO itself contains the string '-tests/'.
  ## The similar name is FOO.c if FOO begins with '{lib-,}src/', FOO.el
  ## otherwise.  Although this heuristic does not identify all the
  ## dependencies, it is better than nothing.
  ifeq (,$(patsubst %-tests,,$(1))$(findstring -tests/,$(1)))
    $(1).log: $(patsubst %-tests,$(srcdir)/../%,$(1))$(if \
					$(patsubst src/%,,$(patsubst lib-src/%,,$(1))),.el,.c)
    $(notdir $(1).log): $(1).log
  endif

  ## Short aliases that always re-run the tests, with no logging.
  ## Define both with and without the directory name for ease of use.
  .PHONY: $(1) $(notdir $(1))
  $(1):
	@test ! -f $(1).log || mv $(1).log $(1).log~
	@$(MAKE) $(1).log WRITE_LOG=
  $(notdir $(1)): $(1)
endef

$(foreach test,${TESTS},$(eval $(call test_template,${test})))

## Get the tests for only a specific directory.
SUBDIRS = $(sort $(shell cd ${srcdir} && find lib-src lisp misc src -type d \
                 ! \( -path "*resources*" -o -path "*auto-save-list" \) -print))
SUBDIR_TARGETS =

define subdir_template
  SUBDIR_TARGETS += check-$(subst /,-,$(1))
  .PHONY: check-$(subst /,-,$(1))
  check-$(subst /,-,$(1)):
	@${MAKE} check LOGFILES="$(patsubst %.el,%.log, \
		$(patsubst $(srcdir)/%,%,$(wildcard ${srcdir}/$(1)/*.el)))"
endef

$(foreach subdir, $(SUBDIRS), $(eval $(call subdir_template,$(subdir))))

ifeq (@HAVE_MODULES@, yes)
# -fPIC is a no-op on Windows, but causes a compiler warning
ifeq ($(SO),.dll)
FPIC_CFLAGS =
else
FPIC_CFLAGS = -fPIC
endif

GMP_H = @GMP_H@
LIBGMP = @LIBGMP@

MODULE_CFLAGS = -I../src -I$(srcdir)/../src -I../lib -I$(srcdir)/../lib \
  $(FPIC_CFLAGS) $(PROFILING_CFLAGS) \
  $(WARN_CFLAGS) $(WERROR_CFLAGS) $(CFLAGS)

test_module = $(test_module_dir)/mod-test${SO}
src/emacs-module-tests.log src/emacs-module-tests.elc: $(test_module)

FREE_SOURCE_0 =
FREE_SOURCE_1 = $(srcdir)/../lib/free.c

# In the compilation command, we can't use any object or archive file
# as source because those are not compiled with -fPIC.  Therefore we
# use only source files.
$(test_module): $(test_module:${SO}=.c) ../src/emacs-module.h
	$(AM_V_CCLD)${MKDIR_P} $(dir $@)
	$(AM_V_at)$(CC) -shared $(CPPFLAGS) $(MODULE_CFLAGS) $(LDFLAGS) \
	  -o $@ $< $(LIBGMP) \
	  $(and $(GMP_H),$(srcdir)/../lib/mini-gmp-gnulib.c) \
	  $(FREE_SOURCE_$(REPLACE_FREE)) \
	  $(srcdir)/../lib/timespec.c $(srcdir)/../lib/gettime.c
endif

src/emacs-tests.log: ../lib-src/seccomp-filter.c

## Check that there is no 'automated' subdirectory, which would
## indicate an incomplete merge from an older version of Emacs where
## the tests were arranged differently.
.PHONY: check-no-automated-subdir
check-no-automated-subdir:
	${AM_V_at}test ! -d $(srcdir)/automated

## Rerun all default tests.
check: mostlyclean check-no-automated-subdir
	@${MAKE} check-doit SELECTOR="${SELECTOR_ACTUAL}"

## Rerun all default and expensive tests.
.PHONY: check-expensive
check-expensive: mostlyclean check-no-automated-subdir
	@${MAKE} check-doit SELECTOR="${SELECTOR_EXPENSIVE}"

## Run all tests, regardless of tag.
.PHONY: check-all
check-all: mostlyclean check-no-automated-subdir
	@${MAKE} check-doit SELECTOR="${SELECTOR_ALL}"

## Re-run all tests which are outdated. A test is outdated if its
## logfile is out-of-date with either the test file, or the source
## files that the tests depend on.  See test_template.
.PHONY: check-maybe
check-maybe: checkclean check-no-automated-subdir
	@${MAKE} check-doit SELECTOR="${SELECTOR_ACTUAL}"

## Run the tests.
.PHONY: check-doit
## We can't put LOGFILES as prerequisites, because that would stop the
## summarizing step from running when there is an error.
check-doit:
ifeq ($(TEST_INTERACTIVE), yes)
	HOME=$(TEST_HOME) $(emacs_env) $(GDB) $(emacs) \
	  -l ert ${ert_opts} \
	  $(patsubst %,-l %,$(if $(findstring $(TEST_LOAD_EL),yes),$ELFILES,$(ELFILES:.el=))) \
	  $(TEST_RUN_ERT)
else
	-@${MAKE} -k ${LOGFILES}
	@$(emacs_env) $(GDB) $(emacs) --batch -l ert --eval \
	"(ert-summarize-tests-batch-and-exit ${SUMMARIZE_TESTS})" ${LOGFILES}
endif

.PHONY: mostlyclean clean bootstrap-clean distclean maintainer-clean

mostlyclean:
	-@for f in ${LOGFILES}; do test ! -f $$f || mv $$f $$f~; done
	rm -f ./*.tmp

checkclean:
	-@for f in ${LOGFILES}; do if test -f $$f && grep -qE "^[0-9]+ unexpected results" $$f; then mv $$f $$f~ ; fi ; done

clean:
	find . '(' -name '*.log' -o -name '*.log~' ')' $(FIND_DELETE)
	find . '(' -name '*.xml' -a ! -path '*resources*' ')' $(FIND_DELETE)
	rm -f ${srcdir}/lisp/gnus/mml-sec-resources/random_seed
	rm -f $(test_module_dir)/*.o $(test_module_dir)/*.so \
	  $(test_module_dir)/*.dll

bootstrap-clean: clean
	find $(srcdir) -name '*.elc' $(FIND_DELETE)

distclean: clean
	rm -f Makefile

maintainer-clean: distclean bootstrap-clean

.PHONY: check-declare

check-declare:
	$(emacs_env) $(emacs) --batch -l check-declare \
	  --eval '(check-declare-directory "$(srcdir)")'

.PHONY: subdirs subdir-targets generate-test-jobs

subdirs:
	@: $(info $(SUBDIRS))

subdir-targets:
	@: $(info $(SUBDIR_TARGETS))

generate-test-jobs:
	@$(MAKE) -C infra generate-test-jobs SUBDIRS="$(SUBDIRS)"<|MERGE_RESOLUTION|>--- conflicted
+++ resolved
@@ -186,13 +186,8 @@
 endif
 
 %.log: %.elc
-<<<<<<< HEAD
 	$(AM_V_at)${MKDIR_P} $(dir $@)
 	$(AM_V_GEN)HOME=$(TEST_HOME) $(emacs_env) $(GDB) $(emacs) \
-=======
-	$(AM_V_GEN)${MKDIR_P} $(dir $@)
-	$(AM_V_at)HOME=$(TEST_HOME) $(emacs) \
->>>>>>> aa1fdb3f
 	  -l ert ${ert_opts} -l $(testloadfile) \
 	  $(TEST_RUN_ERT)
 
