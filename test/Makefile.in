### @configure_input@

# Copyright (C) 2010-2023 Free Software Foundation, Inc.

# This file is NOT part of GNU Emacs.

# GNU Emacs is free software: you can redistribute it and/or modify
# it under the terms of the GNU General Public License as published by
# the Free Software Foundation, either version 3 of the License, or
# (at your option) any later version.

# GNU Emacs is distributed in the hope that it will be useful,
# but WITHOUT ANY WARRANTY; without even the implied warranty of
# MERCHANTABILITY or FITNESS FOR A PARTICULAR PURPOSE.  See the
# GNU General Public License for more details.

# You should have received a copy of the GNU General Public License
# along with GNU Emacs.  If not, see <https://www.gnu.org/licenses/>.

### Commentary:

## Some targets:
## check: re-run all tests, writing to .log files.
## check-maybe: run all tests which are outdated with their .log file
## or the source files they are testing.
## filename.log: run tests from filename.el(c) if .log file needs updating
## filename: re-run tests from filename.el(c), with no logging

### Code:

SHELL = @SHELL@

srcdir = @srcdir@
abs_top_srcdir = @abs_top_srcdir@
top_builddir = @top_builddir@
VPATH = $(srcdir)

FIND_DELETE = @FIND_DELETE@
MKDIR_P = @MKDIR_P@
CC = @CC@
CFLAGS = @CFLAGS@
PROFILING_CFLAGS = @PROFILING_CFLAGS@
WARN_CFLAGS = @WARN_CFLAGS@
WERROR_CFLAGS = @WERROR_CFLAGS@
CPPFLAGS = @CPPFLAGS@
SO = @MODULES_SUFFIX@

SEPCHAR = @SEPCHAR@

HAVE_NATIVE_COMP = @HAVE_NATIVE_COMP@
REPLACE_FREE = @REPLACE_FREE@

-include ${top_builddir}/src/verbose.mk

# We never change directory before running Emacs, so a relative file
# name is fine, and makes life easier.  If we need to change
# directory, we can use emacs --chdir.
EMACS = ../src/emacs

EMACS_EXTRAOPT =

# Command line flags for Emacs.
# Apparently MSYS bash would convert "-L :" to "-L ;" anyway,
# but we might as well be explicit.
EMACSOPT = --no-init-file --no-site-file --no-site-lisp -L "$(SEPCHAR)$(srcdir)" $(EMACS_EXTRAOPT)

# Prevent any settings in the user environment causing problems.
unexport EMACSDATA EMACSDOC EMACSLOADPATH EMACSPATH GREP_OPTIONS XDG_CONFIG_HOME

## To run tests under a debugger, set this to eg: "gdb -q -iex \"set auto-load safe-path $PWD/src\" --args".
GDB ?=

# Whether a timeout shall be given, writing possibly a core dump.
ifneq (${EMACS_TEST_TIMEOUT},)
TEST_TIMEOUT = timeout -s ABRT ${EMACS_TEST_TIMEOUT}
endif

# Set this to 'yes' to run the tests in an interactive instance.
TEST_INTERACTIVE ?= no

ifeq ($(TEST_INTERACTIVE),yes)
TEST_RUN_ERT = --eval '(ert (quote ${SELECTOR_ACTUAL}))'
else
TEST_RUN_ERT = --batch --eval '(ert-run-tests-batch-and-exit (quote ${SELECTOR_ACTUAL}))' ${WRITE_LOG}
endif

# Whether to run tests from .el files in preference to .elc, we do
# this by default since it gives nicer stacktraces.
# If you just want a pass/fail, setting this to no is much faster.
export TEST_LOAD_EL ?= \
    $(if $(findstring $(MAKECMDGOALS), all check check-maybe),no,yes)

# Additional settings for ert.
ert_opts =

# Maximum length of lines in ert backtraces; nil for no limit.
# (if empty, use the default ert-batch-backtrace-right-margin).
TEST_BACKTRACE_LINE_LENGTH =

ifneq (${TEST_BACKTRACE_LINE_LENGTH},)
ert_opts += --eval '(setq ert-batch-backtrace-right-margin ${TEST_BACKTRACE_LINE_LENGTH})'
endif

ifeq (@HAVE_MODULES@, yes)
MODULES_EMACSOPT := --module-assertions
else
MODULES_EMACSOPT :=
endif

# The actual Emacs command run in the targets below.
# Prevent any setting of EMACSLOADPATH in user environment causing problems,
# and prevent locals to influence the text of the errors we expect to receive.
emacs_env = LANG=C EMACSLOADPATH= 		   \
 EMACS_TEST_DIRECTORY=$(abspath $(srcdir))
emacs = $(TEST_TIMEOUT) "$(EMACS)" $(MODULES_EMACSOPT) $(EMACSOPT)

# Set HOME to a nonexistent directory to prevent tests from accessing
# it accidentally (e.g., popping up a gnupg dialog if ~/.authinfo.gpg
# exists, or writing to ~/.bzr.log when running bzr commands).
# NOTE if the '/nonexistent' name is changed `normal-top-level' in
# startup.el must be updated too.
TEST_HOME = /nonexistent

test_module_dir := src/emacs-module-resources

.PHONY: all check

all: check

ifeq ($(HAVE_NATIVE_COMP),yes)
SELECTOR_DEFAULT = (not (or (tag :expensive-test) (tag :unstable)))
SELECTOR_EXPENSIVE = (not (tag :unstable))
SELECTOR_ALL = t
else
SELECTOR_DEFAULT = (not (or (tag :expensive-test) (tag :unstable) (tag :nativecomp)))
SELECTOR_EXPENSIVE = (not (or (tag :unstable) (tag :nativecomp)))
SELECTOR_ALL = (not (tag :nativecomp))
endif
ifdef SELECTOR
SELECTOR_ACTUAL=$(SELECTOR)
else ifndef MAKECMDGOALS
SELECTOR_ACTUAL=$(SELECTOR_DEFAULT)
else ifeq ($(MAKECMDGOALS),all)
SELECTOR_ACTUAL=$(SELECTOR_DEFAULT)
else ifeq ($(MAKECMDGOALS),check)
SELECTOR_ACTUAL=$(SELECTOR_DEFAULT)
else ifeq ($(MAKECMDGOALS),check-maybe)
SELECTOR_ACTUAL=$(SELECTOR_DEFAULT)
else
SELECTOR_ACTUAL=$(SELECTOR_EXPENSIVE)
endif

## Byte-compile all test files to test for errors.
%.elc: %.el $(srcdir)/../lisp/emacs-lisp/bytecomp.el
	$(AM_V_ELC)$(emacs_env) $(emacs) --batch -f batch-byte-compile $<

ifdef EMACS_HYDRA_CI
WRITE_LOG = 2>&1 | tee $@
else
## Save logs, and show logs for failed tests.
ifeq ($(GDB),)
WRITE_LOG = > $@ 2>&1 || { STAT=$$?; cat $@; exit $$STAT; }
else
WRITE_LOG =
endif
endif
## On Emba, always show logs for certain problematic tests.
ifdef EMACS_EMBA_CI
lisp/filenotify-tests.log lisp/net/tramp-tests.log src/emacs-module-tests.log \
: WRITE_LOG = 2>&1 | tee $@
endif

ifeq ($(TEST_LOAD_EL), yes)
testloadfile = $*.el
else
testloadfile = $*
endif

%.log: %.elc
	$(AM_V_at)${MKDIR_P} $(dir $@)
	$(AM_V_GEN)HOME=$(TEST_HOME) $(emacs_env) $(GDB) $(emacs) \
	  -l ert ${ert_opts} -l $(testloadfile) \
	  $(TEST_RUN_ERT)

ifeq (@HAVE_MODULES@, yes)
maybe_exclude_module_tests :=
else
maybe_exclude_module_tests := -name emacs-module-tests.el -prune -o
endif

ifeq ($(GITHUB_ACTIONS),true)
ifeq (@SYSTEM_TYPE@, darwin)
maybe_exclude_module_tests := -name emacs-module-tests.el -prune -o
endif
endif

## Optional list of .el files to exclude from testing.
## Intended for use in automated testing where one or more files
## has some problem and needs to be excluded.
## To avoid writing full name, can use eg %foo-tests.el.
EXCLUDE_TESTS =

## To speed up parallel builds, put these slow test files (which can
## take longer than all the rest combined) at the start of the list.
SLOW_TESTS = ${srcdir}/lisp/net/tramp-tests.el

ELFILES := $(sort $(shell find ${srcdir} -name manual -prune -o \
		-name data -prune -o \
		-name "*resources" -prune -o \
		${maybe_exclude_module_tests} \
		-name "*.el" ! -name ".*" -print))

$(foreach slow,${SLOW_TESTS},$(eval ELFILES:= ${slow} $(filter-out ${slow},${ELFILES})))

$(foreach exclude,${EXCLUDE_TESTS},$(eval ELFILES:= $(filter-out ${exclude},${ELFILES})))

## .log files may be in a different directory for out of source builds
LOGFILES := $(patsubst %.el,%.log, \
		$(patsubst $(srcdir)/%,%,$(ELFILES)))
TESTS := $(LOGFILES:.log=)

## If we have to interrupt a hanging test, preserve the log so we can
## see what the problem was.
.PRECIOUS: %.log

## Stop make deleting these as intermediate files.
.SECONDARY: ${ELFILES:.el=.elc} $(test_module_dir)/*.o

.PHONY: ${TESTS}

define test_template
  ## A test FOO-tests depends on the source file with the similar
  ## name, unless FOO itself contains the string '-tests/'.
  ## The similar name is FOO.c if FOO begins with '{lib-,}src/', FOO.el
  ## otherwise.  Although this heuristic does not identify all the
  ## dependencies, it is better than nothing.
  ifeq (,$(patsubst %-tests,,$(1))$(findstring -tests/,$(1)))
    $(1).log: $(patsubst %-tests,$(srcdir)/../%,$(1))$(if \
					$(patsubst src/%,,$(patsubst lib-src/%,,$(1))),.el,.c)
    $(notdir $(1).log): $(1).log
  endif

  ## Short aliases that always re-run the tests, with no logging.
  ## Define both with and without the directory name for ease of use.
  .PHONY: $(1) $(notdir $(1))
  $(1):
	@test ! -f $(1).log || mv $(1).log $(1).log~
	+@$(MAKE) $(1).log WRITE_LOG=
  $(notdir $(1)): $(1)
endef

$(foreach test,${TESTS},$(eval $(call test_template,${test})))

## Get the tests for only a specific directory.
SUBDIRS = $(sort $(shell cd ${srcdir} && find lib-src lisp misc src -type d \
		\( -name '*resources*' -prune \
		   -o ! -name '*auto-save-list' -print \)))
SUBDIR_TARGETS =

define subdir_template
  SUBDIR_TARGETS += check-$(subst /,-,$(1))
  .PHONY: check-$(subst /,-,$(1))
  check-$(subst /,-,$(1)):
	@${MAKE} check LOGFILES="$(patsubst %.el,%.log, \
		$(patsubst $(srcdir)/%,%,$(wildcard ${srcdir}/$(1)/*.el)))"
endef

$(foreach subdir, $(SUBDIRS), $(eval $(call subdir_template,$(subdir))))

ifeq (@HAVE_MODULES@, yes)
# -fPIC is a no-op on Windows, but causes a compiler warning
ifeq ($(SO),.dll)
FPIC_CFLAGS =
else
FPIC_CFLAGS = -fPIC
endif

GMP_H = @GMP_H@
LIBGMP = @LIBGMP@
CLOCK_TIME_LIB = @CLOCK_TIME_LIB@
NANOSLEEP_LIB = @NANOSLEEP_LIB@

MODULE_CFLAGS = $(and $(GMP_H),-I.) -I../src -I$(srcdir)/../src \
  $(FPIC_CFLAGS) $(PROFILING_CFLAGS) \
  $(WARN_CFLAGS) $(WERROR_CFLAGS) $(CFLAGS)

gmp.h:
	echo '#include "$(srcdir)/../lib/mini-gmp.h"' >$@

test_module = $(test_module_dir)/mod-test${SO}
src/emacs-module-tests.log src/emacs-module-tests.elc: $(test_module)

# In the compilation command, we can't use any object or archive file
# as source because those are not compiled with -fPIC.  Therefore we
# use only source files.
$(test_module): $(test_module:${SO}=.c) ../src/emacs-module.h \
  ../src/config.h $(and $(GMP_H),gmp.h)
	$(AM_V_CCLD)${MKDIR_P} $(dir $@)
	$(AM_V_at)$(CC) -shared $(CPPFLAGS) $(MODULE_CFLAGS) $(LDFLAGS) \
	  -o $@ $< $(LIBGMP) \
<<<<<<< HEAD
	  $(and $(GMP_H),$(srcdir)/../lib/mini-gmp-gnulib.c) \
	  $(FREE_SOURCE_$(REPLACE_FREE)) \
	  $(srcdir)/../lib/timespec.c $(srcdir)/../lib/gettime.c \
	  $(srcdir)/../lib/nanosleep.c
=======
	  $(and $(GMP_H),$(srcdir)/../lib/mini-gmp.c) \
	  $(CLOCK_TIME_LIB) $(NANOSLEEP_LIB)
>>>>>>> 5d1e14bd
endif

src/emacs-tests.log: ../lib-src/seccomp-filter.c

## Check that there is no 'automated' subdirectory, which would
## indicate an incomplete merge from an older version of Emacs where
## the tests were arranged differently.
.PHONY: check-no-automated-subdir
check-no-automated-subdir:
	${AM_V_at}test ! -d $(srcdir)/automated

## Rerun all default tests.
check: mostlyclean check-no-automated-subdir
	@${MAKE} check-doit SELECTOR="${SELECTOR_ACTUAL}"

## Rerun all default and expensive tests.
.PHONY: check-expensive
check-expensive: mostlyclean check-no-automated-subdir
	@${MAKE} check-doit SELECTOR="${SELECTOR_EXPENSIVE}"

## Run all tests, regardless of tag.
.PHONY: check-all
check-all: mostlyclean check-no-automated-subdir
	@${MAKE} check-doit SELECTOR="${SELECTOR_ALL}"

## Re-run all tests which are outdated. A test is outdated if its
## logfile is out-of-date with either the test file, or the source
## files that the tests depend on.  See test_template.
.PHONY: check-maybe
check-maybe: checkclean check-no-automated-subdir
	@${MAKE} check-doit SELECTOR="${SELECTOR_ACTUAL}"

## Run the tests.
.PHONY: check-doit
## We can't put LOGFILES as prerequisites, because that would stop the
## summarizing step from running when there is an error.
check-doit:
ifeq ($(TEST_INTERACTIVE), yes)
	HOME=$(TEST_HOME) $(emacs_env) $(GDB) $(emacs) \
	  -l ert ${ert_opts} \
	  $(patsubst %,-l %,$(if $(findstring $(TEST_LOAD_EL),yes),$ELFILES,$(ELFILES:.el=))) \
	  $(TEST_RUN_ERT)
else
	-@${MAKE} -k ${LOGFILES}
	@$(emacs_env) $(GDB) $(emacs) --batch -l ert --eval \
	"(ert-summarize-tests-batch-and-exit ${SUMMARIZE_TESTS})" ${LOGFILES}
endif

.PHONY: mostlyclean clean bootstrap-clean distclean maintainer-clean

mostlyclean:
	-@for f in ${LOGFILES}; do test ! -f $$f || mv $$f $$f~; done
	rm -f ./*.tmp

checkclean:
	-@for f in ${LOGFILES}; do if test -f $$f && grep -qE "^[0-9]+ unexpected results" $$f; then mv $$f $$f~ ; fi ; done

clean:
	find . '(' -name '*.log' -o -name '*.log~' ')' $(FIND_DELETE)
	find . $(CLEAN_XML_FILES)
	rm -f ${srcdir}/lisp/gnus/mml-sec-resources/random_seed
	rm -f $(test_module_dir)/*.o $(test_module_dir)/*.so \
	  $(test_module_dir)/*.dll gmp.h

bootstrap-clean: clean
	find $(srcdir) -name '*.elc' $(FIND_DELETE)

distclean: clean
	rm -f Makefile

maintainer-clean: distclean bootstrap-clean

.PHONY: check-declare

check-declare:
	$(emacs_env) $(emacs) --batch -l check-declare \
	  --eval '(check-declare-directory "$(srcdir)")'

.PHONY: subdirs subdir-targets generate-test-jobs

subdirs:
	@: $(info $(SUBDIRS))

subdir-targets:
	@: $(info $(SUBDIR_TARGETS))

generate-test-jobs:
	@$(MAKE) -C infra generate-test-jobs SUBDIRS="$(SUBDIRS)"<|MERGE_RESOLUTION|>--- conflicted
+++ resolved
@@ -298,15 +298,10 @@
 	$(AM_V_CCLD)${MKDIR_P} $(dir $@)
 	$(AM_V_at)$(CC) -shared $(CPPFLAGS) $(MODULE_CFLAGS) $(LDFLAGS) \
 	  -o $@ $< $(LIBGMP) \
-<<<<<<< HEAD
 	  $(and $(GMP_H),$(srcdir)/../lib/mini-gmp-gnulib.c) \
 	  $(FREE_SOURCE_$(REPLACE_FREE)) \
 	  $(srcdir)/../lib/timespec.c $(srcdir)/../lib/gettime.c \
 	  $(srcdir)/../lib/nanosleep.c
-=======
-	  $(and $(GMP_H),$(srcdir)/../lib/mini-gmp.c) \
-	  $(CLOCK_TIME_LIB) $(NANOSLEEP_LIB)
->>>>>>> 5d1e14bd
 endif
 
 src/emacs-tests.log: ../lib-src/seccomp-filter.c
