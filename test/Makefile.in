### @configure_input@

# Copyright (C) 2010-2022 Free Software Foundation, Inc.

# This file is NOT part of GNU Emacs.

# GNU Emacs is free software: you can redistribute it and/or modify
# it under the terms of the GNU General Public License as published by
# the Free Software Foundation, either version 3 of the License, or
# (at your option) any later version.

# GNU Emacs is distributed in the hope that it will be useful,
# but WITHOUT ANY WARRANTY; without even the implied warranty of
# MERCHANTABILITY or FITNESS FOR A PARTICULAR PURPOSE.  See the
# GNU General Public License for more details.

# You should have received a copy of the GNU General Public License
# along with GNU Emacs.  If not, see <https://www.gnu.org/licenses/>.

### Commentary:

## Some targets:
## check: re-run all tests, writing to .log files.
## check-maybe: run all tests which are outdated with their .log file
## or the source files they are testing.
## filename.log: run tests from filename.el(c) if .log file needs updating
## filename: re-run tests from filename.el(c), with no logging

### Code:

SHELL = @SHELL@

srcdir = @srcdir@
abs_top_srcdir = @abs_top_srcdir@
top_builddir = @top_builddir@
VPATH = $(srcdir)

FIND_DELETE = @FIND_DELETE@
MKDIR_P = @MKDIR_P@
CC = @CC@
CFLAGS = @CFLAGS@
PROFILING_CFLAGS = @PROFILING_CFLAGS@
WARN_CFLAGS = @WARN_CFLAGS@
WERROR_CFLAGS = @WERROR_CFLAGS@
CPPFLAGS = @CPPFLAGS@
SO = @MODULES_SUFFIX@

SEPCHAR = @SEPCHAR@

HAVE_NATIVE_COMP = @HAVE_NATIVE_COMP@
REPLACE_FREE = @REPLACE_FREE@

-include ${top_builddir}/src/verbose.mk

# We never change directory before running Emacs, so a relative file
# name is fine, and makes life easier.  If we need to change
# directory, we can use emacs --chdir.
EMACS = ../src/emacs

EMACS_EXTRAOPT =

# Command line flags for Emacs.
# Apparently MSYS bash would convert "-L :" to "-L ;" anyway,
# but we might as well be explicit.
EMACSOPT = --no-init-file --no-site-file --no-site-lisp -L "$(SEPCHAR)$(srcdir)" $(EMACS_EXTRAOPT)

# Prevent any settings in the user environment causing problems.
unexport EMACSDATA EMACSDOC EMACSLOADPATH EMACSPATH GREP_OPTIONS XDG_CONFIG_HOME

## To run tests under a debugger, set this to eg: "gdb --args".
GDB ?=

# Whether a timeout shall be given, writing possibly a core dump.
ifneq (${EMACS_TEST_TIMEOUT},)
TEST_TIMEOUT = timeout -s ABRT ${EMACS_TEST_TIMEOUT}
endif

# Set this to 'yes' to run the tests in an interactive instance.
TEST_INTERACTIVE ?= no

ifeq ($(TEST_INTERACTIVE),yes)
TEST_RUN_ERT = --eval '(ert (quote ${SELECTOR_ACTUAL}))'
else
TEST_RUN_ERT = --batch --eval '(ert-run-tests-batch-and-exit (quote ${SELECTOR_ACTUAL}))' ${WRITE_LOG}
endif

# Whether to run tests from .el files in preference to .elc, we do
# this by default since it gives nicer stacktraces.
# If you just want a pass/fail, setting this to no is much faster.
export TEST_LOAD_EL ?= \
    $(if $(findstring $(MAKECMDGOALS), all check check-maybe),no,yes)

# Additional settings for ert.
ert_opts =

# Maximum length of lines in ert backtraces; nil for no limit.
# (if empty, use the default ert-batch-backtrace-right-margin).
TEST_BACKTRACE_LINE_LENGTH =

ifneq (${TEST_BACKTRACE_LINE_LENGTH},)
ert_opts += --eval '(setq ert-batch-backtrace-right-margin ${TEST_BACKTRACE_LINE_LENGTH})'
endif

ifeq (@HAVE_MODULES@, yes)
MODULES_EMACSOPT := --module-assertions
else
MODULES_EMACSOPT :=
endif

# The actual Emacs command run in the targets below.
# Prevent any setting of EMACSLOADPATH in user environment causing problems,
# and prevent locals to influence the text of the errors we expect to receive.
emacs_env = LANG=C EMACSLOADPATH= 		   \
 EMACS_TEST_DIRECTORY=$(abspath $(srcdir))
emacs = $(TEST_TIMEOUT) "$(EMACS)" $(MODULES_EMACSOPT) $(EMACSOPT)

# Set HOME to a nonexistent directory to prevent tests from accessing
# it accidentally (e.g., popping up a gnupg dialog if ~/.authinfo.gpg
# exists, or writing to ~/.bzr.log when running bzr commands).
# NOTE if the '/nonexistent' name is changed `normal-top-level' in
# startup.el must be updated too.
TEST_HOME = /nonexistent

test_module_dir := src/emacs-module-resources

.PHONY: all check

all: check

ifeq ($(HAVE_NATIVE_COMP),yes)
SELECTOR_DEFAULT = (not (or (tag :expensive-test) (tag :unstable)))
SELECTOR_EXPENSIVE = (not (tag :unstable))
SELECTOR_ALL = t
else
SELECTOR_DEFAULT = (not (or (tag :expensive-test) (tag :unstable) (tag :nativecomp)))
SELECTOR_EXPENSIVE = (not (or (tag :unstable) (tag :nativecomp)))
SELECTOR_ALL = (not (tag :nativecomp))
endif
ifdef SELECTOR
SELECTOR_ACTUAL=$(SELECTOR)
else ifndef MAKECMDGOALS
SELECTOR_ACTUAL=$(SELECTOR_DEFAULT)
else ifeq ($(MAKECMDGOALS),all)
SELECTOR_ACTUAL=$(SELECTOR_DEFAULT)
else ifeq ($(MAKECMDGOALS),check)
SELECTOR_ACTUAL=$(SELECTOR_DEFAULT)
else ifeq ($(MAKECMDGOALS),check-maybe)
SELECTOR_ACTUAL=$(SELECTOR_DEFAULT)
else
SELECTOR_ACTUAL=$(SELECTOR_EXPENSIVE)
endif

## Byte-compile all test files to test for errors.
%.elc: %.el $(srcdir)/../lisp/emacs-lisp/bytecomp.el
	$(AM_V_ELC)$(emacs_env) $(emacs) --batch -f batch-byte-compile $<

## Save logs, and show logs for failed tests.
ifeq ($(GDB),)
WRITE_LOG = > $@ 2>&1 || { STAT=$$?; cat $@; exit $$STAT; }
else
WRITE_LOG =
endif
## On Hydra or Emba, always show logs for certain problematic tests.
ifdef EMACS_HYDRA_CI
lisp/net/tramp-tests.log \
: WRITE_LOG = 2>&1 | tee $@
endif
ifdef EMACS_EMBA_CI
lisp/filenotify-tests.log lisp/net/tramp-tests.log src/emacs-module-tests.log \
: WRITE_LOG = 2>&1 | tee $@
endif

ifeq ($(TEST_LOAD_EL), yes)
testloadfile = $*.el
else
testloadfile = $*
endif

%.log: %.elc
	$(AM_V_at)${MKDIR_P} $(dir $@)
	$(AM_V_GEN)HOME=$(TEST_HOME) $(emacs_env) $(GDB) $(emacs) \
	  -l ert ${ert_opts} -l $(testloadfile) \
	  $(TEST_RUN_ERT)

ifeq (@HAVE_MODULES@, yes)
maybe_exclude_module_tests :=
else
maybe_exclude_module_tests := -name emacs-module-tests.el -prune -o
endif

ifeq ($(GITHUB_ACTIONS),true)
ifeq (@SYSTEM_TYPE@, darwin)
maybe_exclude_module_tests := -name emacs-module-tests.el -prune -o
endif
endif

## Optional list of .el files to exclude from testing.
## Intended for use in automated testing where one or more files
## has some problem and needs to be excluded.
## To avoid writing full name, can use eg %foo-tests.el.
EXCLUDE_TESTS =

## To speed up parallel builds, put these slow test files (which can
## take longer than all the rest combined) at the start of the list.
SLOW_TESTS = ${srcdir}/lisp/net/tramp-tests.el

ELFILES := $(sort $(shell find ${srcdir} -name manual -prune -o \
		-name data -prune -o \
		-name "*resources" -prune -o \
		${maybe_exclude_module_tests} \
		-name "*.el" ! -name ".*" -print))

$(foreach slow,${SLOW_TESTS},$(eval ELFILES:= ${slow} $(filter-out ${slow},${ELFILES})))

$(foreach exclude,${EXCLUDE_TESTS},$(eval ELFILES:= $(filter-out ${exclude},${ELFILES})))

## .log files may be in a different directory for out of source builds
LOGFILES := $(patsubst %.el,%.log, \
		$(patsubst $(srcdir)/%,%,$(ELFILES)))
TESTS := $(LOGFILES:.log=)

## If we have to interrupt a hanging test, preserve the log so we can
## see what the problem was.
.PRECIOUS: %.log

## Stop make deleting these as intermediate files.
.SECONDARY: ${ELFILES:.el=.elc} $(test_module_dir)/*.o

.PHONY: ${TESTS}

define test_template
  ## A test FOO-tests depends on the source file with the similar
  ## name, unless FOO itself contains the string '-tests/'.
  ## The similar name is FOO.c if FOO begins with '{lib-,}src/', FOO.el
  ## otherwise.  Although this heuristic does not identify all the
  ## dependencies, it is better than nothing.
  ifeq (,$(patsubst %-tests,,$(1))$(findstring -tests/,$(1)))
    $(1).log: $(patsubst %-tests,$(srcdir)/../%,$(1))$(if \
					$(patsubst src/%,,$(patsubst lib-src/%,,$(1))),.el,.c)
    $(notdir $(1).log): $(1).log
  endif

  ## Short aliases that always re-run the tests, with no logging.
  ## Define both with and without the directory name for ease of use.
  .PHONY: $(1) $(notdir $(1))
  $(1):
	@test ! -f $(1).log || mv $(1).log $(1).log~
	+@$(MAKE) $(1).log WRITE_LOG=
  $(notdir $(1)): $(1)
endef

$(foreach test,${TESTS},$(eval $(call test_template,${test})))

## Get the tests for only a specific directory.
SUBDIRS = $(sort $(shell cd ${srcdir} && find lib-src lisp misc src -type d \
		\( -name '*resources*' -prune \
		   -o ! -name '*auto-save-list' -print \)))
SUBDIR_TARGETS =

define subdir_template
  SUBDIR_TARGETS += check-$(subst /,-,$(1))
  .PHONY: check-$(subst /,-,$(1))
  check-$(subst /,-,$(1)):
	@${MAKE} check LOGFILES="$(patsubst %.el,%.log, \
		$(patsubst $(srcdir)/%,%,$(wildcard ${srcdir}/$(1)/*.el)))"
endef

$(foreach subdir, $(SUBDIRS), $(eval $(call subdir_template,$(subdir))))

ifeq (@HAVE_MODULES@, yes)
# -fPIC is a no-op on Windows, but causes a compiler warning
ifeq ($(SO),.dll)
FPIC_CFLAGS =
else
FPIC_CFLAGS = -fPIC
endif

GMP_H = @GMP_H@
LIBGMP = @LIBGMP@
LIB_CLOCK_GETTIME = @LIB_CLOCK_GETTIME@
LIB_NANOSLEEP = @LIB_NANOSLEEP@

MODULE_CFLAGS = $(and $(GMP_H),-I.) -I../src -I$(srcdir)/../src \
  $(FPIC_CFLAGS) $(PROFILING_CFLAGS) \
  $(WARN_CFLAGS) $(WERROR_CFLAGS) $(CFLAGS)

gmp.h:
	echo '#include "$(srcdir)/../lib/mini-gmp.h"' >$@

test_module = $(test_module_dir)/mod-test${SO}
src/emacs-module-tests.log src/emacs-module-tests.elc: $(test_module)

# In the compilation command, we can't use any object or archive file
# as source because those are not compiled with -fPIC.  Therefore we
# use only source files.
$(test_module): $(test_module:${SO}=.c) ../src/emacs-module.h \
  ../src/config.h $(and $(GMP_H),gmp.h)
	$(AM_V_CCLD)${MKDIR_P} $(dir $@)
	$(AM_V_at)$(CC) -shared $(CPPFLAGS) $(MODULE_CFLAGS) $(LDFLAGS) \
	  -o $@ $< $(LIBGMP) \
	  $(and $(GMP_H),$(srcdir)/../lib/mini-gmp-gnulib.c) \
	  $(FREE_SOURCE_$(REPLACE_FREE)) \
	  $(srcdir)/../lib/timespec.c $(srcdir)/../lib/gettime.c \
	  $(srcdir)/../lib/nanosleep.c
endif

src/emacs-tests.log: ../lib-src/seccomp-filter.c

## Check that there is no 'automated' subdirectory, which would
## indicate an incomplete merge from an older version of Emacs where
## the tests were arranged differently.
.PHONY: check-no-automated-subdir
check-no-automated-subdir:
	${AM_V_at}test ! -d $(srcdir)/automated

## Rerun all default tests.
check: mostlyclean check-no-automated-subdir
	@${MAKE} check-doit SELECTOR="${SELECTOR_ACTUAL}"

## Rerun all default and expensive tests.
.PHONY: check-expensive
check-expensive: mostlyclean check-no-automated-subdir
	@${MAKE} check-doit SELECTOR="${SELECTOR_EXPENSIVE}"

## Run all tests, regardless of tag.
.PHONY: check-all
check-all: mostlyclean check-no-automated-subdir
	@${MAKE} check-doit SELECTOR="${SELECTOR_ALL}"

## Re-run all tests which are outdated. A test is outdated if its
## logfile is out-of-date with either the test file, or the source
## files that the tests depend on.  See test_template.
.PHONY: check-maybe
check-maybe: checkclean check-no-automated-subdir
	@${MAKE} check-doit SELECTOR="${SELECTOR_ACTUAL}"

## Run the tests.
.PHONY: check-doit
## We can't put LOGFILES as prerequisites, because that would stop the
## summarizing step from running when there is an error.
check-doit:
ifeq ($(TEST_INTERACTIVE), yes)
	HOME=$(TEST_HOME) $(emacs_env) $(GDB) $(emacs) \
	  -l ert ${ert_opts} \
	  $(patsubst %,-l %,$(if $(findstring $(TEST_LOAD_EL),yes),$ELFILES,$(ELFILES:.el=))) \
	  $(TEST_RUN_ERT)
else
	-@${MAKE} -k ${LOGFILES}
	@$(emacs_env) $(GDB) $(emacs) --batch -l ert --eval \
	"(ert-summarize-tests-batch-and-exit ${SUMMARIZE_TESTS})" ${LOGFILES}
endif

.PHONY: mostlyclean clean bootstrap-clean distclean maintainer-clean

mostlyclean:
	-@for f in ${LOGFILES}; do test ! -f $$f || mv $$f $$f~; done
	rm -f ./*.tmp

<<<<<<< HEAD
checkclean:
	-@for f in ${LOGFILES}; do if test -f $$f && grep -qE "^[0-9]+ unexpected results" $$f; then mv $$f $$f~ ; fi ; done
=======
# If 'find' supports -delete, it also supports -path.  Otherwise, use
# -prune and $(FIND_DELETE) instead.  -prune is incompatible with -delete.
ifeq ($(FIND_DELETE),-delete)
CLEAN_XML_FILES = '(' -name '*.xml' -a ! -path '*resources*' ')' -delete
else
CLEAN_XML_FILES = -name '*resources*' -prune -o -name '*.xml' $(FIND_DELETE)
endif
>>>>>>> 78c0c867

clean:
	find . '(' -name '*.log' -o -name '*.log~' ')' $(FIND_DELETE)
	find . $(CLEAN_XML_FILES)
	rm -f ${srcdir}/lisp/gnus/mml-sec-resources/random_seed
	rm -f $(test_module_dir)/*.o $(test_module_dir)/*.so \
	  $(test_module_dir)/*.dll gmp.h

bootstrap-clean: clean
	find $(srcdir) -name '*.elc' $(FIND_DELETE)

distclean: clean
	rm -f Makefile

maintainer-clean: distclean bootstrap-clean

.PHONY: check-declare

check-declare:
	$(emacs_env) $(emacs) --batch -l check-declare \
	  --eval '(check-declare-directory "$(srcdir)")'

.PHONY: subdirs subdir-targets generate-test-jobs

subdirs:
	@: $(info $(SUBDIRS))

subdir-targets:
	@: $(info $(SUBDIR_TARGETS))

generate-test-jobs:
	@$(MAKE) -C infra generate-test-jobs SUBDIRS="$(SUBDIRS)"<|MERGE_RESOLUTION|>--- conflicted
+++ resolved
@@ -356,18 +356,8 @@
 	-@for f in ${LOGFILES}; do test ! -f $$f || mv $$f $$f~; done
 	rm -f ./*.tmp
 
-<<<<<<< HEAD
 checkclean:
 	-@for f in ${LOGFILES}; do if test -f $$f && grep -qE "^[0-9]+ unexpected results" $$f; then mv $$f $$f~ ; fi ; done
-=======
-# If 'find' supports -delete, it also supports -path.  Otherwise, use
-# -prune and $(FIND_DELETE) instead.  -prune is incompatible with -delete.
-ifeq ($(FIND_DELETE),-delete)
-CLEAN_XML_FILES = '(' -name '*.xml' -a ! -path '*resources*' ')' -delete
-else
-CLEAN_XML_FILES = -name '*resources*' -prune -o -name '*.xml' $(FIND_DELETE)
-endif
->>>>>>> 78c0c867
 
 clean:
 	find . '(' -name '*.log' -o -name '*.log~' ')' $(FIND_DELETE)
