--- conflicted
+++ resolved
@@ -48,10 +48,7 @@
 SEPCHAR = @SEPCHAR@
 
 HAVE_NATIVE_COMP = @HAVE_NATIVE_COMP@
-<<<<<<< HEAD
 REPLACE_FREE = @REPLACE_FREE@
-=======
->>>>>>> 51784551
 
 -include ${top_builddir}/src/verbose.mk
 
@@ -294,15 +291,10 @@
 	$(AM_V_CCLD)${MKDIR_P} $(dir $@)
 	$(AM_V_at)$(CC) -shared $(CPPFLAGS) $(MODULE_CFLAGS) $(LDFLAGS) \
 	  -o $@ $< $(LIBGMP) \
-<<<<<<< HEAD
 	  $(and $(GMP_H),$(srcdir)/../lib/mini-gmp-gnulib.c) \
 	  $(FREE_SOURCE_$(REPLACE_FREE)) \
 	  $(srcdir)/../lib/timespec.c $(srcdir)/../lib/gettime.c \
 	  $(srcdir)/../lib/nanosleep.c
-=======
-	  $(and $(GMP_H),$(srcdir)/../lib/mini-gmp.c) \
-	  $(LIB_CLOCK_GETTIME) $(LIB_NANOSLEEP)
->>>>>>> 51784551
 endif
 
 src/emacs-tests.log: ../lib-src/seccomp-filter.c
